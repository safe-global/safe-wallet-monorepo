--- conflicted
+++ resolved
@@ -7,15 +7,9 @@
 import useSafeAddress from '@/services/useSafeAddress'
 import css from './styles.module.css'
 import { CodedException, Errors } from '@/services/exceptions'
-<<<<<<< HEAD
 import { AppThunk, useAppDispatch } from '@/store'
 import { setTxFailed, setTxMined, setTxMining, setTxSubmitting } from '@/store/pendingTxsSlice'
-=======
-import { AppDispatch, useAppDispatch } from '@/store'
-import { showNotification } from '@/store/notificationsSlice'
-import { removePendingTx, setPendingTx } from '@/store/pendingTxsSlice'
 import { useChainId } from '@/services/useChainId'
->>>>>>> 144e1e79
 
 export const executeTx = (chainId: string, txSummary: TransactionSummary, safeAddress: string): AppThunk => {
   return async (dispatch) => {
