--- conflicted
+++ resolved
@@ -40,13 +40,8 @@
   const onBack = firstStep ? onClose : handleBack
 
   const onSubmit = (data: unknown) => {
-<<<<<<< HEAD
-    if (activeStep === steps.length - 1) {
+    if (lastStep) {
       onFinish ? onFinish() : onClose()
-=======
-    if (lastStep) {
-      onClose()
->>>>>>> 7eb28ec1
       return
     }
     const allData = [...stepData]
