import { useState, MouseEvent, type ReactElement } from 'react'
import ListItemIcon from '@mui/material/ListItemIcon'
import IconButton from '@mui/material/IconButton'
import MoreVertIcon from '@mui/icons-material/MoreVert'
import Menu from '@mui/material/Menu'
import MenuItem from '@mui/material/MenuItem'
import ListItemText from '@mui/material/ListItemText'

import { useAppDispatch } from '@/store'
import { removeSafe } from '@/store/addedSafesSlice'
import useAddressBook from '@/hooks/useAddressBook'
import EntryDialog from '@/components/address-book/EntryDialog'

const SafeListContextMenu = ({ chainId, address }: { chainId: string; address: string }): ReactElement => {
  const dispatch = useAppDispatch()
  const addressBook = useAddressBook()
  const name = addressBook?.[address]

  const [anchorEl, setAnchorEl] = useState<HTMLElement | undefined>()
  const [openModal, setOpenModal] = useState<boolean>(false)

  const handleOpenContextMenu = (e: MouseEvent<HTMLButtonElement, globalThis.MouseEvent>) => {
    setAnchorEl(e.currentTarget)
  }

  const handleCloseContextMenu = () => {
    setAnchorEl(undefined)
  }

  const handleRemoveSafe = () => {
    dispatch(removeSafe({ chainId, address }))
  }

  const handleOpenRenameModal = (open: boolean) => () => {
    handleCloseContextMenu()
    setOpenModal(open)
  }

  return (
    <>
<<<<<<< HEAD
      <IconButton edge="end" size="small" onClick={handleOpenContextMenu}>
        <MoreVertIcon sx={({ palette }) => ({ color: palette.secondaryBlack[300] })} />
=======
      <IconButton
        edge="end"
        size="small"
        onClick={(e) => {
          e.stopPropagation()
          handleClick(e)
        }}
      >
        <MoreVertIcon sx={({ palette }) => ({ color: palette.gray.main })} />
>>>>>>> d4fd4c82
      </IconButton>
      <Menu
        anchorEl={anchorEl}
        open={!!anchorEl}
        onClose={handleCloseContextMenu}
        sx={({ palette }) => ({
          '.MuiPaper-root': { borderRadius: '8px !important', width: '138px' },
          '.MuiList-root': { p: '4px' },
          '.MuiMenuItem-root': {
            paddingLeft: '12px',
            minHeight: '40px',
            '&:hover': { borderRadius: '8px !important', backgroundColor: palette.primary.background },
          },
          '.MuiListItemIcon-root': {
            minWidth: '26px',
          },
        })}
      >
        <MenuItem onClick={handleOpenRenameModal(true)}>
          <ListItemIcon>
            <img src="/images/sidebar/safe-list/pencil.svg" alt="Rename" height="16px" width="16px" />
          </ListItemIcon>
          <ListItemText>Rename</ListItemText>
        </MenuItem>
        <MenuItem onClick={handleRemoveSafe}>
          <ListItemIcon>
            <img src="/images/sidebar/safe-list/trash.svg" alt="Remove" height="16px" width="16px" />
          </ListItemIcon>
          <ListItemText>Remove</ListItemText>
        </MenuItem>
      </Menu>
      {openModal && (
        <EntryDialog handleClose={handleOpenRenameModal(false)} defaultValues={{ name, address }} disableAddressInput />
      )}
    </>
  )
}

export default SafeListContextMenu<|MERGE_RESOLUTION|>--- conflicted
+++ resolved
@@ -38,20 +38,8 @@
 
   return (
     <>
-<<<<<<< HEAD
       <IconButton edge="end" size="small" onClick={handleOpenContextMenu}>
-        <MoreVertIcon sx={({ palette }) => ({ color: palette.secondaryBlack[300] })} />
-=======
-      <IconButton
-        edge="end"
-        size="small"
-        onClick={(e) => {
-          e.stopPropagation()
-          handleClick(e)
-        }}
-      >
         <MoreVertIcon sx={({ palette }) => ({ color: palette.gray.main })} />
->>>>>>> d4fd4c82
       </IconButton>
       <Menu
         anchorEl={anchorEl}
