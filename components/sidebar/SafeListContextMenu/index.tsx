--- conflicted
+++ resolved
@@ -38,20 +38,8 @@
 
   return (
     <>
-<<<<<<< HEAD
-      <IconButton
-        edge="end"
-        size="small"
-        onClick={(e) => {
-          e.stopPropagation()
-          handleClick(e)
-        }}
-      >
-        <MoreVertIcon sx={({ palette }) => ({ color: palette.border.main })} />
-=======
       <IconButton edge="end" size="small" onClick={handleOpenContextMenu}>
         <MoreVertIcon sx={({ palette }) => ({ color: palette.gray.main })} />
->>>>>>> 67344e7f
       </IconButton>
       <Menu
         anchorEl={anchorEl}
