import { Box, Typography } from '@mui/material'
import { ReactElement } from 'react'
import { TransactionStatus, type Transaction } from '@gnosis.pm/safe-react-gateway-sdk'

import DateTime from '@/components/common/DateTime'
import TxInfo from '@/components/transactions/TxInfo'
import SignTxButton from '@/components/transactions/SignTxButton'
import ExecuteTxButton from '@/components/transactions/ExecuteTxButton'
import css from './styles.module.css'
import useWallet from '@/hooks/wallets/useWallet'
import { isAwaitingExecution, isMultisigExecutionInfo } from '@/utils/transaction-guards'
import RejectTxButton from '@/components/transactions/RejectTxButton'
import { useTransactionStatus } from '@/hooks/useTransactionStatus'
import TxType from '@/components/transactions/TxType'
import GroupIcon from '@mui/icons-material/Group'

type TxSummaryProps = {
  isGrouped?: boolean
  item: Transaction
}

const dateOptions = {
  timeStyle: 'short',
  hour12: true,
}

const TxSummary = ({ item, isGrouped }: TxSummaryProps): ReactElement => {
  const tx = item.transaction
  const wallet = useWallet()
  const txStatusLabel = useTransactionStatus(tx)
  const isQueue = tx.txStatus !== TransactionStatus.SUCCESS
  const awaitingExecution = isAwaitingExecution(item.transaction.txStatus)
  const nonce = isMultisigExecutionInfo(tx.executionInfo) ? tx.executionInfo.nonce : undefined
  const submittedConfirmations = isMultisigExecutionInfo(tx.executionInfo)
    ? tx.executionInfo.confirmationsSubmitted
    : ''
  const requiredConfirmations = isMultisigExecutionInfo(tx.executionInfo) ? tx.executionInfo.confirmationsRequired : ''

  return (
<<<<<<< HEAD
    <Grid container className={css.gridContainer} id={tx.id} gap={[2, undefined, undefined, 0]}>
      <Grid item xs={1}>
        {isGrouped ? null : nonce}
      </Grid>
=======
    <Box className={`${css.gridContainer} ${nonce ? css.columnTemplate : css.columnTemplateWithoutNonce}`} id={tx.id}>
      {nonce && <Box gridArea="nonce">{nonce}</Box>}
>>>>>>> 3f8270a3

      <Box gridArea="type">
        <TxType tx={tx} />
      </Box>

      <Box gridArea="info">
        <TxInfo info={tx.txInfo} />
      </Box>

      <Box gridArea="date">
        <DateTime value={tx.timestamp} options={dateOptions} />
      </Box>

      {awaitingExecution && (
        <Box gridArea="confirmations" display="flex" alignItems="center" gap={1}>
          <GroupIcon fontSize="small" color="border" />
          <Typography variant="caption" fontWeight="bold" color="primary">
            {submittedConfirmations} out of {requiredConfirmations}
          </Typography>
        </Box>
      )}

      {wallet && isQueue && (
        <Box gridArea="actions">
          {awaitingExecution ? (
            <ExecuteTxButton txSummary={item.transaction} />
          ) : (
            <SignTxButton txSummary={item.transaction} />
          )}
          <RejectTxButton txSummary={item.transaction} />
        </Box>
      )}

      <Box gridArea="status" marginLeft={{ md: 'auto' }} marginRight={1}>
        <Typography
          variant="caption"
          fontWeight="bold"
          color={({ palette }) => (awaitingExecution ? palette.warning.dark : palette.primary.main)}
        >
          {txStatusLabel}
        </Typography>
      </Box>
    </Box>
  )
}

export default TxSummary<|MERGE_RESOLUTION|>--- conflicted
+++ resolved
@@ -37,15 +37,8 @@
   const requiredConfirmations = isMultisigExecutionInfo(tx.executionInfo) ? tx.executionInfo.confirmationsRequired : ''
 
   return (
-<<<<<<< HEAD
-    <Grid container className={css.gridContainer} id={tx.id} gap={[2, undefined, undefined, 0]}>
-      <Grid item xs={1}>
-        {isGrouped ? null : nonce}
-      </Grid>
-=======
     <Box className={`${css.gridContainer} ${nonce ? css.columnTemplate : css.columnTemplateWithoutNonce}`} id={tx.id}>
-      {nonce && <Box gridArea="nonce">{nonce}</Box>}
->>>>>>> 3f8270a3
+      {nonce && <Box gridArea="nonce">{isGrouped ? null : nonce}</Box>}
 
       <Box gridArea="type">
         <TxType tx={tx} />
