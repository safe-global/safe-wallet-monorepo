<<<<<<< HEAD
import { useState, type ReactElement } from 'react'

import Sidebar from '@/components/common/Sidebar'
import useOnboard from '@/services/useOnboard'
import css from '@/components/common/PageLayout/styles.module.css'
import { Button } from '@mui/material'
=======
import { type ReactElement, type SyntheticEvent, useState } from 'react'
import Sidebar from '../Sidebar'
import css from './styles.module.css'
>>>>>>> 78ef8d3a

const PageLayout = ({ children }: { children: ReactElement }): ReactElement => {
  const onboard = useOnboard()
  const [sidebarExpanded, setSidebarExpanded] = useState<boolean>(false)

  const onSidebarToggle = (e: SyntheticEvent) => {
    e.stopPropagation()
    setSidebarExpanded((prev: boolean) => !prev)
  }

  return (
    <div className={css.container} onClick={() => setSidebarExpanded(false)}>
      <header>
        <img src="/logo.svg" alt="Safe" />
        <Button onClick={() => onboard?.connectWallet()} variant="contained">
          Connect Wallet
        </Button>
      </header>

      <aside className={sidebarExpanded ? css.sidebarExpanded : ''} onClick={onSidebarToggle}>
        <Sidebar />
      </aside>

      <div className={css.main}>{children}</div>
    </div>
  )
}

export default PageLayout<|MERGE_RESOLUTION|>--- conflicted
+++ resolved
@@ -1,21 +1,15 @@
-<<<<<<< HEAD
-import { useState, type ReactElement } from 'react'
+import { useState, type ReactElement, type MouseEvent } from 'react'
+import { Button } from '@mui/material'
 
 import Sidebar from '@/components/common/Sidebar'
 import useOnboard from '@/services/useOnboard'
 import css from '@/components/common/PageLayout/styles.module.css'
-import { Button } from '@mui/material'
-=======
-import { type ReactElement, type SyntheticEvent, useState } from 'react'
-import Sidebar from '../Sidebar'
-import css from './styles.module.css'
->>>>>>> 78ef8d3a
 
 const PageLayout = ({ children }: { children: ReactElement }): ReactElement => {
   const onboard = useOnboard()
   const [sidebarExpanded, setSidebarExpanded] = useState<boolean>(false)
 
-  const onSidebarToggle = (e: SyntheticEvent) => {
+  const onSidebarToggle = (e: MouseEvent<HTMLElement>) => {
     e.stopPropagation()
     setSidebarExpanded((prev: boolean) => !prev)
   }
