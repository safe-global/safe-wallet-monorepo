--- conflicted
+++ resolved
@@ -41,6 +41,8 @@
       </div>
 
       {!error && <SafeHeader />}
+      
+      <button onClick={handleCreateTransaction}>Create Transaction</button>
 
       <ul>
         <li>
@@ -58,14 +60,9 @@
 
       {!error && <SafeList />}
 
-<<<<<<< HEAD
-      {loading ? 'Loading Safe info...' : error ? 'Error loading Safe' : ''}
-      <button onClick={handleCreateTransaction}>Create Transaction</button>
-=======
       {loading && 'Loading Safe info...'}
 
       {error && <ErrorToast message="Failed loading the Safe" />}
->>>>>>> 6777736a
     </div>
   )
 }
