<<<<<<< HEAD
=======
import { useForm, FormProvider } from 'react-hook-form'
import { TextField, Button, Typography, FormControl, Box, DialogContent } from '@mui/material'
import EthHashInfo from '@/components/common/EthHashInfo'
>>>>>>> f3102959
import AddressBookInput from '@/components/common/AddressBookInput'
import EthHashInfo from '@/components/common/EthHashInfo'
import NameInput from '@/components/common/NameInput'
import { ChangeOwnerData } from '@/components/settings/owner/AddOwnerDialog/DialogSteps/types'
<<<<<<< HEAD
import TxModalTitle from '@/components/tx/TxModalTitle'
import useSafeInfo from '@/hooks/useSafeInfo'
=======
import useSafeInfo from '@/hooks/useSafeInfo'
import { uniqueAddress, addressIsNotCurrentSafe } from '@/utils/validation'
>>>>>>> f3102959
import { parsePrefixedAddress } from '@/utils/addresses'
import { addressIsNotCurrentSafe, uniqueAddress } from '@/utils/validation'
import { Box, Button, FormControl, Typography } from '@mui/material'
import { FormProvider, useForm } from 'react-hook-form'

type ChooseOwnerFormData = {
  ownerName?: string
  ownerAddress: string
}

export const ChooseOwnerStep = ({
  data,
  onSubmit,
}: {
  data: ChangeOwnerData
  onSubmit: (data: ChangeOwnerData) => void
}) => {
  const { safe, safeAddress } = useSafeInfo()
  const { removedOwner, newOwner } = data
  const owners = safe.owners

  const isReplace = Boolean(removedOwner)

  const defaultValues: ChooseOwnerFormData = {
    ownerAddress: newOwner?.address,
    ownerName: newOwner?.name,
  }

  const formMethods = useForm<ChooseOwnerFormData>({
    defaultValues,
    mode: 'onChange',
  })
  const { handleSubmit, formState } = formMethods

  const onSubmitHandler = (formData: ChooseOwnerFormData) => {
    onSubmit({
      ...data,
      newOwner: {
        address: parsePrefixedAddress(formData.ownerAddress).address,
        name: formData.ownerName,
      },
    })
  }

  const notAlreadyOwner = uniqueAddress(owners?.map((owner) => owner.value))
  const notCurrentSafe = addressIsNotCurrentSafe(safeAddress)
  const combinedValidate = (address: string) => notAlreadyOwner(address) || notCurrentSafe(address)

  return (
    <FormProvider {...formMethods}>
      <form onSubmit={handleSubmit(onSubmitHandler)}>
        <DialogContent>
          <Box mb={1}>
            {isReplace
              ? 'Review the owner you want to replace in the active Safe, then specify the new owner you want to replace it with:'
              : 'Add a new owner to the active Safe.'}
          </Box>

<<<<<<< HEAD
        <Box display="flex" flexDirection="column" gap={2} paddingTop={2}>
          <FormControl>
            <NameInput textFieldProps={{ label: 'Owner name' }} name="ownerName" />
          </FormControl>
=======
          {removedOwner && (
            <Box my={2}>
              <Typography mb={1}>Current owner</Typography>
              <EthHashInfo address={removedOwner.address} showCopyButton shortAddress={false} />
            </Box>
          )}
>>>>>>> f3102959

          <Box display="flex" flexDirection="column" gap={2} paddingTop={2}>
            <FormControl>
              <TextField autoFocus label="Owner name" variant="outlined" fullWidth {...register('ownerName')} />
            </FormControl>

            <FormControl>
              <AddressBookInput name="ownerAddress" label="Owner address" validate={combinedValidate} />
            </FormControl>
          </Box>

<<<<<<< HEAD
        <Button variant="contained" type="submit" disabled={!formState.isValid}>
          Next
        </Button>
=======
          <Button variant="contained" type="submit">
            Next
          </Button>
        </DialogContent>
>>>>>>> f3102959
      </form>
    </FormProvider>
  )
}<|MERGE_RESOLUTION|>--- conflicted
+++ resolved
@@ -1,23 +1,11 @@
-<<<<<<< HEAD
-=======
-import { useForm, FormProvider } from 'react-hook-form'
-import { TextField, Button, Typography, FormControl, Box, DialogContent } from '@mui/material'
-import EthHashInfo from '@/components/common/EthHashInfo'
->>>>>>> f3102959
 import AddressBookInput from '@/components/common/AddressBookInput'
 import EthHashInfo from '@/components/common/EthHashInfo'
 import NameInput from '@/components/common/NameInput'
 import { ChangeOwnerData } from '@/components/settings/owner/AddOwnerDialog/DialogSteps/types'
-<<<<<<< HEAD
-import TxModalTitle from '@/components/tx/TxModalTitle'
 import useSafeInfo from '@/hooks/useSafeInfo'
-=======
-import useSafeInfo from '@/hooks/useSafeInfo'
-import { uniqueAddress, addressIsNotCurrentSafe } from '@/utils/validation'
->>>>>>> f3102959
 import { parsePrefixedAddress } from '@/utils/addresses'
 import { addressIsNotCurrentSafe, uniqueAddress } from '@/utils/validation'
-import { Box, Button, FormControl, Typography } from '@mui/material'
+import { Box, Button, DialogContent, FormControl, Typography } from '@mui/material'
 import { FormProvider, useForm } from 'react-hook-form'
 
 type ChooseOwnerFormData = {
@@ -73,23 +61,16 @@
               : 'Add a new owner to the active Safe.'}
           </Box>
 
-<<<<<<< HEAD
-        <Box display="flex" flexDirection="column" gap={2} paddingTop={2}>
-          <FormControl>
-            <NameInput textFieldProps={{ label: 'Owner name' }} name="ownerName" />
-          </FormControl>
-=======
           {removedOwner && (
             <Box my={2}>
               <Typography mb={1}>Current owner</Typography>
               <EthHashInfo address={removedOwner.address} showCopyButton shortAddress={false} />
             </Box>
           )}
->>>>>>> f3102959
 
           <Box display="flex" flexDirection="column" gap={2} paddingTop={2}>
             <FormControl>
-              <TextField autoFocus label="Owner name" variant="outlined" fullWidth {...register('ownerName')} />
+              <NameInput textFieldProps={{ label: 'Owner name' }} name="ownerName" />
             </FormControl>
 
             <FormControl>
@@ -97,16 +78,10 @@
             </FormControl>
           </Box>
 
-<<<<<<< HEAD
-        <Button variant="contained" type="submit" disabled={!formState.isValid}>
-          Next
-        </Button>
-=======
-          <Button variant="contained" type="submit">
+          <Button variant="contained" type="submit" disabled={!formState.isValid}>
             Next
           </Button>
         </DialogContent>
->>>>>>> f3102959
       </form>
     </FormProvider>
   )
