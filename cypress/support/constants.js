--- conflicted
+++ resolved
@@ -18,13 +18,10 @@
 // SAFE 9 & 10 are used for safe apps tests
 export const SEPOLIA_TEST_SAFE_9 = 'sep:0xD1571E8Cc4438aFef2836DD9a0E5D09fb63EDE9a'
 export const SEPOLIA_TEST_SAFE_10 = 'sep:0x4DD4cB2299E491E1B469245DB589ccB2B16d7bde'
-<<<<<<< HEAD
 // SAFE 11 is a safe with native tokens but the automation user is not its owner
 export const SEPOLIA_TEST_SAFE_11 = 'sep:0xfC0A7ac73Fde7547ac0792Cca1D8A50CE0AFC4Df'
-=======
 // SAFE 12 is used for spending limits
 export const SEPOLIA_TEST_SAFE_12 = 'sep:0x9190cc22D592dDcf396Fa616ce84a9978fD96Fc9'
->>>>>>> d7e5365a
 export const SEPOLIA_CONTRACT_SHORT = '0x11AB...34aF'
 export const SEPOLIA_RECIPIENT_ADDR_SHORT = '0x4DD4...7bde'
 export const GNO_TEST_SAFE = 'gno:0xB8d760a90a5ed54D3c2b3EFC231277e99188642A'
