--- conflicted
+++ resolved
@@ -14,14 +14,9 @@
   })
 
   beforeEach(() => {
-<<<<<<< HEAD
-    cy.clearLocalStorage()
-    cy.visit(constants.dataSettingsUrl)
-=======
     cy.visit(constants.dataSettingsUrl).then(() => {
       createwallet.selectNetwork(constants.networks.sepolia)
     })
->>>>>>> e4443266
   })
 
   it('[SMOKE] Verify Safe can be accessed after test file upload', () => {
