const TEST_SAFE = 'gor:0x97d314157727D517A706B5D08507A1f9B44AaaE9'

describe('Assets > NFTs', () => {
  before(() => {
    cy.connectE2EWallet()

    cy.visit(`/balances/nfts?safe=${TEST_SAFE}`)
    cy.contains('button', 'Accept selection').click()
<<<<<<< HEAD
    cy.contains('E2E Wallet @ Goerli')
=======
    cy.contains(/E2E Wallet @ G(ö|oe)rli/)
>>>>>>> f5e7f5db
  })

  describe('should have NFTs', () => {
    it('should have NFTs in the table', () => {
      cy.get('tbody tr').should('have.length', 5)
    })

    it('should have info in the NFT row', () => {
      cy.get('tbody tr:first-child').contains('td:first-child', 'BillyNFT721')
      cy.get('tbody tr:first-child').contains('td:first-child', '0x0000...816D')

      cy.get('tbody tr:first-child').contains('td:nth-child(2)', 'Kitaro World #261')

      cy.get(
        'tbody tr:first-child td:nth-child(3) a[href="https://testnets.opensea.io/assets/0x000000000faE8c6069596c9C805A1975C657816D/443"]',
      )
    })

    it('should open an NFT preview', () => {
      // Preview the first NFT
      cy.get('tbody tr:first-child td:nth-child(2)').click()

      // Modal
<<<<<<< HEAD
      cy.get('div[role="dialog"]').contains('Kitaro #261')
      cy.get('div[role="dialog"]').contains('Goerli')
=======
      cy.get('div[role="dialog"]').contains('Kitaro World #261')

      // Prevent Base Mainnet Goerli from being selected
      cy.get('div[role="dialog"]').contains(/^G(ö|oe)rli$/)
>>>>>>> f5e7f5db
      cy.get('div[role="dialog"]').contains(
        'a[href="https://testnets.opensea.io/assets/0x000000000faE8c6069596c9C805A1975C657816D/443"]',
        'View on OpenSea',
      )

      // Close the modal
      cy.get('div[role="dialog"] button').click()
      cy.get('div[role="dialog"]').should('not.exist')
    })

    it('should not open an NFT preview for NFTs without one', () => {
      // Click on the third NFT
      cy.get('tbody tr:nth-child(3) td:nth-child(2)').click()
      cy.get('div[role="dialog"]').should('not.exist')
    })

    it('should select and send multiple NFTs', () => {
      // Select three NFTs
      cy.contains('0 NFTs selected')
      cy.contains('button[disabled]', 'Send')
      cy.get('tbody tr:first-child input[type="checkbox"]').click()
      cy.contains('1 NFT selected')
      cy.contains('button:not([disabled])', 'Send 1 NFT')
      cy.get('tbody tr:nth-child(2) input[type="checkbox"]').click()
      cy.contains('2 NFTs selected')
      cy.contains('button', 'Send 2 NFTs')
      cy.get('tbody tr:last-child input[type="checkbox"]').click()
      cy.contains('3 NFTs selected')

      // Deselect one NFT
      cy.get('tbody tr:nth-child(2) input[type="checkbox"]').click()
      cy.contains('2 NFTs selected')

      // Send NFTs
      cy.contains('button', 'Send 2 NFTs').click()

      // Modal appears
      cy.contains('Send NFTs')
      cy.contains('Recipient address or ENS')
      cy.contains('Selected NFTs')
      cy.get('input[name="recipient"]').type('0x97d314157727D517A706B5D08507A1f9B44AaaE9')
      cy.contains('button', 'Next').click()

      // Review modal appears
      cy.contains('Send')
      cy.contains('To')
      cy.wait(1000)
      cy.contains('1')
      cy.contains('2')
      cy.get('b:contains("safeTransferFrom")').should('have.length', 2)
      cy.contains('button:not([disabled])', 'Submit')
    })
  })
})<|MERGE_RESOLUTION|>--- conflicted
+++ resolved
@@ -6,11 +6,7 @@
 
     cy.visit(`/balances/nfts?safe=${TEST_SAFE}`)
     cy.contains('button', 'Accept selection').click()
-<<<<<<< HEAD
-    cy.contains('E2E Wallet @ Goerli')
-=======
     cy.contains(/E2E Wallet @ G(ö|oe)rli/)
->>>>>>> f5e7f5db
   })
 
   describe('should have NFTs', () => {
@@ -34,15 +30,10 @@
       cy.get('tbody tr:first-child td:nth-child(2)').click()
 
       // Modal
-<<<<<<< HEAD
-      cy.get('div[role="dialog"]').contains('Kitaro #261')
-      cy.get('div[role="dialog"]').contains('Goerli')
-=======
       cy.get('div[role="dialog"]').contains('Kitaro World #261')
 
       // Prevent Base Mainnet Goerli from being selected
       cy.get('div[role="dialog"]').contains(/^G(ö|oe)rli$/)
->>>>>>> f5e7f5db
       cy.get('div[role="dialog"]').contains(
         'a[href="https://testnets.opensea.io/assets/0x000000000faE8c6069596c9C805A1975C657816D/443"]',
         'View on OpenSea',
