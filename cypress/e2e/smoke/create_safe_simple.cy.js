--- conflicted
+++ resolved
@@ -10,11 +10,8 @@
     main.acceptCookies()
   })
 
-<<<<<<< HEAD
+
   it('Verify a Wallet can be connected', () => {
-=======
-  it('Verify a Wallet can be connected [C56101]', () => {
->>>>>>> 33e98269
     createwallet.clickOnCreateNewSafeBtn()
     owner.clickOnWalletExpandMoreIcon()
     owner.clickOnDisconnectBtn()
