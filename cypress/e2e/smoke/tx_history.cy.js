--- conflicted
+++ resolved
@@ -42,13 +42,8 @@
       .last()
       .within(() => {
         // Type
-<<<<<<< HEAD
         createtx.verifyImageAlttxt(0, INCOMING)
         createtx.verifyStatus(constants.transactionStatus.received)
-=======
-        cy.get('img').should('have.attr', 'alt', 'Received')
-        cy.contains('div', INCOMING).should('exist')
->>>>>>> 37e6faf8
 
         // Info
         createtx.verifyImageAlttxt(1, constants.tokenAbbreviation.gor)
@@ -74,25 +69,10 @@
         // Type
         // TODO: update next line after fixing the logo
         // cy.find('img').should('have.attr', 'src').should('include', WRAPPED_ETH)
-<<<<<<< HEAD
         createtx.verifyTransactionStrExists(constants.tokenNames.wrapped_ether)
         createtx.verifyTransactionStrExists(constants.transactionStatus.approve)
         createtx.verifyTransactionStrExists(time3)
         createtx.verifyTransactionStrExists(constants.transactionStatus.success)
-=======
-        cy.contains('div', 'WETH').should('exist')
-
-        cy.contains('div', 'unlimited').should('exist')
-
-        // Info
-        cy.contains('div', 'Approve').should('exist')
-
-        // Time
-        cy.contains('span', '5:00 PM').should('exist')
-
-        // Status
-        cy.contains('span', 'Success').should('exist')
->>>>>>> 37e6faf8
       })
       // Contract interaction
       .prev()
@@ -105,48 +85,19 @@
       // Send 0.11 WETH
       .prev()
       .within(() => {
-<<<<<<< HEAD
         createtx.verifyImageAlttxt(0, OUTGOING)
         createtx.verifyTransactionStrExists(constants.transactionStatus.sent)
         createtx.verifyTransactionStrExists(amount2)
         createtx.verifyTransactionStrExists(time4)
         createtx.verifyTransactionStrExists(constants.transactionStatus.success)
-=======
-        // Type
-        cy.get('img').should('have.attr', 'alt', 'Sent')
-        cy.contains('div', 'Send').should('exist')
-
-        // Info
-        cy.contains('span', '0.11 WETH').should('exist')
-
-        // Time
-        cy.contains('span', '5:01 PM').should('exist')
-
-        // Status
-        cy.contains('span', 'Success').should('exist')
->>>>>>> 37e6faf8
       })
       // Receive 120 DAI
       .prev()
       .within(() => {
-<<<<<<< HEAD
         createtx.verifyTransactionStrExists(constants.transactionStatus.received)
         createtx.verifyTransactionStrExists(amount3)
         createtx.verifyTransactionStrExists(time4)
         createtx.verifyTransactionStrExists(constants.transactionStatus.success)
-=======
-        // Type
-        cy.contains('div', INCOMING).should('exist')
-
-        // Info
-        cy.contains('span', '120,497.61 DAI').should('exist')
-
-        // Time
-        cy.contains('span', '5:01 PM').should('exist')
-
-        // Status
-        cy.contains('span', 'Success').should('exist')
->>>>>>> 37e6faf8
       })
   })
 
