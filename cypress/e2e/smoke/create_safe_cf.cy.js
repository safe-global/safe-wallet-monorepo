import * as constants from '../../support/constants'
import * as main from '../pages/main.page'
import * as createwallet from '../pages/create_wallet.pages'
import * as owner from '../pages/owners.pages'
import * as wallet from '../../support/utils/wallet.js'
import { getEvents, events, checkDataLayerEvents } from '../../support/utils/gtag.js'

const walletCredentials = JSON.parse(Cypress.env('CYPRESS_WALLET_CREDENTIALS'))
// DO NOT use OWNER_2_PRIVATE_KEY for safe creation. Used for CF safes.
const signer = walletCredentials.OWNER_2_PRIVATE_KEY

describe('[SMOKE] CF Safe creation tests', () => {
  beforeEach(() => {
    cy.visit(constants.welcomeUrl + '?chain=sep')
    cy.clearLocalStorage()
    main.acceptCookies()
    getEvents()
  })

  it('[SMOKE] CF creation happy path. GA safe_created', () => {
    wallet.connectSigner(signer)
    owner.waitForConnectionStatus()
    createwallet.clickOnContinueWithWalletBtn()
    createwallet.clickOnCreateNewSafeBtn()
    createwallet.clickOnNextBtn()
    createwallet.clickOnNextBtn()
    createwallet.selectPayLaterOption()
    createwallet.clickOnReviewStepNextBtn()
<<<<<<< HEAD
    createwallet.clickOnLetsGoBtn()
    createwallet.verifyCFSafeCreated()
=======
    cy.wait(1000)
    main.getAddedSafeAddressFromLocalStorage(constants.networkKeys.sepolia, 0).then((address) => {
      const safe_created = [
        {
          eventLabel: events.safeCreatedCF.eventLabel,
          eventCategory: events.safeCreatedCF.category,
          eventAction: events.safeCreatedCF.action,
          eventType: events.safeCreatedCF.eventType,
          event: events.safeCreatedCF.eventName,
          safeAddress: address.slice(2),
        },
      ]
      checkDataLayerEvents(safe_created)
      createwallet.verifyCFSafeCreated()
    })
>>>>>>> 6ff1680c
  })
})<|MERGE_RESOLUTION|>--- conflicted
+++ resolved
@@ -26,10 +26,6 @@
     createwallet.clickOnNextBtn()
     createwallet.selectPayLaterOption()
     createwallet.clickOnReviewStepNextBtn()
-<<<<<<< HEAD
-    createwallet.clickOnLetsGoBtn()
-    createwallet.verifyCFSafeCreated()
-=======
     cy.wait(1000)
     main.getAddedSafeAddressFromLocalStorage(constants.networkKeys.sepolia, 0).then((address) => {
       const safe_created = [
@@ -43,8 +39,8 @@
         },
       ]
       checkDataLayerEvents(safe_created)
+      createwallet.clickOnLetsGoBtn()
       createwallet.verifyCFSafeCreated()
     })
->>>>>>> 6ff1680c
   })
 })