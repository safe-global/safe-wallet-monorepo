import * as constants from '../../support/constants'
import * as main from '../pages/main.page'
import * as assets from '../pages/assets.pages'
import * as loadsafe from '../pages/load_safe.pages'
import * as navigation from '../pages/navigation.page'
import * as tx from '../pages/transactions.page'
import * as nfts from '../pages/nfts.pages'
import * as ls from '../../support/localstorage_data.js'
import { ethers } from 'ethers'
import SafeApiKit from '@safe-global/api-kit'
import { createEthersAdapter, createSigners } from '../../support/api/utils_ether'
import { createSafes } from '../../support/api/utils_protocolkit'
import { contracts, abi_qtrust, abi_nft_pc2 } from '../../support/api/contracts'
import { getSafes, CATEGORIES } from '../../support/safes/safesHandler.js'
import * as wallet from '../../support/utils/wallet.js'

const safeBalanceEth = 405240000000000000n
const qtrustBanance = 60000000000000000000n
const transferAmount = '1'

const walletCredentials = JSON.parse(Cypress.env('CYPRESS_WALLET_CREDENTIALS'))
const signer = walletCredentials.OWNER_4_PRIVATE_KEY

const tokenAmount2 = '0.00001'
const netwrok = 'sepolia'
const network_pref = 'sep:'
const unit_eth = 'ether'
let apiKit, protocolKitOwner1_S3, protocolKitOwner2_S3, outgoingSafeAddress

let safes = []
let safesData = []

const provider = new ethers.InfuraProvider(netwrok, Cypress.env('INFURA_API_KEY'))
const privateKeys = [walletCredentials.OWNER_1_PRIVATE_KEY, walletCredentials.OWNER_2_PRIVATE_KEY]
const walletAddress = [walletCredentials.OWNER_1_WALLET_ADDRESS]
const signers = createSigners(privateKeys, provider)

const contractAddress = contracts.token_qtrust
const nftContractAddress = contracts.nft_pc2
const tokenContract = new ethers.Contract(contractAddress, abi_qtrust, provider)
const nftContract = new ethers.Contract(nftContractAddress, abi_nft_pc2, provider)

const owner1Signer = signers[0]
const owner2Signer = signers[1]

const ethAdapterOwner1 = createEthersAdapter(owner1Signer)
const ethAdapterOwner2 = createEthersAdapter(owner2Signer)

function visit(url) {
  cy.visit(url)
}

// TODO: Relay only allows 5 txs per hour.
describe('Send funds with relay happy path tests', { defaultCommandTimeout: 300000 }, () => {
  before(async () => {
    safesData = await getSafes(CATEGORIES.funds)
    main.addToLocalStorage(constants.localStorageKeys.SAFE_v2__cookies, ls.cookies.acceptedCookies)
    main.addToLocalStorage(
      constants.localStorageKeys.SAFE_v2__tokenlist_onboarding,
      ls.cookies.acceptedTokenListOnboarding,
    )
    apiKit = new SafeApiKit({
      chainId: BigInt(1),
      txServiceUrl: constants.stagingTxServiceUrl,
    })

    outgoingSafeAddress = safesData.SEP_FUNDS_SAFE_8.substring(4)

    const safeConfigurations = [
      { ethAdapter: ethAdapterOwner1, safeAddress: outgoingSafeAddress },
      { ethAdapter: ethAdapterOwner2, safeAddress: outgoingSafeAddress },
    ]

    safes = await createSafes(safeConfigurations)

    protocolKitOwner1_S3 = safes[0]
    protocolKitOwner2_S3 = safes[1]
  })

<<<<<<< HEAD
  it('Verify tx creation and execution of NFT with relay', () => {
=======
  it('Verify tx creation and execution of NFT with relay', { defaultCommandTimeout: 300000 }, () => {
>>>>>>> 6beff838
    cy.wait(2000)
    const originatingSafe = safesData.SEP_FUNDS_SAFE_9.substring(4)
    function executeTransactionFlow(fromSafe, toSafe) {
      return cy.visit(constants.balanceNftsUrl + fromSafe).then(() => {
        wallet.connectSigner(signer)
        nfts.selectNFTs(1)
        nfts.sendNFT()
        nfts.typeRecipientAddress(toSafe)
        nfts.clikOnNextBtn()
        tx.executeFlow_2()
        cy.wait(5000)
      })
    }

    cy.wrap(null)
      .then(() => {
        return main.fetchCurrentNonce(network_pref + originatingSafe)
      })
      .then(async (currentNonce) => {
        executeTransactionFlow(originatingSafe, walletAddress.toString(), transferAmount).then(async () => {
          main.checkTokenBalanceIsNull(network_pref + originatingSafe, constants.tokenAbbreviation.tpcc)
          const contractWithWallet = nftContract.connect(owner1Signer)
          const tx = await contractWithWallet.safeTransferFrom(walletAddress.toString(), originatingSafe, 2, {
            gasLimit: 200000,
          })

          await tx.wait()
          main.verifyNonceChange(network_pref + originatingSafe, currentNonce + 1)
        })
      })
  })

<<<<<<< HEAD
  it('Verify tx creation and execution of native token with relay', () => {
=======
  it('Verify tx creation and execution of native token with relay', { defaultCommandTimeout: 300000 }, () => {
>>>>>>> 6beff838
    cy.wait(2000)
    const targetSafe = safesData.SEP_FUNDS_SAFE_1.substring(4)
    function executeTransactionFlow(fromSafe, toSafe, tokenAmount) {
      visit(constants.BALANCE_URL + fromSafe)
      wallet.connectSigner(signer)
      assets.clickOnSendBtn(0)
      loadsafe.inputOwnerAddress(0, toSafe)
      assets.checkSelectedToken(constants.tokenAbbreviation.sep)
      assets.enterAmount(tokenAmount)
      navigation.clickOnNewTxBtnS()
      tx.executeFlow_2()
      cy.wait(5000)
    }
    cy.wrap(null)
      .then(() => {
        return main.fetchCurrentNonce(network_pref + targetSafe)
      })
      .then(async (currentNonce) => {
        executeTransactionFlow(targetSafe, walletAddress.toString(), tokenAmount2)
        const amount = ethers.parseUnits(tokenAmount2, unit_eth).toString()
        const safeTransactionData = {
          to: targetSafe,
          data: '0x',
          value: amount.toString(),
        }

        const safeTransaction = await protocolKitOwner1_S3.createTransaction({ transactions: [safeTransactionData] })
        const safeTxHash = await protocolKitOwner1_S3.getTransactionHash(safeTransaction)
        const senderSignature = await protocolKitOwner1_S3.signHash(safeTxHash)
        const safeAddress = outgoingSafeAddress

        await apiKit.proposeTransaction({
          safeAddress,
          safeTransactionData: safeTransaction.data,
          safeTxHash,
          senderAddress: await owner1Signer.getAddress(),
          senderSignature: senderSignature.data,
        })

        const pendingTransactions = await apiKit.getPendingTransactions(safeAddress)
        const safeTxHashofExistingTx = pendingTransactions.results[0].safeTxHash

        const signature = await protocolKitOwner2_S3.signHash(safeTxHashofExistingTx)
        await apiKit.confirmTransaction(safeTxHashofExistingTx, signature.data)

        const safeTx = await apiKit.getTransaction(safeTxHashofExistingTx)
        await protocolKitOwner2_S3.executeTransaction(safeTx)
        main.verifyNonceChange(network_pref + targetSafe, currentNonce + 1)
        main.checkTokenBalance(network_pref + targetSafe, constants.tokenAbbreviation.eth, safeBalanceEth)
      })
  })

<<<<<<< HEAD
  it('Verify tx creation and execution of non-native token with with relay', () => {
    cy.wait(2000)
    const originatingSafe = safesData.SEP_FUNDS_SAFE_2.substring(4)
    const amount = ethers.parseUnits(transferAmount, unit_eth).toString()

    function executeTransactionFlow(fromSafe, toSafe) {
      visit(constants.BALANCE_URL + fromSafe)
      wallet.connectSigner(signer)
      assets.selectTokenList(assets.tokenListOptions.allTokens)
      assets.clickOnSendBtn(1)
=======
  // TODO: Too many requests error occurs. Skip until resolved.
  it.skip(
    'Verify tx creation and execution of non-native token with with relay',
    { defaultCommandTimeout: 300000 },
    () => {
      cy.wait(2000)
      const originatingSafe = safesData.SEP_FUNDS_SAFE_2.substring(4)
      const amount = ethers.parseUnits(transferAmount, unit_eth).toString()

      function executeTransactionFlow(fromSafe, toSafe) {
        visit(constants.BALANCE_URL + fromSafe)
        assets.selectTokenList(assets.tokenListOptions.allTokens)
        assets.clickOnSendBtn(1)

        loadsafe.inputOwnerAddress(0, toSafe)
        assets.enterAmount(1)
        navigation.clickOnNewTxBtnS()
        tx.executeFlow_2()
        cy.wait(5000)
      }
>>>>>>> 6beff838

      cy.wrap(null)
        .then(() => {
          return main.fetchCurrentNonce(network_pref + originatingSafe)
        })
        .then(async (currentNonce) => {
          executeTransactionFlow(originatingSafe, walletAddress.toString(), transferAmount)

          const contractWithWallet = tokenContract.connect(signers[0])
          const tx = await contractWithWallet.transfer(originatingSafe, amount, {
            gasLimit: 200000,
          })

          await tx.wait()
          main.verifyNonceChange(network_pref + originatingSafe, currentNonce + 1)
          main.checkTokenBalance(network_pref + originatingSafe, constants.tokenAbbreviation.qtrust, qtrustBanance)
        })
    },
  )
})<|MERGE_RESOLUTION|>--- conflicted
+++ resolved
@@ -77,11 +77,7 @@
     protocolKitOwner2_S3 = safes[1]
   })
 
-<<<<<<< HEAD
   it('Verify tx creation and execution of NFT with relay', () => {
-=======
-  it('Verify tx creation and execution of NFT with relay', { defaultCommandTimeout: 300000 }, () => {
->>>>>>> 6beff838
     cy.wait(2000)
     const originatingSafe = safesData.SEP_FUNDS_SAFE_9.substring(4)
     function executeTransactionFlow(fromSafe, toSafe) {
@@ -114,11 +110,7 @@
       })
   })
 
-<<<<<<< HEAD
   it('Verify tx creation and execution of native token with relay', () => {
-=======
-  it('Verify tx creation and execution of native token with relay', { defaultCommandTimeout: 300000 }, () => {
->>>>>>> 6beff838
     cy.wait(2000)
     const targetSafe = safesData.SEP_FUNDS_SAFE_1.substring(4)
     function executeTransactionFlow(fromSafe, toSafe, tokenAmount) {
@@ -171,7 +163,6 @@
       })
   })
 
-<<<<<<< HEAD
   it('Verify tx creation and execution of non-native token with with relay', () => {
     cy.wait(2000)
     const originatingSafe = safesData.SEP_FUNDS_SAFE_2.substring(4)
@@ -182,45 +173,29 @@
       wallet.connectSigner(signer)
       assets.selectTokenList(assets.tokenListOptions.allTokens)
       assets.clickOnSendBtn(1)
-=======
-  // TODO: Too many requests error occurs. Skip until resolved.
-  it.skip(
-    'Verify tx creation and execution of non-native token with with relay',
-    { defaultCommandTimeout: 300000 },
-    () => {
-      cy.wait(2000)
-      const originatingSafe = safesData.SEP_FUNDS_SAFE_2.substring(4)
-      const amount = ethers.parseUnits(transferAmount, unit_eth).toString()
-
-      function executeTransactionFlow(fromSafe, toSafe) {
-        visit(constants.BALANCE_URL + fromSafe)
-        assets.selectTokenList(assets.tokenListOptions.allTokens)
-        assets.clickOnSendBtn(1)
-
-        loadsafe.inputOwnerAddress(0, toSafe)
-        assets.enterAmount(1)
-        navigation.clickOnNewTxBtnS()
-        tx.executeFlow_2()
-        cy.wait(5000)
-      }
->>>>>>> 6beff838
-
-      cy.wrap(null)
-        .then(() => {
-          return main.fetchCurrentNonce(network_pref + originatingSafe)
+
+      loadsafe.inputOwnerAddress(0, toSafe)
+      assets.enterAmount(1)
+      navigation.clickOnNewTxBtnS()
+      tx.executeFlow_2()
+      cy.wait(5000)
+    }
+
+    cy.wrap(null)
+      .then(() => {
+        return main.fetchCurrentNonce(network_pref + originatingSafe)
+      })
+      .then(async (currentNonce) => {
+        executeTransactionFlow(originatingSafe, walletAddress.toString(), transferAmount)
+
+        const contractWithWallet = tokenContract.connect(signers[0])
+        const tx = await contractWithWallet.transfer(originatingSafe, amount, {
+          gasLimit: 200000,
         })
-        .then(async (currentNonce) => {
-          executeTransactionFlow(originatingSafe, walletAddress.toString(), transferAmount)
-
-          const contractWithWallet = tokenContract.connect(signers[0])
-          const tx = await contractWithWallet.transfer(originatingSafe, amount, {
-            gasLimit: 200000,
-          })
-
-          await tx.wait()
-          main.verifyNonceChange(network_pref + originatingSafe, currentNonce + 1)
-          main.checkTokenBalance(network_pref + originatingSafe, constants.tokenAbbreviation.qtrust, qtrustBanance)
-        })
-    },
-  )
+
+        await tx.wait()
+        main.verifyNonceChange(network_pref + originatingSafe, currentNonce + 1)
+        main.checkTokenBalance(network_pref + originatingSafe, constants.tokenAbbreviation.qtrust, qtrustBanance)
+      })
+  })
 })