--- conflicted
+++ resolved
@@ -14,11 +14,8 @@
 import { getSafes, CATEGORIES } from '../../support/safes/safesHandler.js'
 import * as wallet from '../../support/utils/wallet.js'
 
-<<<<<<< HEAD
 const safeBalanceEth = 505360000000000000n
-=======
 const safeBalanceEth = 505320000000000000n
->>>>>>> 6beff838
 const qtrustBanance = 99000000000000000025n
 const transferAmount = '1'
 
@@ -55,7 +52,7 @@
   cy.visit(url)
 }
 
-describe('Send funds with connected signer happy path tests', { defaultCommandTimeout: 600000 }, () => {
+describe('Send funds with connected signer happy path tests', { defaultCommandTimeout: 60000 }, () => {
   before(async () => {
     safesData = await getSafes(CATEGORIES.funds)
     main.addToLocalStorage(constants.localStorageKeys.SAFE_v2__cookies, ls.cookies.acceptedCookies)
@@ -81,7 +78,7 @@
     protocolKitOwner2_S3 = safes[1]
   })
 
-  it('Verify tx creation and execution of NFT with connected signer', { defaultCommandTimeout: 300000 }, () => {
+  it('Verify tx creation and execution of NFT with connected signer', () => {
     cy.wait(2000)
     const originatingSafe = safesData.SEP_FUNDS_SAFE_7.substring(4)
 
@@ -114,7 +111,6 @@
       })
   })
 
-<<<<<<< HEAD
   it('Verify tx creation and execution of native token with connected signer', () => {
     cy.wait(2000)
     const targetSafe = safesData.SEP_FUNDS_SAFE_12.substring(4)
@@ -153,90 +149,26 @@
           safeTxHash,
           senderAddress: await owner1Signer.getAddress(),
           senderSignature: senderSignature.data,
-=======
-  it(
-    'Verify tx creation and execution of native token with connected signer',
-    { defaultCommandTimeout: 300000 },
-    () => {
-      cy.wait(2000)
-      const targetSafe = safesData.SEP_FUNDS_SAFE_12.substring(4)
-      function executeTransactionFlow(fromSafe, toSafe, tokenAmount) {
-        visit(constants.BALANCE_URL + fromSafe)
-        assets.clickOnSendBtn(0)
-        loadsafe.inputOwnerAddress(0, toSafe)
-        assets.checkSelectedToken(constants.tokenAbbreviation.sep)
-        assets.enterAmount(tokenAmount)
-        navigation.clickOnNewTxBtnS()
-        tx.executeFlow_1()
-        cy.wait(5000)
-      }
-      cy.wrap(null)
-        .then(() => {
-          return main.fetchCurrentNonce(network_pref + targetSafe)
->>>>>>> 6beff838
         })
-        .then(async (currentNonce) => {
-          executeTransactionFlow(targetSafe, walletAddress.toString(), tokenAmount2)
-          const amount = ethers.parseUnits(tokenAmount2, unit_eth).toString()
-          const safeTransactionData = {
-            to: targetSafe,
-            data: '0x',
-            value: amount.toString(),
-          }
-
-          const safeTransaction = await protocolKitOwner1_S3.createTransaction({ transactions: [safeTransactionData] })
-          const safeTxHash = await protocolKitOwner1_S3.getTransactionHash(safeTransaction)
-          const senderSignature = await protocolKitOwner1_S3.signHash(safeTxHash)
-          const safeAddress = outgoingSafeAddress
-
-          await apiKit.proposeTransaction({
-            safeAddress,
-            safeTransactionData: safeTransaction.data,
-            safeTxHash,
-            senderAddress: await owner1Signer.getAddress(),
-            senderSignature: senderSignature.data,
-          })
-
-          const pendingTransactions = await apiKit.getPendingTransactions(safeAddress)
-          const safeTxHashofExistingTx = pendingTransactions.results[0].safeTxHash
-
-          const signature = await protocolKitOwner2_S3.signHash(safeTxHashofExistingTx)
-          await apiKit.confirmTransaction(safeTxHashofExistingTx, signature.data)
-
-          const safeTx = await apiKit.getTransaction(safeTxHashofExistingTx)
-          await protocolKitOwner2_S3.executeTransaction(safeTx)
-          main.verifyNonceChange(network_pref + targetSafe, currentNonce + 1)
-          main.checkTokenBalance(network_pref + targetSafe, constants.tokenAbbreviation.eth, safeBalanceEth)
-        })
-    },
-  )
-
-  it(
-    'Verify tx creation and execution of non-native token with connected signer',
-    { defaultCommandTimeout: 300000 },
-    () => {
-      cy.wait(2000)
-      const originatingSafe = safesData.SEP_FUNDS_SAFE_11.substring(4)
-      const amount = ethers.parseUnits(transferAmount, unit_eth).toString()
-
-      function executeTransactionFlow(fromSafe, toSafe) {
-        visit(constants.BALANCE_URL + fromSafe)
-        assets.selectTokenList(assets.tokenListOptions.allTokens)
-        assets.clickOnSendBtn(1)
-        loadsafe.inputOwnerAddress(0, toSafe)
-        assets.enterAmount(1)
-        navigation.clickOnNewTxBtnS()
-        tx.executeFlow_1()
-        cy.wait(5000)
-      }
-      cy.wrap(null)
-        .then(() => {
-          return main.fetchCurrentNonce(network_pref + originatingSafe)
-        })
-        .then(async (currentNonce) => {
-          executeTransactionFlow(originatingSafe, walletAddress.toString(), transferAmount)
-
-<<<<<<< HEAD
+
+        const pendingTransactions = await apiKit.getPendingTransactions(safeAddress)
+        const safeTxHashofExistingTx = pendingTransactions.results[0].safeTxHash
+
+        const signature = await protocolKitOwner2_S3.signHash(safeTxHashofExistingTx)
+        await apiKit.confirmTransaction(safeTxHashofExistingTx, signature.data)
+
+        const safeTx = await apiKit.getTransaction(safeTxHashofExistingTx)
+        await protocolKitOwner2_S3.executeTransaction(safeTx)
+        main.verifyNonceChange(network_pref + targetSafe, currentNonce + 1)
+        main.checkTokenBalance(network_pref + targetSafe, constants.tokenAbbreviation.eth, safeBalanceEth)
+      })
+  })
+
+  it('Verify tx creation and execution of non-native token with connected signer', () => {
+    cy.wait(2000)
+    const originatingSafe = safesData.SEP_FUNDS_SAFE_11.substring(4)
+    const amount = ethers.parseUnits(transferAmount, unit_eth).toString()
+
     function executeTransactionFlow(fromSafe, toSafe) {
       visit(constants.BALANCE_URL + fromSafe)
       wallet.connectSigner(signer)
@@ -254,17 +186,15 @@
       })
       .then(async (currentNonce) => {
         executeTransactionFlow(originatingSafe, walletAddress.toString(), transferAmount)
-=======
-          const contractWithWallet = tokenContract.connect(signers[0])
-          const tx = await contractWithWallet.transfer(originatingSafe, amount, {
-            gasLimit: 200000,
-          })
->>>>>>> 6beff838
-
-          await tx.wait()
-          main.verifyNonceChange(network_pref + originatingSafe, currentNonce + 1)
-          main.checkTokenBalance(network_pref + originatingSafe, constants.tokenAbbreviation.qtrust, qtrustBanance)
+
+        const contractWithWallet = tokenContract.connect(signers[0])
+        const tx = await contractWithWallet.transfer(originatingSafe, amount, {
+          gasLimit: 200000,
         })
-    },
-  )
+
+        await tx.wait()
+        main.verifyNonceChange(network_pref + originatingSafe, currentNonce + 1)
+        main.checkTokenBalance(network_pref + originatingSafe, constants.tokenAbbreviation.qtrust, qtrustBanance)
+      })
+  })
 })