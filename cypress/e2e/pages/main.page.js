--- conflicted
+++ resolved
@@ -42,17 +42,6 @@
     })
 }
 
-<<<<<<< HEAD
-export function verifyGoerliWalletHeader() {
-  cy.contains(constants.goerlyE2EWallet)
-}
-
-export function verifyOwnerConnected(prefix = 'sep:') {
-  cy.get(connectedOwnerBlock).should('contain', prefix)
-}
-
-=======
->>>>>>> 81713cbc
 export function verifyHomeSafeUrl(safe) {
   cy.location('href', { timeout: 10000 }).should('include', constants.homeUrl + safe)
 }
