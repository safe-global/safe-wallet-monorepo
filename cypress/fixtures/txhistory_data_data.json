--- conflicted
+++ resolved
@@ -130,11 +130,7 @@
       }
     },
     "deleteSpendingLimit": {
-<<<<<<< HEAD
-      "title": "disableModule",
-=======
       "title": "AllowanceModule",
->>>>>>> 4b83813e
       "summaryTxInfo": "deleteAllowance",
       "summaryTime": "11:08 AM",
       "description": "Delete spending limit",
