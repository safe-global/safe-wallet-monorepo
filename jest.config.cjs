--- conflicted
+++ resolved
@@ -23,22 +23,7 @@
 }
 
 // createJestConfig is exported this way to ensure that next/jest can load the Next.js config which is async
-<<<<<<< HEAD
-// Jest does not allow modification of transformIgnorePatterns within createJestConfig, therefore we add one entry after initializing the config
-module.exports = async () => {
-  const jestConfig = await createJestConfig(customJestConfig)()
-  const existingTransformIgnorePatterns = jestConfig.transformIgnorePatterns.filter(
-    (pattern) => pattern !== '/node_modules/',
-  )
-
-  return {
-    ...jestConfig,
-    transformIgnorePatterns: [...existingTransformIgnorePatterns, '/node_modules/(?!(@web3-onboard/common)/)'],
-  }
-}
-=======
 module.exports = async () => ({
   ...(await createJestConfig(customJestConfig)()),
-  transformIgnorePatterns: ['node_modules/(?!(uint8arrays|multiformats)/)'],
-})
->>>>>>> 61f05682
+  transformIgnorePatterns: ['node_modules/(?!(uint8arrays|multiformats|@web3-onboard/common)/)'],
+})