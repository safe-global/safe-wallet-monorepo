import path from 'path'
import { InjectManifest } from 'workbox-webpack-plugin'
import withBundleAnalyzer from '@next/bundle-analyzer'
<<<<<<< HEAD
=======
import NextPwa from 'next-pwa'

const withPWA = NextPwa({
  disable: process.env.NODE_ENV === 'development',
  dest: 'public',
  reloadOnOnline: false,
  /* Do not precache anything */
  publicExcludes: ['**/*'],
  buildExcludes: [/./],
})
>>>>>>> 6250d994

/** @type {import('next').NextConfig} */
const nextConfig = {
  output: 'export', // static site export

  images: {
    unoptimized: true,
  },

  reactStrictMode: false,
  productionBrowserSourceMaps: true,
  eslint: {
    dirs: ['src'],
  },
  modularizeImports: {
    '@mui/material': {
      transform: '@mui/material/{{member}}',
    },
    '@mui/icons-material/?(((\\w*)?/?)*)': {
      transform: '@mui/icons-material/{{ matches.[1] }}/{{member}}',
    },
    lodash: {
      transform: 'lodash/{{member}}',
    },
    'date-fns': {
      transform: 'date-fns/{{member}}',
    },
  },
  webpack(config, context) {
    config.module.rules.push({
      test: /\.svg$/i,
      issuer: { and: [/\.(js|ts|md)x?$/] },
      use: [
        {
          loader: '@svgr/webpack',
          options: {
            prettier: false,
            svgo: false,
            svgoConfig: {
              plugins: [
                {
                  name: 'preset-default',
                  params: {
                    overrides: { removeViewBox: false },
                  },
                },
              ],
            },
            titleProp: true,
          },
        },
      ],
    })

    // Enable hot reloading/compilation of the Firebase service worker in Typescript
    // @see https://github.com/vercel/next.js/issues/33863#issuecomment-1140518693
    if (!context.isServer) {
      const swSrc = path.join(context.dir, 'public', '/firebase-messaging-sw.ts')
      const swDest = path.join(context.dir, 'public', '/firebase-messaging-sw.js')

      const workboxPlugin = new InjectManifest({
        swSrc,
        swDest,
        include: ['__nothing__'],
      })

      if (context.dev) {
        // Suppress the "InjectManifest has been called multiple times" warning by reaching into
        // the private properties of the plugin and making sure it never ends up in the state
        // where it makes that warning.
        // https://github.com/GoogleChrome/workbox/blob/v6/packages/workbox-webpack-plugin/src/inject-manifest.ts#L260-L282
        // @see https://github.com/GoogleChrome/workbox/issues/1790#issuecomment-1241356293
        Object.defineProperty(workboxPlugin, 'alreadyCalled', {
          get() {
            return false
          },
          set() {
            // do nothing; the internals try to set it to true, which then results in a warning
            // on the next run of webpack.
          },
        })
      }

      config.plugins.push(workboxPlugin)
    }

    config.resolve.alias = {
      ...config.resolve.alias,
      'bn.js': path.resolve('./node_modules/bn.js/lib/bn.js'),
      'mainnet.json': path.resolve('./node_modules/@ethereumjs/common/dist.browser/genesisStates/mainnet.json'),
    }

    return config
  },
}

export default withBundleAnalyzer({
  enabled: process.env.ANALYZE === 'true',
})(nextConfig)<|MERGE_RESOLUTION|>--- conflicted
+++ resolved
@@ -1,19 +1,6 @@
 import path from 'path'
 import { InjectManifest } from 'workbox-webpack-plugin'
 import withBundleAnalyzer from '@next/bundle-analyzer'
-<<<<<<< HEAD
-=======
-import NextPwa from 'next-pwa'
-
-const withPWA = NextPwa({
-  disable: process.env.NODE_ENV === 'development',
-  dest: 'public',
-  reloadOnOnline: false,
-  /* Do not precache anything */
-  publicExcludes: ['**/*'],
-  buildExcludes: [/./],
-})
->>>>>>> 6250d994
 
 /** @type {import('next').NextConfig} */
 const nextConfig = {
