--- conflicted
+++ resolved
@@ -1,28 +1,18 @@
-<<<<<<< HEAD
+import { useMemo } from 'react'
+import { useRouter } from 'next/router'
 import { parsePrefixedAddress } from '@/utils/addresses'
-=======
-import { useMemo } from 'react'
->>>>>>> d15ca036
-import { useRouter } from 'next/router'
-import { getAddress } from 'ethers/lib/utils'
 
 const useSafeAddress = (): string => {
   const router = useRouter()
-<<<<<<< HEAD
-  let { safe = '' } = router.query
-  if (Array.isArray(safe)) safe = safe[0]
-  const { address } = parsePrefixedAddress(safe)
-=======
   const { safe = '' } = router.query
   const fullAddress = Array.isArray(safe) ? safe[0] : safe
 
-  const address = useMemo(() => {
-    const bareAddress = fullAddress.split(':').pop()
-    return bareAddress ? getAddress(bareAddress) : ''
+  const checksummedAddress = useMemo(() => {
+    const { address } = parsePrefixedAddress(fullAddress)
+    return address
   }, [fullAddress])
 
->>>>>>> d15ca036
-  return address
+  return checksummedAddress
 }
 
 export default useSafeAddress