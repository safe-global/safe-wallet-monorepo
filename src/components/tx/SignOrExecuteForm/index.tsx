import DelegateForm from '@/components/tx/SignOrExecuteForm/DelegateForm'
import CounterfactualForm from '@/features/counterfactual/CounterfactualForm'
import { useIsWalletDelegate } from '@/hooks/useDelegates'
import useSafeInfo from '@/hooks/useSafeInfo'
import { type ReactElement, type ReactNode, useState, useContext, useCallback } from 'react'
import madProps from '@/utils/mad-props'
import DecodedTx from '../DecodedTx'
import ExecuteCheckbox from '../ExecuteCheckbox'
import { useImmediatelyExecutable, useValidateNonce } from './hooks'
import ExecuteForm from './ExecuteForm'
import SignForm from './SignForm'
import { SafeTxContext } from '@/components/tx-flow/SafeTxProvider'
import ErrorMessage from '../ErrorMessage'
import TxChecks from './TxChecks'
import TxCard from '@/components/tx-flow/common/TxCard'
import ConfirmationTitle, { ConfirmationTitleTypes } from '@/components/tx/SignOrExecuteForm/ConfirmationTitle'
import { useAppSelector } from '@/store'
import { selectSettings } from '@/store/settingsSlice'
import UnknownContractError from './UnknownContractError'
import useDecodeTx from '@/hooks/useDecodeTx'
import { ErrorBoundary } from '@sentry/react'
import ApprovalEditor from '../ApprovalEditor'
import { isDelegateCall } from '@/services/tx/tx-sender/sdk'
import { getTransactionTrackingType } from '@/services/analytics/tx-tracking'
import { TX_EVENTS } from '@/services/analytics/events/transactions'
import { trackEvent } from '@/services/analytics'
import useChainId from '@/hooks/useChainId'
import ExecuteThroughRoleForm from './ExecuteThroughRoleForm'
import { findAllowingRole, findMostLikelyRole, useRoles } from './ExecuteThroughRoleForm/hooks'
<<<<<<< HEAD
import { isConfirmationViewOrder } from '@/utils/transaction-guards'
import SwapOrderConfirmationView from '@/features/swap/components/SwapOrderConfirmationView'
import { isSettingTwapFallbackHandler } from '@/features/swap/helpers/utils'
import { TwapFallbackHandlerWarning } from '@/features/swap/components/TwapFallbackHandlerWarning'
import { SignerForm } from './SignerForm'
=======
import { isAnyStakingTxInfo, isCustomTxInfo, isGenericConfirmation, isOrderTxInfo } from '@/utils/transaction-guards'
>>>>>>> e09f6d50
import useIsSafeOwner from '@/hooks/useIsSafeOwner'
import { BlockaidBalanceChanges } from '../security/blockaid/BlockaidBalanceChange'
import { Blockaid } from '../security/blockaid'

import TxData from '@/components/transactions/TxDetails/TxData'
import ConfirmationOrder from '@/components/tx/ConfirmationOrder'
import { useApprovalInfos } from '../ApprovalEditor/hooks/useApprovalInfos'

import type { TransactionDetails } from '@safe-global/safe-gateway-typescript-sdk'
import { useGetTransactionDetailsQuery, useLazyGetTransactionDetailsQuery } from '@/store/gateway'
import { skipToken } from '@reduxjs/toolkit/query/react'
import NetworkWarning from '@/components/new-safe/create/NetworkWarning'

export type SubmitCallback = (txId: string, isExecuted?: boolean) => void

export type SignOrExecuteProps = {
  txId?: string
  onSubmit?: SubmitCallback
  children?: ReactNode
  isExecutable?: boolean
  isRejection?: boolean
  isBatch?: boolean
  isBatchable?: boolean
  onlyExecute?: boolean
  disableSubmit?: boolean
  origin?: string
  isCreation?: boolean
  showMethodCall?: boolean
}

const trackTxEvents = (
  details: TransactionDetails | undefined,
  isCreation: boolean,
  isExecuted: boolean,
  isRoleExecution: boolean,
  isDelegateCreation: boolean,
) => {
  const creationEvent = isRoleExecution
    ? TX_EVENTS.CREATE_VIA_ROLE
    : isDelegateCreation
    ? TX_EVENTS.CREATE_VIA_DELEGATE
    : TX_EVENTS.CREATE
  const executionEvent = isRoleExecution ? TX_EVENTS.EXECUTE_VIA_ROLE : TX_EVENTS.EXECUTE
  const event = isCreation ? creationEvent : isExecuted ? executionEvent : TX_EVENTS.CONFIRM
  const txType = getTransactionTrackingType(details)
  trackEvent({ ...event, label: txType })

  // Immediate execution on creation
  if (isCreation && isExecuted) {
    trackEvent({ ...executionEvent, label: txType })
  }
}

export const SignOrExecuteForm = ({
  chainId,
  safeTx,
  safeTxError,
  onSubmit,
  ...props
}: SignOrExecuteProps & {
  chainId: ReturnType<typeof useChainId>
  safeTx: ReturnType<typeof useSafeTx>
  safeTxError: ReturnType<typeof useSafeTxError>
}): ReactElement => {
  const { transactionExecution } = useAppSelector(selectSettings)
  const [shouldExecute, setShouldExecute] = useState<boolean>(transactionExecution)
  const isCreation = !props.txId
  const isNewExecutableTx = useImmediatelyExecutable() && isCreation
  const isCorrectNonce = useValidateNonce(safeTx)
  const [decodedData] = useDecodeTx(safeTx)

  const isBatchable = props.isBatchable !== false && safeTx && !isDelegateCall(safeTx)

  const { data: txDetails } = useGetTransactionDetailsQuery(
    chainId && props.txId
      ? {
          chainId,
          txId: props.txId,
        }
      : skipToken,
  )
  const showTxDetails =
    props.txId &&
    txDetails &&
    !isCustomTxInfo(txDetails.txInfo) &&
    !isAnyStakingTxInfo(txDetails.txInfo) &&
    !isOrderTxInfo(txDetails.txInfo)
  const isDelegate = useIsWalletDelegate()
  const [trigger] = useLazyGetTransactionDetailsQuery()
  const [readableApprovals] = useApprovalInfos({ safeTransaction: safeTx })
  const isApproval = readableApprovals && readableApprovals.length > 0

  const { safe } = useSafeInfo()
  const isSafeOwner = useIsSafeOwner()
  const isCounterfactualSafe = !safe.deployed

  // Check if a Zodiac Roles mod is enabled and if the user is a member of any role that allows the transaction
  const roles = useRoles(
    !isCounterfactualSafe && isCreation && !(isNewExecutableTx && isSafeOwner) ? safeTx : undefined,
  )
  const allowingRole = findAllowingRole(roles)
  const mostLikelyRole = findMostLikelyRole(roles)
  const canExecuteThroughRole = !!allowingRole || (!!mostLikelyRole && !isSafeOwner)
  const preferThroughRole = canExecuteThroughRole && !isSafeOwner // execute through role if a non-owner role member wallet is connected

  // If checkbox is checked and the transaction is executable, execute it, otherwise sign it
  const canExecute = isCorrectNonce && (props.isExecutable || isNewExecutableTx)
  const willExecute = (props.onlyExecute || shouldExecute) && canExecute && !preferThroughRole
  const willExecuteThroughRole =
    (props.onlyExecute || shouldExecute) && canExecuteThroughRole && (!canExecute || preferThroughRole)

  const onFormSubmit = useCallback(
    async (txId: string, isExecuted = false, isRoleExecution = false, isDelegateCreation = false) => {
      onSubmit?.(txId, isExecuted)

      const { data: details } = await trigger({ chainId, txId })
      // Track tx event
      trackTxEvents(details, isCreation, isExecuted, isRoleExecution, isDelegateCreation)
    },
    [chainId, isCreation, onSubmit, trigger],
  )

  const onRoleExecutionSubmit = useCallback<typeof onFormSubmit>(
    (txId, isExecuted) => onFormSubmit(txId, isExecuted, true),
    [onFormSubmit],
  )

  const onDelegateFormSubmit = useCallback<typeof onFormSubmit>(
    (txId, isExecuted) => onFormSubmit(txId, isExecuted, false, true),
    [onFormSubmit],
  )

  return (
    <>
      <TxCard>
        {props.children}

        {decodedData && (
          <ErrorBoundary fallback={<></>}>
            <ConfirmationOrder decodedData={decodedData} toAddress={safeTx?.data.to ?? ''} />
          </ErrorBoundary>
        )}

        {!props.isRejection && decodedData && (
          <ErrorBoundary fallback={<div>Error parsing data</div>}>
            {isApproval && <ApprovalEditor safeTransaction={safeTx} />}

            {showTxDetails && <TxData txDetails={txDetails} imitation={false} trusted />}

            <DecodedTx
              tx={safeTx}
              txId={props.txId}
              decodedData={decodedData}
              showMultisend={!props.isBatch}
              showMethodCall={
                props.showMethodCall && !showTxDetails && !isApproval && isGenericConfirmation(decodedData)
              }
            />
          </ErrorBoundary>
        )}
        {!isCounterfactualSafe && !props.isRejection && <BlockaidBalanceChanges />}
      </TxCard>

      {!isCounterfactualSafe && !props.isRejection && <TxChecks />}

      <TxCard>
        <ConfirmationTitle
          variant={willExecute ? ConfirmationTitleTypes.execute : ConfirmationTitleTypes.sign}
          isCreation={isCreation}
        />
        {safeTxError && (
          <ErrorMessage error={safeTxError}>
            This transaction will most likely fail. To save gas costs, avoid confirming the transaction.
          </ErrorMessage>
        )}

        {(canExecute || canExecuteThroughRole) && !props.onlyExecute && !isCounterfactualSafe && !isDelegate && (
          <ExecuteCheckbox onChange={setShouldExecute} />
        )}

<<<<<<< HEAD
        <WrongChainWarning />
        <UnknownContractError />
        <RiskConfirmationError />
        <SignerForm />
=======
        <NetworkWarning />

        <UnknownContractError />

        <Blockaid />
>>>>>>> e09f6d50

        {isCounterfactualSafe && !isDelegate && (
          <CounterfactualForm {...props} safeTx={safeTx} isCreation={isCreation} onSubmit={onFormSubmit} onlyExecute />
        )}
        {!isCounterfactualSafe && willExecute && !isDelegate && (
          <ExecuteForm {...props} safeTx={safeTx} isCreation={isCreation} onSubmit={onFormSubmit} />
        )}
        {!isCounterfactualSafe && willExecuteThroughRole && (
          <ExecuteThroughRoleForm
            {...props}
            safeTx={safeTx}
            safeTxError={safeTxError}
            onSubmit={onRoleExecutionSubmit}
            role={(allowingRole || mostLikelyRole)!}
          />
        )}
        {!isCounterfactualSafe && !willExecute && !willExecuteThroughRole && !isDelegate && (
          <SignForm
            {...props}
            safeTx={safeTx}
            isBatchable={isBatchable}
            isCreation={isCreation}
            onSubmit={onFormSubmit}
          />
        )}

        {isDelegate && <DelegateForm {...props} safeTx={safeTx} onSubmit={onDelegateFormSubmit} />}
      </TxCard>
    </>
  )
}

const useSafeTx = () => useContext(SafeTxContext).safeTx
const useSafeTxError = () => useContext(SafeTxContext).safeTxError

export default madProps(SignOrExecuteForm, {
  chainId: useChainId,
  safeTx: useSafeTx,
  safeTxError: useSafeTxError,
})<|MERGE_RESOLUTION|>--- conflicted
+++ resolved
@@ -27,15 +27,7 @@
 import useChainId from '@/hooks/useChainId'
 import ExecuteThroughRoleForm from './ExecuteThroughRoleForm'
 import { findAllowingRole, findMostLikelyRole, useRoles } from './ExecuteThroughRoleForm/hooks'
-<<<<<<< HEAD
-import { isConfirmationViewOrder } from '@/utils/transaction-guards'
-import SwapOrderConfirmationView from '@/features/swap/components/SwapOrderConfirmationView'
-import { isSettingTwapFallbackHandler } from '@/features/swap/helpers/utils'
-import { TwapFallbackHandlerWarning } from '@/features/swap/components/TwapFallbackHandlerWarning'
-import { SignerForm } from './SignerForm'
-=======
 import { isAnyStakingTxInfo, isCustomTxInfo, isGenericConfirmation, isOrderTxInfo } from '@/utils/transaction-guards'
->>>>>>> e09f6d50
 import useIsSafeOwner from '@/hooks/useIsSafeOwner'
 import { BlockaidBalanceChanges } from '../security/blockaid/BlockaidBalanceChange'
 import { Blockaid } from '../security/blockaid'
@@ -48,6 +40,7 @@
 import { useGetTransactionDetailsQuery, useLazyGetTransactionDetailsQuery } from '@/store/gateway'
 import { skipToken } from '@reduxjs/toolkit/query/react'
 import NetworkWarning from '@/components/new-safe/create/NetworkWarning'
+import { SignerForm } from './SignerForm'
 
 export type SubmitCallback = (txId: string, isExecuted?: boolean) => void
 
@@ -216,18 +209,13 @@
           <ExecuteCheckbox onChange={setShouldExecute} />
         )}
 
-<<<<<<< HEAD
-        <WrongChainWarning />
+        <NetworkWarning />
+
         <UnknownContractError />
-        <RiskConfirmationError />
+
+        <Blockaid />
+
         <SignerForm />
-=======
-        <NetworkWarning />
-
-        <UnknownContractError />
-
-        <Blockaid />
->>>>>>> e09f6d50
 
         {isCounterfactualSafe && !isDelegate && (
           <CounterfactualForm {...props} safeTx={safeTx} isCreation={isCreation} onSubmit={onFormSubmit} onlyExecute />
