import { SafeTxContext } from '@/components/tx-flow/SafeTxProvider'
<<<<<<< HEAD
import ErrorMessage from '../ErrorMessage'
import TxChecks from './TxChecks'
import TxCard from '@/components/tx-flow/common/TxCard'
import ConfirmationTitle, { ConfirmationTitleTypes } from '@/components/tx/SignOrExecuteForm/ConfirmationTitle'
import { useAppSelector } from '@/store'
import { selectSettings } from '@/store/settingsSlice'
import UnknownContractError from './UnknownContractError'
import useDecodeTx from '@/hooks/useDecodeTx'
import { ErrorBoundary } from '@sentry/react'
import ApprovalEditor from '../ApprovalEditor'
import { isDelegateCall } from '@/services/tx/tx-sender/sdk'
import { getTransactionTrackingType } from '@/services/analytics/tx-tracking'
import { TX_EVENTS } from '@/services/analytics/events/transactions'
import { trackEvent } from '@/services/analytics'
import useChainId from '@/hooks/useChainId'
import ExecuteThroughRoleForm from './ExecuteThroughRoleForm'
import { findAllowingRole, findMostLikelyRole, useRoles } from './ExecuteThroughRoleForm/hooks'
import { isAnyStakingTxInfo, isCustomTxInfo, isGenericConfirmation, isOrderTxInfo } from '@/utils/transaction-guards'
import useIsSafeOwner from '@/hooks/useIsSafeOwner'
import { BlockaidBalanceChanges } from '../security/blockaid/BlockaidBalanceChange'
import { Blockaid } from '../security/blockaid'

import TxData from '@/components/transactions/TxDetails/TxData'
import ConfirmationOrder from '@/components/tx/ConfirmationOrder'
import { useApprovalInfos } from '../ApprovalEditor/hooks/useApprovalInfos'
import { MigrateToL2Information } from './MigrateToL2Information'
import { extractMigrationL2MasterCopyAddress } from '@/utils/transactions'

import type { TransactionDetails } from '@safe-global/safe-gateway-typescript-sdk'
import { useGetTransactionDetailsQuery, useLazyGetTransactionDetailsQuery } from '@/store/api/gateway'
import { skipToken } from '@reduxjs/toolkit/query/react'
import NetworkWarning from '@/components/new-safe/create/NetworkWarning'
import { SignerForm } from './SignerForm'

export type SubmitCallback = (txId: string, isExecuted?: boolean) => void
=======
import SignOrExecuteForm from './SignOrExecuteForm'
import type { SignOrExecuteProps, SubmitCallback } from './SignOrExecuteForm'
import SignOrExecuteSkeleton from './SignOrExecuteSkeleton'
import { useProposeTx } from './hooks'
import { useContext } from 'react'
import useSafeInfo from '@/hooks/useSafeInfo'
>>>>>>> aad2bb54

type SignOrExecuteExtendedProps = Omit<SignOrExecuteProps, 'txId'> & {
  onSubmit?: SubmitCallback
  txId?: string
  children?: React.ReactNode
  isExecutable?: boolean
  isRejection?: boolean
  isBatch?: boolean
  isBatchable?: boolean
  onlyExecute?: boolean
  disableSubmit?: boolean
  origin?: string
  isCreation?: boolean
  showMethodCall?: boolean
}

const SignOrExecute = (props: SignOrExecuteExtendedProps) => {
  const { safeTx } = useContext(SafeTxContext)
  const { safe } = useSafeInfo()
  const [txDetails, error] = useProposeTx(safe.deployed ? safeTx : undefined, props.txId, props.origin)

  // Show the loader only the first time the tx is being loaded
  if ((!txDetails && !error && safe.deployed) || !safeTx) {
    return <SignOrExecuteSkeleton />
  }

  return (
<<<<<<< HEAD
    <>
      <TxCard>
        {props.children}

        {isMultiChainMigration && <MigrateToL2Information variant="queue" newMasterCopy={multiChainMigrationTarget} />}

        {decodedData && (
          <ErrorBoundary fallback={<></>}>
            <ConfirmationOrder decodedData={decodedData} toAddress={safeTx?.data.to ?? ''} />
          </ErrorBoundary>
        )}

        {!props.isRejection && decodedData && (
          <ErrorBoundary fallback={<div>Error parsing data</div>}>
            {isApproval && <ApprovalEditor safeTransaction={safeTx} />}

            {showTxDetails && <TxData txDetails={txDetails} imitation={false} trusted />}

            <DecodedTx
              tx={safeTx}
              txId={props.txId}
              decodedData={decodedData}
              showMultisend={!props.isBatch}
              showMethodCall={
                props.showMethodCall && !showTxDetails && !isApproval && isGenericConfirmation(decodedData)
              }
            />
          </ErrorBoundary>
        )}
        {!isCounterfactualSafe && !props.isRejection && <BlockaidBalanceChanges />}
      </TxCard>

      {!isCounterfactualSafe && !props.isRejection && <TxChecks />}

      <SignerForm />

      <TxCard>
        <ConfirmationTitle
          variant={willExecute ? ConfirmationTitleTypes.execute : ConfirmationTitleTypes.sign}
          isCreation={isCreation}
        />
        {safeTxError && (
          <ErrorMessage error={safeTxError}>
            This transaction will most likely fail. To save gas costs, avoid confirming the transaction.
          </ErrorMessage>
        )}

        {(canExecute || canExecuteThroughRole) && !props.onlyExecute && !isCounterfactualSafe && !isDelegate && (
          <ExecuteCheckbox onChange={setShouldExecute} />
        )}

        <NetworkWarning />

        {!isMultiChainMigration && <UnknownContractError />}

        <Blockaid />

        {isCounterfactualSafe && !isDelegate && (
          <CounterfactualForm {...props} safeTx={safeTx} isCreation={isCreation} onSubmit={onFormSubmit} onlyExecute />
        )}
        {!isCounterfactualSafe && willExecute && !isDelegate && (
          <ExecuteForm {...props} safeTx={safeTx} isCreation={isCreation} onSubmit={onFormSubmit} />
        )}
        {!isCounterfactualSafe && willExecuteThroughRole && (
          <ExecuteThroughRoleForm
            {...props}
            safeTx={safeTx}
            safeTxError={safeTxError}
            onSubmit={onRoleExecutionSubmit}
            role={(allowingRole || mostLikelyRole)!}
          />
        )}
        {!isCounterfactualSafe && !willExecute && !willExecuteThroughRole && !isDelegate && (
          <SignForm
            {...props}
            safeTx={safeTx}
            isBatchable={isBatchable}
            isCreation={isCreation}
            onSubmit={onFormSubmit}
          />
        )}

        {isDelegate && <DelegateForm {...props} safeTx={safeTx} onSubmit={onDelegateFormSubmit} />}
      </TxCard>
    </>
=======
    <SignOrExecuteForm {...props} isCreation={!props.txId} txId={props.txId || txDetails?.txId} txDetails={txDetails}>
      {props.children}
    </SignOrExecuteForm>
>>>>>>> aad2bb54
  )
}

export default SignOrExecute<|MERGE_RESOLUTION|>--- conflicted
+++ resolved
@@ -1,48 +1,10 @@
 import { SafeTxContext } from '@/components/tx-flow/SafeTxProvider'
-<<<<<<< HEAD
-import ErrorMessage from '../ErrorMessage'
-import TxChecks from './TxChecks'
-import TxCard from '@/components/tx-flow/common/TxCard'
-import ConfirmationTitle, { ConfirmationTitleTypes } from '@/components/tx/SignOrExecuteForm/ConfirmationTitle'
-import { useAppSelector } from '@/store'
-import { selectSettings } from '@/store/settingsSlice'
-import UnknownContractError from './UnknownContractError'
-import useDecodeTx from '@/hooks/useDecodeTx'
-import { ErrorBoundary } from '@sentry/react'
-import ApprovalEditor from '../ApprovalEditor'
-import { isDelegateCall } from '@/services/tx/tx-sender/sdk'
-import { getTransactionTrackingType } from '@/services/analytics/tx-tracking'
-import { TX_EVENTS } from '@/services/analytics/events/transactions'
-import { trackEvent } from '@/services/analytics'
-import useChainId from '@/hooks/useChainId'
-import ExecuteThroughRoleForm from './ExecuteThroughRoleForm'
-import { findAllowingRole, findMostLikelyRole, useRoles } from './ExecuteThroughRoleForm/hooks'
-import { isAnyStakingTxInfo, isCustomTxInfo, isGenericConfirmation, isOrderTxInfo } from '@/utils/transaction-guards'
-import useIsSafeOwner from '@/hooks/useIsSafeOwner'
-import { BlockaidBalanceChanges } from '../security/blockaid/BlockaidBalanceChange'
-import { Blockaid } from '../security/blockaid'
-
-import TxData from '@/components/transactions/TxDetails/TxData'
-import ConfirmationOrder from '@/components/tx/ConfirmationOrder'
-import { useApprovalInfos } from '../ApprovalEditor/hooks/useApprovalInfos'
-import { MigrateToL2Information } from './MigrateToL2Information'
-import { extractMigrationL2MasterCopyAddress } from '@/utils/transactions'
-
-import type { TransactionDetails } from '@safe-global/safe-gateway-typescript-sdk'
-import { useGetTransactionDetailsQuery, useLazyGetTransactionDetailsQuery } from '@/store/api/gateway'
-import { skipToken } from '@reduxjs/toolkit/query/react'
-import NetworkWarning from '@/components/new-safe/create/NetworkWarning'
-import { SignerForm } from './SignerForm'
-
-export type SubmitCallback = (txId: string, isExecuted?: boolean) => void
-=======
 import SignOrExecuteForm from './SignOrExecuteForm'
 import type { SignOrExecuteProps, SubmitCallback } from './SignOrExecuteForm'
 import SignOrExecuteSkeleton from './SignOrExecuteSkeleton'
 import { useProposeTx } from './hooks'
 import { useContext } from 'react'
 import useSafeInfo from '@/hooks/useSafeInfo'
->>>>>>> aad2bb54
 
 type SignOrExecuteExtendedProps = Omit<SignOrExecuteProps, 'txId'> & {
   onSubmit?: SubmitCallback
@@ -70,97 +32,9 @@
   }
 
   return (
-<<<<<<< HEAD
-    <>
-      <TxCard>
-        {props.children}
-
-        {isMultiChainMigration && <MigrateToL2Information variant="queue" newMasterCopy={multiChainMigrationTarget} />}
-
-        {decodedData && (
-          <ErrorBoundary fallback={<></>}>
-            <ConfirmationOrder decodedData={decodedData} toAddress={safeTx?.data.to ?? ''} />
-          </ErrorBoundary>
-        )}
-
-        {!props.isRejection && decodedData && (
-          <ErrorBoundary fallback={<div>Error parsing data</div>}>
-            {isApproval && <ApprovalEditor safeTransaction={safeTx} />}
-
-            {showTxDetails && <TxData txDetails={txDetails} imitation={false} trusted />}
-
-            <DecodedTx
-              tx={safeTx}
-              txId={props.txId}
-              decodedData={decodedData}
-              showMultisend={!props.isBatch}
-              showMethodCall={
-                props.showMethodCall && !showTxDetails && !isApproval && isGenericConfirmation(decodedData)
-              }
-            />
-          </ErrorBoundary>
-        )}
-        {!isCounterfactualSafe && !props.isRejection && <BlockaidBalanceChanges />}
-      </TxCard>
-
-      {!isCounterfactualSafe && !props.isRejection && <TxChecks />}
-
-      <SignerForm />
-
-      <TxCard>
-        <ConfirmationTitle
-          variant={willExecute ? ConfirmationTitleTypes.execute : ConfirmationTitleTypes.sign}
-          isCreation={isCreation}
-        />
-        {safeTxError && (
-          <ErrorMessage error={safeTxError}>
-            This transaction will most likely fail. To save gas costs, avoid confirming the transaction.
-          </ErrorMessage>
-        )}
-
-        {(canExecute || canExecuteThroughRole) && !props.onlyExecute && !isCounterfactualSafe && !isDelegate && (
-          <ExecuteCheckbox onChange={setShouldExecute} />
-        )}
-
-        <NetworkWarning />
-
-        {!isMultiChainMigration && <UnknownContractError />}
-
-        <Blockaid />
-
-        {isCounterfactualSafe && !isDelegate && (
-          <CounterfactualForm {...props} safeTx={safeTx} isCreation={isCreation} onSubmit={onFormSubmit} onlyExecute />
-        )}
-        {!isCounterfactualSafe && willExecute && !isDelegate && (
-          <ExecuteForm {...props} safeTx={safeTx} isCreation={isCreation} onSubmit={onFormSubmit} />
-        )}
-        {!isCounterfactualSafe && willExecuteThroughRole && (
-          <ExecuteThroughRoleForm
-            {...props}
-            safeTx={safeTx}
-            safeTxError={safeTxError}
-            onSubmit={onRoleExecutionSubmit}
-            role={(allowingRole || mostLikelyRole)!}
-          />
-        )}
-        {!isCounterfactualSafe && !willExecute && !willExecuteThroughRole && !isDelegate && (
-          <SignForm
-            {...props}
-            safeTx={safeTx}
-            isBatchable={isBatchable}
-            isCreation={isCreation}
-            onSubmit={onFormSubmit}
-          />
-        )}
-
-        {isDelegate && <DelegateForm {...props} safeTx={safeTx} onSubmit={onDelegateFormSubmit} />}
-      </TxCard>
-    </>
-=======
     <SignOrExecuteForm {...props} isCreation={!props.txId} txId={props.txId || txDetails?.txId} txDetails={txDetails}>
       {props.children}
     </SignOrExecuteForm>
->>>>>>> aad2bb54
   )
 }
 
