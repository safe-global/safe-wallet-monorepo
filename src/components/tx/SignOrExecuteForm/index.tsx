import CounterfactualForm from '@/features/counterfactual/CounterfactualForm'
import useSafeInfo from '@/hooks/useSafeInfo'
import { type ReactElement, type ReactNode, useState, useContext, useCallback } from 'react'
import madProps from '@/utils/mad-props'
import DecodedTx from '../DecodedTx'
import ExecuteCheckbox from '../ExecuteCheckbox'
import { WrongChainWarning } from '../WrongChainWarning'
import { useImmediatelyExecutable, useValidateNonce } from './hooks'
import ExecuteForm from './ExecuteForm'
import SignForm from './SignForm'
import { SafeTxContext } from '@/components/tx-flow/SafeTxProvider'
import ErrorMessage from '../ErrorMessage'
import TxChecks from './TxChecks'
import TxCard from '@/components/tx-flow/common/TxCard'
import ConfirmationTitle, { ConfirmationTitleTypes } from '@/components/tx/SignOrExecuteForm/ConfirmationTitle'
import { useAppSelector } from '@/store'
import { selectSettings } from '@/store/settingsSlice'
import { RedefineBalanceChanges } from '../security/redefine/RedefineBalanceChange'
import UnknownContractError from './UnknownContractError'
import RiskConfirmationError from './RiskConfirmationError'
import useDecodeTx from '@/hooks/useDecodeTx'
import { ErrorBoundary } from '@sentry/react'
import ApprovalEditor from '../ApprovalEditor'
import { isDelegateCall } from '@/services/tx/tx-sender/sdk'
import { getTransactionTrackingType } from '@/services/analytics/tx-tracking'
import { TX_EVENTS } from '@/services/analytics/events/transactions'
import { trackEvent } from '@/services/analytics'
import useChainId from '@/hooks/useChainId'
import ExecuteThroughRoleForm from './ExecuteThroughRoleForm'
import { findAllowingRole, findMostLikelyRole, useRoles } from './ExecuteThroughRoleForm/hooks'
import { isConfirmationViewOrder, isCustomTxInfo } from '@/utils/transaction-guards'
import SwapOrderConfirmationView from '@/features/swap/components/SwapOrderConfirmationView'
import { isSettingTwapFallbackHandler } from '@/features/swap/helpers/utils'
import { TwapFallbackHandlerWarning } from '@/features/swap/components/TwapFallbackHandlerWarning'
import useIsSafeOwner from '@/hooks/useIsSafeOwner'
import TxData from '@/components/transactions/TxDetails/TxData'

import type { TransactionDetails } from '@safe-global/safe-gateway-typescript-sdk'
import { useGetTransactionDetailsQuery, useLazyGetTransactionDetailsQuery } from '@/store/gateway'
import { skipToken } from '@reduxjs/toolkit/query/react'

export type SubmitCallback = (txId: string, isExecuted?: boolean) => void

export type SignOrExecuteProps = {
  txId?: string
  onSubmit?: SubmitCallback
  children?: ReactNode
  isExecutable?: boolean
  isRejection?: boolean
  isBatch?: boolean
  isBatchable?: boolean
  onlyExecute?: boolean
  disableSubmit?: boolean
  origin?: string
  isCreation?: boolean
  showMethodCall?: boolean
}

<<<<<<< HEAD
const trackTxEvents = (details: TransactionDetails | undefined, isCreation: boolean, isExecuted: boolean) => {
  const event = isCreation ? TX_EVENTS.CREATE : isExecuted ? TX_EVENTS.EXECUTE : TX_EVENTS.CONFIRM
  const txType = getTransactionTrackingType(details)
=======
const trackTxEvents = async (
  chainId: string,
  txId: string,
  isCreation: boolean,
  isExecuted: boolean,
  isRoleExecution: boolean,
) => {
  const creationEvent = isRoleExecution ? TX_EVENTS.CREATE_VIA_ROLE : TX_EVENTS.CREATE
  const executionEvent = isRoleExecution ? TX_EVENTS.EXECUTE_VIA_ROLE : TX_EVENTS.EXECUTE
  const event = isCreation ? creationEvent : isExecuted ? executionEvent : TX_EVENTS.CONFIRM

  const txType = await getTransactionTrackingType(chainId, txId)
>>>>>>> 15b70d11
  trackEvent({ ...event, label: txType })

  // Immediate execution on creation
  if (isCreation && isExecuted) {
    trackEvent({ ...executionEvent, label: txType })
  }
}

export const SignOrExecuteForm = ({
  chainId,
  safeTx,
  safeTxError,
  onSubmit,
  ...props
}: SignOrExecuteProps & {
  chainId: ReturnType<typeof useChainId>
  safeTx: ReturnType<typeof useSafeTx>
  safeTxError: ReturnType<typeof useSafeTxError>
}): ReactElement => {
  const { transactionExecution } = useAppSelector(selectSettings)
  const [shouldExecute, setShouldExecute] = useState<boolean>(transactionExecution)
  const isCreation = !props.txId
  const isNewExecutableTx = useImmediatelyExecutable() && isCreation
  const isCorrectNonce = useValidateNonce(safeTx)
  const [decodedData] = useDecodeTx(safeTx)
  const isBatchable = props.isBatchable !== false && safeTx && !isDelegateCall(safeTx)
  const isSwapOrder = isConfirmationViewOrder(decodedData)
  const { data: txDetails } = useGetTransactionDetailsQuery(
    chainId && props.txId
      ? {
          chainId,
          txId: props.txId,
        }
      : skipToken,
  )
  const showTxDetails = props.txId && txDetails && !isCustomTxInfo(txDetails.txInfo)
  const [trigger] = useLazyGetTransactionDetailsQuery()

  const { safe } = useSafeInfo()
  const isSafeOwner = useIsSafeOwner()
  const isCounterfactualSafe = !safe.deployed
  const isChangingFallbackHandler = isSettingTwapFallbackHandler(decodedData)

  // Check if a Zodiac Roles mod is enabled and if the user is a member of any role that allows the transaction
  const roles = useRoles(
    !isCounterfactualSafe && isCreation && !(isNewExecutableTx && isSafeOwner) ? safeTx : undefined,
  )
  const allowingRole = findAllowingRole(roles)
  const mostLikelyRole = findMostLikelyRole(roles)
  const canExecuteThroughRole = !!allowingRole || (!!mostLikelyRole && !isSafeOwner)
  const preferThroughRole = canExecuteThroughRole && !isSafeOwner // execute through role if a non-owner role member wallet is connected

  // If checkbox is checked and the transaction is executable, execute it, otherwise sign it
  const canExecute = isCorrectNonce && (props.isExecutable || isNewExecutableTx)
  const willExecute = (props.onlyExecute || shouldExecute) && canExecute && !preferThroughRole
  const willExecuteThroughRole =
    (props.onlyExecute || shouldExecute) && canExecuteThroughRole && (!canExecute || preferThroughRole)

  const onFormSubmit = useCallback(
    async (txId: string, isExecuted = false, isRoleExecution = false) => {
      onSubmit?.(txId, isExecuted)

      const { data: details } = await trigger({ chainId, txId })
      // Track tx event
<<<<<<< HEAD
      trackTxEvents(details, isCreation, isExecuted)
=======
      trackTxEvents(chainId, txId, isCreation, isExecuted, isRoleExecution)
>>>>>>> 15b70d11
    },
    [chainId, isCreation, onSubmit, trigger],
  )

  const onRoleExecutionSubmit = useCallback<typeof onFormSubmit>(
    (txId, isExecuted) => onFormSubmit(txId, isExecuted, true),
    [onFormSubmit],
  )

  return (
    <>
      <TxCard>
        {props.children}

        {isChangingFallbackHandler && <TwapFallbackHandlerWarning />}

        {isSwapOrder && (
          <ErrorBoundary fallback={<></>}>
            <SwapOrderConfirmationView order={decodedData} settlementContract={safeTx?.data.to ?? ''} />
          </ErrorBoundary>
        )}

        <ErrorBoundary fallback={<div>Error parsing data</div>}>
          <ApprovalEditor safeTransaction={safeTx} />

          {showTxDetails && <TxData txDetails={txDetails} imitation={false} trusted />}

          <DecodedTx
            tx={safeTx}
            txId={props.txId}
            decodedData={decodedData}
            showMultisend={!props.isBatch}
            showMethodCall={props.showMethodCall && !showTxDetails && !isSwapOrder}
          />
        </ErrorBoundary>

        {!isCounterfactualSafe && <RedefineBalanceChanges />}
      </TxCard>

      {!isCounterfactualSafe && <TxChecks />}

      <TxCard>
        <ConfirmationTitle
          variant={willExecute ? ConfirmationTitleTypes.execute : ConfirmationTitleTypes.sign}
          isCreation={isCreation}
        />

        {safeTxError && (
          <ErrorMessage error={safeTxError}>
            This transaction will most likely fail. To save gas costs, avoid confirming the transaction.
          </ErrorMessage>
        )}

        {(canExecute || canExecuteThroughRole) && !props.onlyExecute && !isCounterfactualSafe && (
          <ExecuteCheckbox onChange={setShouldExecute} />
        )}

        <WrongChainWarning />

        <UnknownContractError />

        <RiskConfirmationError />

        {isCounterfactualSafe && (
          <CounterfactualForm {...props} safeTx={safeTx} isCreation={isCreation} onSubmit={onFormSubmit} onlyExecute />
        )}
        {!isCounterfactualSafe && willExecute && (
          <ExecuteForm {...props} safeTx={safeTx} isCreation={isCreation} onSubmit={onFormSubmit} />
        )}
        {!isCounterfactualSafe && willExecuteThroughRole && (
          <ExecuteThroughRoleForm
            {...props}
            safeTx={safeTx}
            safeTxError={safeTxError}
            onSubmit={onRoleExecutionSubmit}
            role={(allowingRole || mostLikelyRole)!}
          />
        )}
        {!isCounterfactualSafe && !willExecute && !willExecuteThroughRole && (
          <SignForm
            {...props}
            safeTx={safeTx}
            isBatchable={isBatchable}
            isCreation={isCreation}
            onSubmit={onFormSubmit}
          />
        )}
      </TxCard>
    </>
  )
}

const useSafeTx = () => useContext(SafeTxContext).safeTx
const useSafeTxError = () => useContext(SafeTxContext).safeTxError

export default madProps(SignOrExecuteForm, {
  chainId: useChainId,
  safeTx: useSafeTx,
  safeTxError: useSafeTxError,
})<|MERGE_RESOLUTION|>--- conflicted
+++ resolved
@@ -56,14 +56,8 @@
   showMethodCall?: boolean
 }
 
-<<<<<<< HEAD
-const trackTxEvents = (details: TransactionDetails | undefined, isCreation: boolean, isExecuted: boolean) => {
-  const event = isCreation ? TX_EVENTS.CREATE : isExecuted ? TX_EVENTS.EXECUTE : TX_EVENTS.CONFIRM
-  const txType = getTransactionTrackingType(details)
-=======
-const trackTxEvents = async (
-  chainId: string,
-  txId: string,
+const trackTxEvents = (
+  details: TransactionDetails | undefined,
   isCreation: boolean,
   isExecuted: boolean,
   isRoleExecution: boolean,
@@ -71,9 +65,7 @@
   const creationEvent = isRoleExecution ? TX_EVENTS.CREATE_VIA_ROLE : TX_EVENTS.CREATE
   const executionEvent = isRoleExecution ? TX_EVENTS.EXECUTE_VIA_ROLE : TX_EVENTS.EXECUTE
   const event = isCreation ? creationEvent : isExecuted ? executionEvent : TX_EVENTS.CONFIRM
-
-  const txType = await getTransactionTrackingType(chainId, txId)
->>>>>>> 15b70d11
+  const txType = getTransactionTrackingType(details)
   trackEvent({ ...event, label: txType })
 
   // Immediate execution on creation
@@ -138,11 +130,7 @@
 
       const { data: details } = await trigger({ chainId, txId })
       // Track tx event
-<<<<<<< HEAD
-      trackTxEvents(details, isCreation, isExecuted)
-=======
-      trackTxEvents(chainId, txId, isCreation, isExecuted, isRoleExecution)
->>>>>>> 15b70d11
+      trackTxEvents(details, isCreation, isExecuted, isRoleExecution)
     },
     [chainId, isCreation, onSubmit, trigger],
   )
