--- conflicted
+++ resolved
@@ -22,12 +22,9 @@
 import useWalletCanRelay from '@/hooks/useWalletCanRelay'
 import { ExecutionMethod, ExecutionMethodSelector } from '../ExecutionMethodSelector'
 import { hasRemainingRelays } from '@/utils/relaying'
-<<<<<<< HEAD
 import { TxSecurityWarnings } from '../TxSecurityWarnings'
-=======
 import { useAppDispatch, useAppSelector } from '@/store'
 import { selectSettings, setTransactionExecution } from '@/store/settingsSlice'
->>>>>>> 0c7d9851
 
 type SignOrExecuteProps = {
   safeTx?: SafeTransaction
@@ -182,15 +179,11 @@
 
         <DecodedTx tx={tx} txId={txId} />
 
-<<<<<<< HEAD
         <TxSecurityWarnings safeTx={tx} />
 
-        {canExecute && <ExecuteCheckbox checked={shouldExecute} onChange={setShouldExecute} disabled={onlyExecute} />}
-=======
         {canExecute && (
           <ExecuteCheckbox checked={shouldExecute} onChange={handleExecuteCheckboxChange} disabled={onlyExecute} />
         )}
->>>>>>> 0c7d9851
 
         <AdvancedParams
           params={advancedParams}
