import DelegateForm from '@/components/tx/SignOrExecuteForm/DelegateForm'
import CounterfactualForm from '@/features/counterfactual/CounterfactualForm'
import { useIsWalletDelegate } from '@/hooks/useDelegates'
import useSafeInfo from '@/hooks/useSafeInfo'
import { type ReactElement, type ReactNode, useState, useContext, useCallback } from 'react'
import madProps from '@/utils/mad-props'
import DecodedTx from '../DecodedTx'
import ExecuteCheckbox from '../ExecuteCheckbox'
import { WrongChainWarning } from '../WrongChainWarning'
import { useImmediatelyExecutable, useValidateNonce } from './hooks'
import ExecuteForm from './ExecuteForm'
import SignForm from './SignForm'
import { SafeTxContext } from '@/components/tx-flow/SafeTxProvider'
import ErrorMessage from '../ErrorMessage'
import TxChecks from './TxChecks'
import TxCard from '@/components/tx-flow/common/TxCard'
import ConfirmationTitle, { ConfirmationTitleTypes } from '@/components/tx/SignOrExecuteForm/ConfirmationTitle'
import { useAppSelector } from '@/store'
import { selectSettings } from '@/store/settingsSlice'
import { RedefineBalanceChanges } from '../security/redefine/RedefineBalanceChange'
import UnknownContractError from './UnknownContractError'
import RiskConfirmationError from './RiskConfirmationError'
import useDecodeTx from '@/hooks/useDecodeTx'
import { ErrorBoundary } from '@sentry/react'
import ApprovalEditor from '../ApprovalEditor'
import { isDelegateCall } from '@/services/tx/tx-sender/sdk'
import { getTransactionTrackingType } from '@/services/analytics/tx-tracking'
import { TX_EVENTS } from '@/services/analytics/events/transactions'
import { trackEvent } from '@/services/analytics'
import useChainId from '@/hooks/useChainId'
import ExecuteThroughRoleForm from './ExecuteThroughRoleForm'
import { findAllowingRole, findMostLikelyRole, useRoles } from './ExecuteThroughRoleForm/hooks'
import { isConfirmationViewOrder, isCustomTxInfo } from '@/utils/transaction-guards'
import SwapOrderConfirmationView from '@/features/swap/components/SwapOrderConfirmationView'
import { isSettingTwapFallbackHandler } from '@/features/swap/helpers/utils'
import { TwapFallbackHandlerWarning } from '@/features/swap/components/TwapFallbackHandlerWarning'
import useIsSafeOwner from '@/hooks/useIsSafeOwner'
import TxData from '@/components/transactions/TxDetails/TxData'
import { useApprovalInfos } from '../ApprovalEditor/hooks/useApprovalInfos'

import type { TransactionDetails } from '@safe-global/safe-gateway-typescript-sdk'
import { useGetTransactionDetailsQuery, useLazyGetTransactionDetailsQuery } from '@/store/gateway'
import { skipToken } from '@reduxjs/toolkit/query/react'

export type SubmitCallback = (txId: string, isExecuted?: boolean) => void

export type SignOrExecuteProps = {
  txId?: string
  onSubmit?: SubmitCallback
  children?: ReactNode
  isExecutable?: boolean
  isRejection?: boolean
  isBatch?: boolean
  isBatchable?: boolean
  onlyExecute?: boolean
  disableSubmit?: boolean
  origin?: string
  isCreation?: boolean
  showMethodCall?: boolean
}

const trackTxEvents = (
  details: TransactionDetails | undefined,
  isCreation: boolean,
  isExecuted: boolean,
  isRoleExecution: boolean,
) => {
  const creationEvent = isRoleExecution ? TX_EVENTS.CREATE_VIA_ROLE : TX_EVENTS.CREATE
  const executionEvent = isRoleExecution ? TX_EVENTS.EXECUTE_VIA_ROLE : TX_EVENTS.EXECUTE
  const event = isCreation ? creationEvent : isExecuted ? executionEvent : TX_EVENTS.CONFIRM
  const txType = getTransactionTrackingType(details)
  trackEvent({ ...event, label: txType })

  // Immediate execution on creation
  if (isCreation && isExecuted) {
    trackEvent({ ...executionEvent, label: txType })
  }
}

export const SignOrExecuteForm = ({
  chainId,
  safeTx,
  safeTxError,
  onSubmit,
  ...props
}: SignOrExecuteProps & {
  chainId: ReturnType<typeof useChainId>
  safeTx: ReturnType<typeof useSafeTx>
  safeTxError: ReturnType<typeof useSafeTxError>
}): ReactElement => {
  const { transactionExecution } = useAppSelector(selectSettings)
  const [shouldExecute, setShouldExecute] = useState<boolean>(transactionExecution)
  const isCreation = !props.txId
  const isNewExecutableTx = useImmediatelyExecutable() && isCreation
  const isCorrectNonce = useValidateNonce(safeTx)
  const [decodedData] = useDecodeTx(safeTx)
  const isBatchable = props.isBatchable !== false && safeTx && !isDelegateCall(safeTx)
  const isSwapOrder = isConfirmationViewOrder(decodedData)
  const { data: txDetails } = useGetTransactionDetailsQuery(
    chainId && props.txId
      ? {
          chainId,
          txId: props.txId,
        }
      : skipToken,
  )
  const showTxDetails = props.txId && txDetails && !isCustomTxInfo(txDetails.txInfo)
<<<<<<< HEAD
  const isDelegate = useIsWalletDelegate()
=======
  const [trigger] = useLazyGetTransactionDetailsQuery()
>>>>>>> f3cdeb2a
  const [readableApprovals] = useApprovalInfos({ safeTransaction: safeTx })
  const isApproval = readableApprovals && readableApprovals.length > 0

  const { safe } = useSafeInfo()
  const isSafeOwner = useIsSafeOwner()
  const isCounterfactualSafe = !safe.deployed
  const isChangingFallbackHandler = isSettingTwapFallbackHandler(decodedData)

  // Check if a Zodiac Roles mod is enabled and if the user is a member of any role that allows the transaction
  const roles = useRoles(
    !isCounterfactualSafe && isCreation && !(isNewExecutableTx && isSafeOwner) ? safeTx : undefined,
  )
  const allowingRole = findAllowingRole(roles)
  const mostLikelyRole = findMostLikelyRole(roles)
  const canExecuteThroughRole = !!allowingRole || (!!mostLikelyRole && !isSafeOwner)
  const preferThroughRole = canExecuteThroughRole && !isSafeOwner // execute through role if a non-owner role member wallet is connected

  // If checkbox is checked and the transaction is executable, execute it, otherwise sign it
  const canExecute = isCorrectNonce && (props.isExecutable || isNewExecutableTx)
  const willExecute = (props.onlyExecute || shouldExecute) && canExecute && !preferThroughRole
  const willExecuteThroughRole =
    (props.onlyExecute || shouldExecute) && canExecuteThroughRole && (!canExecute || preferThroughRole)

  const onFormSubmit = useCallback(
    async (txId: string, isExecuted = false, isRoleExecution = false) => {
      onSubmit?.(txId, isExecuted)

      const { data: details } = await trigger({ chainId, txId })
      // Track tx event
      trackTxEvents(details, isCreation, isExecuted, isRoleExecution)
    },
    [chainId, isCreation, onSubmit, trigger],
  )

  const onRoleExecutionSubmit = useCallback<typeof onFormSubmit>(
    (txId, isExecuted) => onFormSubmit(txId, isExecuted, true),
    [onFormSubmit],
  )

  return (
    <>
      <TxCard>
        {props.children}

        {isChangingFallbackHandler && <TwapFallbackHandlerWarning />}

        {isSwapOrder && (
          <ErrorBoundary fallback={<></>}>
            <SwapOrderConfirmationView order={decodedData} settlementContract={safeTx?.data.to ?? ''} />
          </ErrorBoundary>
        )}

        {!props.isRejection && (
          <ErrorBoundary fallback={<div>Error parsing data</div>}>
            {isApproval && <ApprovalEditor safeTransaction={safeTx} />}

            {showTxDetails && <TxData txDetails={txDetails} imitation={false} trusted />}

            <DecodedTx
              tx={safeTx}
              txId={props.txId}
              decodedData={decodedData}
              showMultisend={!props.isBatch}
              showMethodCall={props.showMethodCall && !showTxDetails && !isSwapOrder && !isApproval}
            />
          </ErrorBoundary>
        )}

        {!isCounterfactualSafe && !props.isRejection && <RedefineBalanceChanges />}
      </TxCard>

      {!isCounterfactualSafe && !props.isRejection && <TxChecks />}

      <TxCard>
        <ConfirmationTitle
          variant={willExecute ? ConfirmationTitleTypes.execute : ConfirmationTitleTypes.sign}
          isCreation={isCreation}
        />

        {safeTxError && (
          <ErrorMessage error={safeTxError}>
            This transaction will most likely fail. To save gas costs, avoid confirming the transaction.
          </ErrorMessage>
        )}

        {(canExecute || canExecuteThroughRole) && !props.onlyExecute && !isCounterfactualSafe && !isDelegate && (
          <ExecuteCheckbox onChange={setShouldExecute} />
        )}

        <WrongChainWarning />

        <UnknownContractError />

        <RiskConfirmationError />

        {isCounterfactualSafe && !isDelegate && (
          <CounterfactualForm {...props} safeTx={safeTx} isCreation={isCreation} onSubmit={onFormSubmit} onlyExecute />
        )}
        {!isCounterfactualSafe && willExecute && !isDelegate && (
          <ExecuteForm {...props} safeTx={safeTx} isCreation={isCreation} onSubmit={onFormSubmit} />
        )}
        {!isCounterfactualSafe && willExecuteThroughRole && (
          <ExecuteThroughRoleForm
            {...props}
            safeTx={safeTx}
            safeTxError={safeTxError}
            onSubmit={onRoleExecutionSubmit}
            role={(allowingRole || mostLikelyRole)!}
          />
        )}
        {!isCounterfactualSafe && !willExecute && !willExecuteThroughRole && !isDelegate && (
          <SignForm
            {...props}
            safeTx={safeTx}
            isBatchable={isBatchable}
            isCreation={isCreation}
            onSubmit={onFormSubmit}
          />
        )}

        {isDelegate && <DelegateForm {...props} safeTx={safeTx} onSubmit={onFormSubmit} />}
      </TxCard>
    </>
  )
}

const useSafeTx = () => useContext(SafeTxContext).safeTx
const useSafeTxError = () => useContext(SafeTxContext).safeTxError

export default madProps(SignOrExecuteForm, {
  chainId: useChainId,
  safeTx: useSafeTx,
  safeTxError: useSafeTxError,
})<|MERGE_RESOLUTION|>--- conflicted
+++ resolved
@@ -105,11 +105,8 @@
       : skipToken,
   )
   const showTxDetails = props.txId && txDetails && !isCustomTxInfo(txDetails.txInfo)
-<<<<<<< HEAD
   const isDelegate = useIsWalletDelegate()
-=======
   const [trigger] = useLazyGetTransactionDetailsQuery()
->>>>>>> f3cdeb2a
   const [readableApprovals] = useApprovalInfos({ safeTransaction: safeTx })
   const isApproval = readableApprovals && readableApprovals.length > 0
 
