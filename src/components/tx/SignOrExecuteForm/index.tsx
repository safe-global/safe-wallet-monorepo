--- conflicted
+++ resolved
@@ -93,10 +93,7 @@
   const isCorrectNonce = useValidateNonce(safeTx)
   const [decodedData] = useDecodeTx(safeTx)
   const isBatchable = props.isBatchable !== false && safeTx && !isDelegateCall(safeTx)
-<<<<<<< HEAD
-  const [txDetails] = useTxDetails(props.txId)
-=======
-  const isSwapOrder = isConfirmationViewOrder(decodedData)
+
   const { data: txDetails } = useGetTransactionDetailsQuery(
     chainId && props.txId
       ? {
@@ -105,7 +102,6 @@
         }
       : skipToken,
   )
->>>>>>> b8894e2d
   const showTxDetails = props.txId && txDetails && !isCustomTxInfo(txDetails.txInfo)
   const [trigger] = useLazyGetTransactionDetailsQuery()
   const [readableApprovals] = useApprovalInfos({ safeTransaction: safeTx })
