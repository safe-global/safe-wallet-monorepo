<<<<<<< HEAD
import NetworkWarning from '@/components/new-safe/create/NetworkWarning'

import TxData from '@/components/transactions/TxDetails/TxData'
import TxCard from '@/components/tx-flow/common/TxCard'
import { SafeTxContext } from '@/components/tx-flow/SafeTxProvider'
import ConfirmationOrder from '@/components/tx/ConfirmationOrder'
import ConfirmationTitle, { ConfirmationTitleTypes } from '@/components/tx/SignOrExecuteForm/ConfirmationTitle'
import ProposerForm from '@/components/tx/SignOrExecuteForm/ProposerForm'
import CounterfactualForm from '@/features/counterfactual/CounterfactualForm'
import useChainId from '@/hooks/useChainId'
import useDecodeTx from '@/hooks/useDecodeTx'
import useIsSafeOwner from '@/hooks/useIsSafeOwner'
import { useIsWalletProposer } from '@/hooks/useProposers'
import useSafeInfo from '@/hooks/useSafeInfo'
import { trackEvent } from '@/services/analytics'
import { TX_EVENTS } from '@/services/analytics/events/transactions'
import { getTransactionTrackingType } from '@/services/analytics/tx-tracking'
import { isDelegateCall } from '@/services/tx/tx-sender/sdk'
import { useAppSelector } from '@/store'
import { useGetTransactionDetailsQuery, useLazyGetTransactionDetailsQuery } from '@/store/api/gateway'
import { selectSettings } from '@/store/settingsSlice'
import madProps from '@/utils/mad-props'
import { isAnyStakingTxInfo, isCustomTxInfo, isGenericConfirmation, isOrderTxInfo } from '@/utils/transaction-guards'
import { extractMigrationL2MasterCopyAddress } from '@/utils/transactions'
import { skipToken } from '@reduxjs/toolkit/query/react'

import type { TransactionDetails } from '@safe-global/safe-gateway-typescript-sdk'
import { ErrorBoundary } from '@sentry/react'
import { type ReactElement, type ReactNode, useCallback, useContext, useState } from 'react'
import ApprovalEditor from '../ApprovalEditor'
import { useApprovalInfos } from '../ApprovalEditor/hooks/useApprovalInfos'
import DecodedTx from '../DecodedTx'
import ErrorMessage from '../ErrorMessage'
import ExecuteCheckbox from '../ExecuteCheckbox'
import { Blockaid } from '../security/blockaid'
import { BlockaidBalanceChanges } from '../security/blockaid/BlockaidBalanceChange'
import ExecuteForm from './ExecuteForm'
import ExecuteThroughRoleForm from './ExecuteThroughRoleForm'
import { findAllowingRole, findMostLikelyRole, useRoles } from './ExecuteThroughRoleForm/hooks'
import { useImmediatelyExecutable, useValidateNonce } from './hooks'
import { MigrateToL2Information } from './MigrateToL2Information'
import SignForm from './SignForm'
import TxChecks from './TxChecks'
import UnknownContractError from './UnknownContractError'

export type SubmitCallback = (txId: string, isExecuted?: boolean) => void
=======
import { SafeTxContext } from '@/components/tx-flow/SafeTxProvider'
import SignOrExecuteForm from './SignOrExecuteForm'
import type { SignOrExecuteProps, SubmitCallback } from './SignOrExecuteForm'
import SignOrExecuteSkeleton from './SignOrExecuteSkeleton'
import { useProposeTx } from './hooks'
import { useContext } from 'react'
import useSafeInfo from '@/hooks/useSafeInfo'
>>>>>>> aad2bb54

type SignOrExecuteExtendedProps = Omit<SignOrExecuteProps, 'txId'> & {
  onSubmit?: SubmitCallback
  txId?: string
  children?: React.ReactNode
  isExecutable?: boolean
  isRejection?: boolean
  isBatch?: boolean
  isBatchable?: boolean
  onlyExecute?: boolean
  disableSubmit?: boolean
  origin?: string
  isCreation?: boolean
  showMethodCall?: boolean
}

<<<<<<< HEAD
const trackTxEvents = (
  details: TransactionDetails | undefined,
  isCreation: boolean,
  isExecuted: boolean,
  isRoleExecution: boolean,
  isProposerCreation: boolean,
) => {
  const creationEvent = isRoleExecution
    ? TX_EVENTS.CREATE_VIA_ROLE
    : isProposerCreation
    ? TX_EVENTS.CREATE_VIA_PROPOSER
    : TX_EVENTS.CREATE
  const executionEvent = isRoleExecution ? TX_EVENTS.EXECUTE_VIA_ROLE : TX_EVENTS.EXECUTE
  const event = isCreation ? creationEvent : isExecuted ? executionEvent : TX_EVENTS.CONFIRM
  const txType = getTransactionTrackingType(details)
  trackEvent({ ...event, label: txType })

  // Immediate execution on creation
  if (isCreation && isExecuted) {
    trackEvent({ ...executionEvent, label: txType })
  }
}

export const SignOrExecuteForm = ({
  chainId,
  safeTx,
  safeTxError,
  onSubmit,
  ...props
}: SignOrExecuteProps & {
  chainId: ReturnType<typeof useChainId>
  safeTx: ReturnType<typeof useSafeTx>
  safeTxError: ReturnType<typeof useSafeTxError>
}): ReactElement => {
  const { transactionExecution } = useAppSelector(selectSettings)
  const [shouldExecute, setShouldExecute] = useState<boolean>(transactionExecution)
  const isCreation = !props.txId
  const isNewExecutableTx = useImmediatelyExecutable() && isCreation
  const isCorrectNonce = useValidateNonce(safeTx)
  const [decodedData] = useDecodeTx(safeTx)

  const isBatchable = props.isBatchable !== false && safeTx && !isDelegateCall(safeTx)

  const { data: txDetails } = useGetTransactionDetailsQuery(
    chainId && props.txId
      ? {
          chainId,
          txId: props.txId,
        }
      : skipToken,
  )
  const showTxDetails =
    props.txId &&
    txDetails &&
    !isCustomTxInfo(txDetails.txInfo) &&
    !isAnyStakingTxInfo(txDetails.txInfo) &&
    !isOrderTxInfo(txDetails.txInfo)
  const [trigger] = useLazyGetTransactionDetailsQuery()
  const [readableApprovals] = useApprovalInfos({ safeTransaction: safeTx })
  const isApproval = readableApprovals && readableApprovals.length > 0
  const { safe } = useSafeInfo()

  const isSafeOwner = useIsSafeOwner()
  const isProposer = useIsWalletProposer()
  const isProposing = isProposer && !isSafeOwner && isCreation
  const isCounterfactualSafe = !safe.deployed
  const multiChainMigrationTarget = extractMigrationL2MasterCopyAddress(safeTx)
  const isMultiChainMigration = !!multiChainMigrationTarget

  // Check if a Zodiac Roles mod is enabled and if the user is a member of any role that allows the transaction
  const roles = useRoles(
    !isCounterfactualSafe && isCreation && !(isNewExecutableTx && isSafeOwner) ? safeTx : undefined,
  )
  const allowingRole = findAllowingRole(roles)
  const mostLikelyRole = findMostLikelyRole(roles)
  const canExecuteThroughRole = !!allowingRole || (!!mostLikelyRole && !isSafeOwner)
  const preferThroughRole = canExecuteThroughRole && !isSafeOwner // execute through role if a non-owner role member wallet is connected

  // If checkbox is checked and the transaction is executable, execute it, otherwise sign it
  const canExecute = isCorrectNonce && (props.isExecutable || isNewExecutableTx)
  const willExecute = (props.onlyExecute || shouldExecute) && canExecute && !preferThroughRole
  const willExecuteThroughRole =
    (props.onlyExecute || shouldExecute) && canExecuteThroughRole && (!canExecute || preferThroughRole)

  const onFormSubmit = useCallback(
    async (txId: string, isExecuted = false, isRoleExecution = false, isProposerCreation = false) => {
      onSubmit?.(txId, isExecuted)

      const { data: details } = await trigger({ chainId, txId })
      // Track tx event
      trackTxEvents(details, isCreation, isExecuted, isRoleExecution, isProposerCreation)
    },
    [chainId, isCreation, onSubmit, trigger],
  )

  const onRoleExecutionSubmit = useCallback<typeof onFormSubmit>(
    (txId, isExecuted) => onFormSubmit(txId, isExecuted, true),
    [onFormSubmit],
  )

  const onProposerFormSubmit = useCallback<typeof onFormSubmit>(
    (txId, isExecuted) => onFormSubmit(txId, isExecuted, false, true),
    [onFormSubmit],
  )

  return (
    <>
      <TxCard>
        {props.children}

        {isMultiChainMigration && <MigrateToL2Information variant="queue" newMasterCopy={multiChainMigrationTarget} />}

        {decodedData && (
          <ErrorBoundary fallback={<></>}>
            <ConfirmationOrder decodedData={decodedData} toAddress={safeTx?.data.to ?? ''} />
          </ErrorBoundary>
        )}

        {!props.isRejection && decodedData && (
          <ErrorBoundary fallback={<div>Error parsing data</div>}>
            {isApproval && <ApprovalEditor safeTransaction={safeTx} />}

            {showTxDetails && <TxData txDetails={txDetails} imitation={false} trusted />}

            <DecodedTx
              tx={safeTx}
              txId={props.txId}
              decodedData={decodedData}
              showMultisend={!props.isBatch}
              showMethodCall={
                props.showMethodCall && !showTxDetails && !isApproval && isGenericConfirmation(decodedData)
              }
            />
          </ErrorBoundary>
        )}
        {!isCounterfactualSafe && !props.isRejection && <BlockaidBalanceChanges />}
      </TxCard>

      {!isCounterfactualSafe && !props.isRejection && <TxChecks />}

      <TxCard>
        <ConfirmationTitle
          variant={
            isProposing
              ? ConfirmationTitleTypes.propose
              : willExecute
              ? ConfirmationTitleTypes.execute
              : ConfirmationTitleTypes.sign
          }
          isCreation={isCreation}
        />

        {safeTxError && (
          <ErrorMessage error={safeTxError}>
            This transaction will most likely fail. To save gas costs, avoid confirming the transaction.
          </ErrorMessage>
        )}

        {(canExecute || canExecuteThroughRole) && !props.onlyExecute && !isCounterfactualSafe && !isProposing && (
          <ExecuteCheckbox onChange={setShouldExecute} />
        )}

        <NetworkWarning />

        {!isMultiChainMigration && <UnknownContractError />}

        <Blockaid />

        {isCounterfactualSafe && !isProposing && (
          <CounterfactualForm {...props} safeTx={safeTx} isCreation={isCreation} onSubmit={onFormSubmit} onlyExecute />
        )}
        {!isCounterfactualSafe && willExecute && !isProposing && (
          <ExecuteForm {...props} safeTx={safeTx} isCreation={isCreation} onSubmit={onFormSubmit} />
        )}
        {!isCounterfactualSafe && willExecuteThroughRole && (
          <ExecuteThroughRoleForm
            {...props}
            safeTx={safeTx}
            safeTxError={safeTxError}
            onSubmit={onRoleExecutionSubmit}
            role={(allowingRole || mostLikelyRole)!}
          />
        )}
        {!isCounterfactualSafe && !willExecute && !willExecuteThroughRole && !isProposing && (
          <SignForm
            {...props}
            safeTx={safeTx}
            isBatchable={isBatchable}
            isCreation={isCreation}
            onSubmit={onFormSubmit}
          />
        )}

        {isProposing && <ProposerForm {...props} safeTx={safeTx} onSubmit={onProposerFormSubmit} />}
      </TxCard>
    </>
=======
const SignOrExecute = (props: SignOrExecuteExtendedProps) => {
  const { safeTx } = useContext(SafeTxContext)
  const { safe } = useSafeInfo()
  const [txDetails, error] = useProposeTx(safe.deployed ? safeTx : undefined, props.txId, props.origin)

  // Show the loader only the first time the tx is being loaded
  if ((!txDetails && !error && safe.deployed) || !safeTx) {
    return <SignOrExecuteSkeleton />
  }

  return (
    <SignOrExecuteForm {...props} isCreation={!props.txId} txId={props.txId || txDetails?.txId} txDetails={txDetails}>
      {props.children}
    </SignOrExecuteForm>
>>>>>>> aad2bb54
  )
}

export default SignOrExecute<|MERGE_RESOLUTION|>--- conflicted
+++ resolved
@@ -1,51 +1,3 @@
-<<<<<<< HEAD
-import NetworkWarning from '@/components/new-safe/create/NetworkWarning'
-
-import TxData from '@/components/transactions/TxDetails/TxData'
-import TxCard from '@/components/tx-flow/common/TxCard'
-import { SafeTxContext } from '@/components/tx-flow/SafeTxProvider'
-import ConfirmationOrder from '@/components/tx/ConfirmationOrder'
-import ConfirmationTitle, { ConfirmationTitleTypes } from '@/components/tx/SignOrExecuteForm/ConfirmationTitle'
-import ProposerForm from '@/components/tx/SignOrExecuteForm/ProposerForm'
-import CounterfactualForm from '@/features/counterfactual/CounterfactualForm'
-import useChainId from '@/hooks/useChainId'
-import useDecodeTx from '@/hooks/useDecodeTx'
-import useIsSafeOwner from '@/hooks/useIsSafeOwner'
-import { useIsWalletProposer } from '@/hooks/useProposers'
-import useSafeInfo from '@/hooks/useSafeInfo'
-import { trackEvent } from '@/services/analytics'
-import { TX_EVENTS } from '@/services/analytics/events/transactions'
-import { getTransactionTrackingType } from '@/services/analytics/tx-tracking'
-import { isDelegateCall } from '@/services/tx/tx-sender/sdk'
-import { useAppSelector } from '@/store'
-import { useGetTransactionDetailsQuery, useLazyGetTransactionDetailsQuery } from '@/store/api/gateway'
-import { selectSettings } from '@/store/settingsSlice'
-import madProps from '@/utils/mad-props'
-import { isAnyStakingTxInfo, isCustomTxInfo, isGenericConfirmation, isOrderTxInfo } from '@/utils/transaction-guards'
-import { extractMigrationL2MasterCopyAddress } from '@/utils/transactions'
-import { skipToken } from '@reduxjs/toolkit/query/react'
-
-import type { TransactionDetails } from '@safe-global/safe-gateway-typescript-sdk'
-import { ErrorBoundary } from '@sentry/react'
-import { type ReactElement, type ReactNode, useCallback, useContext, useState } from 'react'
-import ApprovalEditor from '../ApprovalEditor'
-import { useApprovalInfos } from '../ApprovalEditor/hooks/useApprovalInfos'
-import DecodedTx from '../DecodedTx'
-import ErrorMessage from '../ErrorMessage'
-import ExecuteCheckbox from '../ExecuteCheckbox'
-import { Blockaid } from '../security/blockaid'
-import { BlockaidBalanceChanges } from '../security/blockaid/BlockaidBalanceChange'
-import ExecuteForm from './ExecuteForm'
-import ExecuteThroughRoleForm from './ExecuteThroughRoleForm'
-import { findAllowingRole, findMostLikelyRole, useRoles } from './ExecuteThroughRoleForm/hooks'
-import { useImmediatelyExecutable, useValidateNonce } from './hooks'
-import { MigrateToL2Information } from './MigrateToL2Information'
-import SignForm from './SignForm'
-import TxChecks from './TxChecks'
-import UnknownContractError from './UnknownContractError'
-
-export type SubmitCallback = (txId: string, isExecuted?: boolean) => void
-=======
 import { SafeTxContext } from '@/components/tx-flow/SafeTxProvider'
 import SignOrExecuteForm from './SignOrExecuteForm'
 import type { SignOrExecuteProps, SubmitCallback } from './SignOrExecuteForm'
@@ -53,7 +5,6 @@
 import { useProposeTx } from './hooks'
 import { useContext } from 'react'
 import useSafeInfo from '@/hooks/useSafeInfo'
->>>>>>> aad2bb54
 
 type SignOrExecuteExtendedProps = Omit<SignOrExecuteProps, 'txId'> & {
   onSubmit?: SubmitCallback
@@ -70,204 +21,6 @@
   showMethodCall?: boolean
 }
 
-<<<<<<< HEAD
-const trackTxEvents = (
-  details: TransactionDetails | undefined,
-  isCreation: boolean,
-  isExecuted: boolean,
-  isRoleExecution: boolean,
-  isProposerCreation: boolean,
-) => {
-  const creationEvent = isRoleExecution
-    ? TX_EVENTS.CREATE_VIA_ROLE
-    : isProposerCreation
-    ? TX_EVENTS.CREATE_VIA_PROPOSER
-    : TX_EVENTS.CREATE
-  const executionEvent = isRoleExecution ? TX_EVENTS.EXECUTE_VIA_ROLE : TX_EVENTS.EXECUTE
-  const event = isCreation ? creationEvent : isExecuted ? executionEvent : TX_EVENTS.CONFIRM
-  const txType = getTransactionTrackingType(details)
-  trackEvent({ ...event, label: txType })
-
-  // Immediate execution on creation
-  if (isCreation && isExecuted) {
-    trackEvent({ ...executionEvent, label: txType })
-  }
-}
-
-export const SignOrExecuteForm = ({
-  chainId,
-  safeTx,
-  safeTxError,
-  onSubmit,
-  ...props
-}: SignOrExecuteProps & {
-  chainId: ReturnType<typeof useChainId>
-  safeTx: ReturnType<typeof useSafeTx>
-  safeTxError: ReturnType<typeof useSafeTxError>
-}): ReactElement => {
-  const { transactionExecution } = useAppSelector(selectSettings)
-  const [shouldExecute, setShouldExecute] = useState<boolean>(transactionExecution)
-  const isCreation = !props.txId
-  const isNewExecutableTx = useImmediatelyExecutable() && isCreation
-  const isCorrectNonce = useValidateNonce(safeTx)
-  const [decodedData] = useDecodeTx(safeTx)
-
-  const isBatchable = props.isBatchable !== false && safeTx && !isDelegateCall(safeTx)
-
-  const { data: txDetails } = useGetTransactionDetailsQuery(
-    chainId && props.txId
-      ? {
-          chainId,
-          txId: props.txId,
-        }
-      : skipToken,
-  )
-  const showTxDetails =
-    props.txId &&
-    txDetails &&
-    !isCustomTxInfo(txDetails.txInfo) &&
-    !isAnyStakingTxInfo(txDetails.txInfo) &&
-    !isOrderTxInfo(txDetails.txInfo)
-  const [trigger] = useLazyGetTransactionDetailsQuery()
-  const [readableApprovals] = useApprovalInfos({ safeTransaction: safeTx })
-  const isApproval = readableApprovals && readableApprovals.length > 0
-  const { safe } = useSafeInfo()
-
-  const isSafeOwner = useIsSafeOwner()
-  const isProposer = useIsWalletProposer()
-  const isProposing = isProposer && !isSafeOwner && isCreation
-  const isCounterfactualSafe = !safe.deployed
-  const multiChainMigrationTarget = extractMigrationL2MasterCopyAddress(safeTx)
-  const isMultiChainMigration = !!multiChainMigrationTarget
-
-  // Check if a Zodiac Roles mod is enabled and if the user is a member of any role that allows the transaction
-  const roles = useRoles(
-    !isCounterfactualSafe && isCreation && !(isNewExecutableTx && isSafeOwner) ? safeTx : undefined,
-  )
-  const allowingRole = findAllowingRole(roles)
-  const mostLikelyRole = findMostLikelyRole(roles)
-  const canExecuteThroughRole = !!allowingRole || (!!mostLikelyRole && !isSafeOwner)
-  const preferThroughRole = canExecuteThroughRole && !isSafeOwner // execute through role if a non-owner role member wallet is connected
-
-  // If checkbox is checked and the transaction is executable, execute it, otherwise sign it
-  const canExecute = isCorrectNonce && (props.isExecutable || isNewExecutableTx)
-  const willExecute = (props.onlyExecute || shouldExecute) && canExecute && !preferThroughRole
-  const willExecuteThroughRole =
-    (props.onlyExecute || shouldExecute) && canExecuteThroughRole && (!canExecute || preferThroughRole)
-
-  const onFormSubmit = useCallback(
-    async (txId: string, isExecuted = false, isRoleExecution = false, isProposerCreation = false) => {
-      onSubmit?.(txId, isExecuted)
-
-      const { data: details } = await trigger({ chainId, txId })
-      // Track tx event
-      trackTxEvents(details, isCreation, isExecuted, isRoleExecution, isProposerCreation)
-    },
-    [chainId, isCreation, onSubmit, trigger],
-  )
-
-  const onRoleExecutionSubmit = useCallback<typeof onFormSubmit>(
-    (txId, isExecuted) => onFormSubmit(txId, isExecuted, true),
-    [onFormSubmit],
-  )
-
-  const onProposerFormSubmit = useCallback<typeof onFormSubmit>(
-    (txId, isExecuted) => onFormSubmit(txId, isExecuted, false, true),
-    [onFormSubmit],
-  )
-
-  return (
-    <>
-      <TxCard>
-        {props.children}
-
-        {isMultiChainMigration && <MigrateToL2Information variant="queue" newMasterCopy={multiChainMigrationTarget} />}
-
-        {decodedData && (
-          <ErrorBoundary fallback={<></>}>
-            <ConfirmationOrder decodedData={decodedData} toAddress={safeTx?.data.to ?? ''} />
-          </ErrorBoundary>
-        )}
-
-        {!props.isRejection && decodedData && (
-          <ErrorBoundary fallback={<div>Error parsing data</div>}>
-            {isApproval && <ApprovalEditor safeTransaction={safeTx} />}
-
-            {showTxDetails && <TxData txDetails={txDetails} imitation={false} trusted />}
-
-            <DecodedTx
-              tx={safeTx}
-              txId={props.txId}
-              decodedData={decodedData}
-              showMultisend={!props.isBatch}
-              showMethodCall={
-                props.showMethodCall && !showTxDetails && !isApproval && isGenericConfirmation(decodedData)
-              }
-            />
-          </ErrorBoundary>
-        )}
-        {!isCounterfactualSafe && !props.isRejection && <BlockaidBalanceChanges />}
-      </TxCard>
-
-      {!isCounterfactualSafe && !props.isRejection && <TxChecks />}
-
-      <TxCard>
-        <ConfirmationTitle
-          variant={
-            isProposing
-              ? ConfirmationTitleTypes.propose
-              : willExecute
-              ? ConfirmationTitleTypes.execute
-              : ConfirmationTitleTypes.sign
-          }
-          isCreation={isCreation}
-        />
-
-        {safeTxError && (
-          <ErrorMessage error={safeTxError}>
-            This transaction will most likely fail. To save gas costs, avoid confirming the transaction.
-          </ErrorMessage>
-        )}
-
-        {(canExecute || canExecuteThroughRole) && !props.onlyExecute && !isCounterfactualSafe && !isProposing && (
-          <ExecuteCheckbox onChange={setShouldExecute} />
-        )}
-
-        <NetworkWarning />
-
-        {!isMultiChainMigration && <UnknownContractError />}
-
-        <Blockaid />
-
-        {isCounterfactualSafe && !isProposing && (
-          <CounterfactualForm {...props} safeTx={safeTx} isCreation={isCreation} onSubmit={onFormSubmit} onlyExecute />
-        )}
-        {!isCounterfactualSafe && willExecute && !isProposing && (
-          <ExecuteForm {...props} safeTx={safeTx} isCreation={isCreation} onSubmit={onFormSubmit} />
-        )}
-        {!isCounterfactualSafe && willExecuteThroughRole && (
-          <ExecuteThroughRoleForm
-            {...props}
-            safeTx={safeTx}
-            safeTxError={safeTxError}
-            onSubmit={onRoleExecutionSubmit}
-            role={(allowingRole || mostLikelyRole)!}
-          />
-        )}
-        {!isCounterfactualSafe && !willExecute && !willExecuteThroughRole && !isProposing && (
-          <SignForm
-            {...props}
-            safeTx={safeTx}
-            isBatchable={isBatchable}
-            isCreation={isCreation}
-            onSubmit={onFormSubmit}
-          />
-        )}
-
-        {isProposing && <ProposerForm {...props} safeTx={safeTx} onSubmit={onProposerFormSubmit} />}
-      </TxCard>
-    </>
-=======
 const SignOrExecute = (props: SignOrExecuteExtendedProps) => {
   const { safeTx } = useContext(SafeTxContext)
   const { safe } = useSafeInfo()
@@ -282,7 +35,6 @@
     <SignOrExecuteForm {...props} isCreation={!props.txId} txId={props.txId || txDetails?.txId} txDetails={txDetails}>
       {props.children}
     </SignOrExecuteForm>
->>>>>>> aad2bb54
   )
 }
 
