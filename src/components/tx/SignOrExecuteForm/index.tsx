import DelegateForm from '@/components/tx/SignOrExecuteForm/DelegateForm'
import CounterfactualForm from '@/features/counterfactual/CounterfactualForm'
import { useIsWalletDelegate } from '@/hooks/useDelegates'
import useSafeInfo from '@/hooks/useSafeInfo'
import { type ReactElement, type ReactNode, useState, useContext, useCallback } from 'react'
import madProps from '@/utils/mad-props'
import DecodedTx from '../DecodedTx'
import ExecuteCheckbox from '../ExecuteCheckbox'
import { useImmediatelyExecutable, useValidateNonce } from './hooks'
import ExecuteForm from './ExecuteForm'
import SignForm from './SignForm'
import { SafeTxContext } from '@/components/tx-flow/SafeTxProvider'
import ErrorMessage from '../ErrorMessage'
import TxChecks from './TxChecks'
import TxCard from '@/components/tx-flow/common/TxCard'
import ConfirmationTitle, { ConfirmationTitleTypes } from '@/components/tx/SignOrExecuteForm/ConfirmationTitle'
import { useAppSelector } from '@/store'
import { selectSettings } from '@/store/settingsSlice'
import UnknownContractError from './UnknownContractError'
import useDecodeTx from '@/hooks/useDecodeTx'
import { ErrorBoundary } from '@sentry/react'
import ApprovalEditor from '../ApprovalEditor'
import { isDelegateCall } from '@/services/tx/tx-sender/sdk'
import { getTransactionTrackingType } from '@/services/analytics/tx-tracking'
import { TX_EVENTS } from '@/services/analytics/events/transactions'
import { trackEvent } from '@/services/analytics'
import useChainId from '@/hooks/useChainId'
import ExecuteThroughRoleForm from './ExecuteThroughRoleForm'
import { findAllowingRole, findMostLikelyRole, useRoles } from './ExecuteThroughRoleForm/hooks'
import { isConfirmationViewOrder, isCustomTxInfo, isMigrateToL2MultiSend } from '@/utils/transaction-guards'
import SwapOrderConfirmationView from '@/features/swap/components/SwapOrderConfirmationView'
import { isSettingTwapFallbackHandler } from '@/features/swap/helpers/utils'
import { TwapFallbackHandlerWarning } from '@/features/swap/components/TwapFallbackHandlerWarning'
import useIsSafeOwner from '@/hooks/useIsSafeOwner'
import { BlockaidBalanceChanges } from '../security/blockaid/BlockaidBalanceChange'
import { Blockaid } from '../security/blockaid'

import TxData from '@/components/transactions/TxDetails/TxData'
import { useApprovalInfos } from '../ApprovalEditor/hooks/useApprovalInfos'
import { MigrateToL2Information } from './MigrateToL2Information'
import { extractMigrationL2MasterCopyAddress } from '@/utils/transactions'

import type { TransactionDetails } from '@safe-global/safe-gateway-typescript-sdk'
import { useGetTransactionDetailsQuery, useLazyGetTransactionDetailsQuery } from '@/store/gateway'
import { skipToken } from '@reduxjs/toolkit/query/react'
<<<<<<< HEAD
import { ChangeSignerSetupWarning } from '@/features/multichain/components/ChangeOwnerSetupWarning/ChangeOwnerSetupWarning'
import { isChangingSignerSetup } from '@/features/multichain/helpers/utils'
=======
import NetworkWarning from '@/components/new-safe/create/NetworkWarning'
>>>>>>> eb6381fa

export type SubmitCallback = (txId: string, isExecuted?: boolean) => void

export type SignOrExecuteProps = {
  txId?: string
  onSubmit?: SubmitCallback
  children?: ReactNode
  isExecutable?: boolean
  isRejection?: boolean
  isBatch?: boolean
  isBatchable?: boolean
  onlyExecute?: boolean
  disableSubmit?: boolean
  origin?: string
  isCreation?: boolean
  showMethodCall?: boolean
}

const trackTxEvents = (
  details: TransactionDetails | undefined,
  isCreation: boolean,
  isExecuted: boolean,
  isRoleExecution: boolean,
) => {
  const creationEvent = isRoleExecution ? TX_EVENTS.CREATE_VIA_ROLE : TX_EVENTS.CREATE
  const executionEvent = isRoleExecution ? TX_EVENTS.EXECUTE_VIA_ROLE : TX_EVENTS.EXECUTE
  const event = isCreation ? creationEvent : isExecuted ? executionEvent : TX_EVENTS.CONFIRM
  const txType = getTransactionTrackingType(details)
  trackEvent({ ...event, label: txType })

  // Immediate execution on creation
  if (isCreation && isExecuted) {
    trackEvent({ ...executionEvent, label: txType })
  }
}

export const SignOrExecuteForm = ({
  chainId,
  safeTx,
  safeTxError,
  onSubmit,
  ...props
}: SignOrExecuteProps & {
  chainId: ReturnType<typeof useChainId>
  safeTx: ReturnType<typeof useSafeTx>
  safeTxError: ReturnType<typeof useSafeTxError>
}): ReactElement => {
  const { transactionExecution } = useAppSelector(selectSettings)
  const [shouldExecute, setShouldExecute] = useState<boolean>(transactionExecution)
  const isCreation = !props.txId
  const isNewExecutableTx = useImmediatelyExecutable() && isCreation
  const isCorrectNonce = useValidateNonce(safeTx)
  const [decodedData] = useDecodeTx(safeTx)

  const isBatchable = props.isBatchable !== false && safeTx && !isDelegateCall(safeTx)
  const isSwapOrder = isConfirmationViewOrder(decodedData)
  const { data: txDetails } = useGetTransactionDetailsQuery(
    chainId && props.txId
      ? {
          chainId,
          txId: props.txId,
        }
      : skipToken,
  )
  const showTxDetails = props.txId && txDetails && !isCustomTxInfo(txDetails.txInfo)
  const isDelegate = useIsWalletDelegate()
  const [trigger] = useLazyGetTransactionDetailsQuery()
  const [readableApprovals] = useApprovalInfos({ safeTransaction: safeTx })
  const isApproval = readableApprovals && readableApprovals.length > 0

  const { safe } = useSafeInfo()
  const isSafeOwner = useIsSafeOwner()
  const isCounterfactualSafe = !safe.deployed
  const isChangingFallbackHandler = isSettingTwapFallbackHandler(decodedData)
<<<<<<< HEAD
  const isChangingSigners = isChangingSignerSetup(decodedData)
=======
  const isMultiChainMigration = isMigrateToL2MultiSend(decodedData)
  const multiChainMigrationTarget = extractMigrationL2MasterCopyAddress(decodedData)
>>>>>>> eb6381fa

  // Check if a Zodiac Roles mod is enabled and if the user is a member of any role that allows the transaction
  const roles = useRoles(
    !isCounterfactualSafe && isCreation && !(isNewExecutableTx && isSafeOwner) ? safeTx : undefined,
  )
  const allowingRole = findAllowingRole(roles)
  const mostLikelyRole = findMostLikelyRole(roles)
  const canExecuteThroughRole = !!allowingRole || (!!mostLikelyRole && !isSafeOwner)
  const preferThroughRole = canExecuteThroughRole && !isSafeOwner // execute through role if a non-owner role member wallet is connected

  // If checkbox is checked and the transaction is executable, execute it, otherwise sign it
  const canExecute = isCorrectNonce && (props.isExecutable || isNewExecutableTx)
  const willExecute = (props.onlyExecute || shouldExecute) && canExecute && !preferThroughRole
  const willExecuteThroughRole =
    (props.onlyExecute || shouldExecute) && canExecuteThroughRole && (!canExecute || preferThroughRole)

  const onFormSubmit = useCallback(
    async (txId: string, isExecuted = false, isRoleExecution = false) => {
      onSubmit?.(txId, isExecuted)

      const { data: details } = await trigger({ chainId, txId })
      // Track tx event
      trackTxEvents(details, isCreation, isExecuted, isRoleExecution)
    },
    [chainId, isCreation, onSubmit, trigger],
  )

  const onRoleExecutionSubmit = useCallback<typeof onFormSubmit>(
    (txId, isExecuted) => onFormSubmit(txId, isExecuted, true),
    [onFormSubmit],
  )

  return (
    <>
      <TxCard>
        {props.children}

        {isChangingFallbackHandler && <TwapFallbackHandlerWarning />}

        {isMultiChainMigration && <MigrateToL2Information variant="queue" newMasterCopy={multiChainMigrationTarget} />}

        {isSwapOrder && (
          <ErrorBoundary fallback={<></>}>
            <SwapOrderConfirmationView order={decodedData} settlementContract={safeTx?.data.to ?? ''} />
          </ErrorBoundary>
        )}

        {!props.isRejection && decodedData && (
          <ErrorBoundary fallback={<div>Error parsing data</div>}>
            {isApproval && <ApprovalEditor safeTransaction={safeTx} />}

            {showTxDetails && <TxData txDetails={txDetails} imitation={false} trusted />}

            <DecodedTx
              tx={safeTx}
              txId={props.txId}
              decodedData={decodedData}
              showMultisend={!props.isBatch}
              showMethodCall={props.showMethodCall && !showTxDetails && !isSwapOrder && !isApproval}
            />
          </ErrorBoundary>
        )}
        {!isCounterfactualSafe && !props.isRejection && <BlockaidBalanceChanges />}
      </TxCard>

      {!isCounterfactualSafe && !props.isRejection && <TxChecks />}

      <TxCard>
        <ConfirmationTitle
          variant={willExecute ? ConfirmationTitleTypes.execute : ConfirmationTitleTypes.sign}
          isCreation={isCreation}
        />

        {safeTxError && (
          <ErrorMessage error={safeTxError}>
            This transaction will most likely fail. To save gas costs, avoid confirming the transaction.
          </ErrorMessage>
        )}

        {(canExecute || canExecuteThroughRole) && !props.onlyExecute && !isCounterfactualSafe && !isDelegate && (
          <ExecuteCheckbox onChange={setShouldExecute} />
        )}

        <NetworkWarning />

<<<<<<< HEAD
        {isChangingSigners && <ChangeSignerSetupWarning />}

        <UnknownContractError />
=======
        {!isMultiChainMigration && <UnknownContractError />}
>>>>>>> eb6381fa

        <Blockaid />

        {isCounterfactualSafe && !isDelegate && (
          <CounterfactualForm {...props} safeTx={safeTx} isCreation={isCreation} onSubmit={onFormSubmit} onlyExecute />
        )}
        {!isCounterfactualSafe && willExecute && !isDelegate && (
          <ExecuteForm {...props} safeTx={safeTx} isCreation={isCreation} onSubmit={onFormSubmit} />
        )}
        {!isCounterfactualSafe && willExecuteThroughRole && (
          <ExecuteThroughRoleForm
            {...props}
            safeTx={safeTx}
            safeTxError={safeTxError}
            onSubmit={onRoleExecutionSubmit}
            role={(allowingRole || mostLikelyRole)!}
          />
        )}
        {!isCounterfactualSafe && !willExecute && !willExecuteThroughRole && !isDelegate && (
          <SignForm
            {...props}
            safeTx={safeTx}
            isBatchable={isBatchable}
            isCreation={isCreation}
            onSubmit={onFormSubmit}
          />
        )}

        {isDelegate && <DelegateForm {...props} safeTx={safeTx} onSubmit={onFormSubmit} />}
      </TxCard>
    </>
  )
}

const useSafeTx = () => useContext(SafeTxContext).safeTx
const useSafeTxError = () => useContext(SafeTxContext).safeTxError

export default madProps(SignOrExecuteForm, {
  chainId: useChainId,
  safeTx: useSafeTx,
  safeTxError: useSafeTxError,
})<|MERGE_RESOLUTION|>--- conflicted
+++ resolved
@@ -43,12 +43,9 @@
 import type { TransactionDetails } from '@safe-global/safe-gateway-typescript-sdk'
 import { useGetTransactionDetailsQuery, useLazyGetTransactionDetailsQuery } from '@/store/gateway'
 import { skipToken } from '@reduxjs/toolkit/query/react'
-<<<<<<< HEAD
 import { ChangeSignerSetupWarning } from '@/features/multichain/components/ChangeOwnerSetupWarning/ChangeOwnerSetupWarning'
 import { isChangingSignerSetup } from '@/features/multichain/helpers/utils'
-=======
 import NetworkWarning from '@/components/new-safe/create/NetworkWarning'
->>>>>>> eb6381fa
 
 export type SubmitCallback = (txId: string, isExecuted?: boolean) => void
 
@@ -123,12 +120,9 @@
   const isSafeOwner = useIsSafeOwner()
   const isCounterfactualSafe = !safe.deployed
   const isChangingFallbackHandler = isSettingTwapFallbackHandler(decodedData)
-<<<<<<< HEAD
   const isChangingSigners = isChangingSignerSetup(decodedData)
-=======
   const isMultiChainMigration = isMigrateToL2MultiSend(decodedData)
   const multiChainMigrationTarget = extractMigrationL2MasterCopyAddress(decodedData)
->>>>>>> eb6381fa
 
   // Check if a Zodiac Roles mod is enabled and if the user is a member of any role that allows the transaction
   const roles = useRoles(
@@ -214,13 +208,9 @@
 
         <NetworkWarning />
 
-<<<<<<< HEAD
         {isChangingSigners && <ChangeSignerSetupWarning />}
 
-        <UnknownContractError />
-=======
         {!isMultiChainMigration && <UnknownContractError />}
->>>>>>> eb6381fa
 
         <Blockaid />
 
