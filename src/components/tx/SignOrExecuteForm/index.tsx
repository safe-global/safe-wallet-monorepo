--- conflicted
+++ resolved
@@ -204,11 +204,7 @@
       <DialogContent>
         {children}
 
-<<<<<<< HEAD
-        {tx && <DecodedTx tx={tx} />}
-=======
-        <DecodedTx tx={tx} txId={txId} />
->>>>>>> e706224b
+        {tx && <DecodedTx tx={tx} txId={txId} />}
 
         {canExecute && !onlyExecute && (
           <FormControlLabel
