--- conflicted
+++ resolved
@@ -9,40 +9,17 @@
 import ExecuteCheckbox from '../ExecuteCheckbox'
 import { logError, Errors } from '@/services/exceptions'
 import { useCurrentChain } from '@/hooks/useChains'
-import { getTxOptions, hasEnoughSignatures } from '@/utils/transactions'
+import { getTxOptions } from '@/utils/transactions'
 import { TxSimulation } from '@/components/tx/TxSimulation'
 import useIsSafeOwner from '@/hooks/useIsSafeOwner'
 import useIsValidExecution from '@/hooks/useIsValidExecution'
-<<<<<<< HEAD
 import { createTx } from '@/services/tx/tx-sender'
 import CheckWallet from '@/components/common/CheckWallet'
-=======
-import { useHasPendingTxs } from '@/hooks/usePendingTxs'
-import useWalletCanRelay from '@/hooks/useWalletCanRelay'
-import {
-  createTx,
-  dispatchOnChainSigning,
-  dispatchTxExecution,
-  dispatchTxProposal,
-  dispatchTxRelay,
-  dispatchTxSigning,
-} from '@/services/tx/tx-sender'
-import CheckWallet from '@/components/common/CheckWallet'
-import ExternalLink from '@/components/common/ExternalLink'
-import { getExplorerLink } from '@/utils/gateway'
-import { ImplementationVersionState } from '@safe-global/safe-gateway-typescript-sdk'
-import { MODALS_EVENTS, trackEvent } from '@/services/analytics'
-import { useRemainingRelaysBySafe } from '@/hooks/useRemainingRelays'
-import { type OnboardAPI } from '@web3-onboard/core'
->>>>>>> f507a6ee
 import { WrongChainWarning } from '../WrongChainWarning'
 import { useImmediatelyExecutable, useIsExecutionLoop, useTxActions, useValidateNonce } from './hooks'
 import UnknownContractError from './UnknownContractError'
-
-enum ExecutionType {
-  RELAYER = 'Via relayer',
-  CONNECTED_WALLET = 'With connected wallet',
-}
+import { useRemainingRelaysBySafe } from '@/hooks/useRemainingRelays'
+import useWalletCanRelay from '@/hooks/useWalletCanRelay'
 
 type SignOrExecuteProps = {
   safeTx?: SafeTransaction
@@ -80,15 +57,8 @@
   // Hooks
   const isOwner = useIsSafeOwner()
   const currentChain = useCurrentChain()
-<<<<<<< HEAD
   const { signTx, executeTx } = useTxActions()
-=======
-  const hasPending = useHasPendingTxs()
-  const [remainingRelays] = useRemainingRelaysBySafe()
-
-  // Unsupported base contract
-  const isUnknown = safe.implementationVersionState === ImplementationVersionState.UNKNOWN
->>>>>>> f507a6ee
+  const [remainingRelays = 0] = useRemainingRelaysBySafe()
 
   // Check that the transaction is executable
   const isCreation = !txId
@@ -104,7 +74,7 @@
   const [walletCanRelay] = useWalletCanRelay(tx)
 
   // The transaction will be executed through relaying
-  const willRelay = willExecute && !!remainingRelays && walletCanRelay
+  const willRelay = willExecute && walletCanRelay && remainingRelays > 0
 
   // Synchronize the tx with the safeTx
   useEffect(() => setTx(safeTx), [safeTx])
@@ -137,41 +107,7 @@
   // Execute transaction
   const onExecute = async (): Promise<string | undefined> => {
     const txOptions = getTxOptions(advancedParams, currentChain)
-<<<<<<< HEAD
-    return await executeTx(txOptions, tx, txId)
-=======
-    trackEvent({ ...MODALS_EVENTS.PROPOSE_TX, label: ExecutionType.CONNECTED_WALLET })
-    await dispatchTxExecution(createdTx, txOptions, id, onboard, safe.chainId)
-
-    return id
->>>>>>> f507a6ee
-  }
-
-  const onRelay = async () => {
-    const [, createdTx, onboard] = assertDependencies()
-
-    const { gasLimit } = getTxOptions(advancedParams, currentChain)
-
-    let id = txId
-    let safeTx = createdTx
-    // Add missing signature
-    if (!hasEnoughSignatures(createdTx, safe)) {
-      const signedTransaction = await dispatchTxSigning(createdTx, safe.version, onboard, safe.chainId, txId)
-
-      if (!signedTransaction) {
-        throw new Error('Could not sign transaction')
-      }
-
-      id = await proposeTx(signedTransaction)
-      safeTx = signedTransaction
-    }
-
-    if (!id) {
-      throw new Error('Transaction could not be proposed')
-    }
-
-    trackEvent({ ...MODALS_EVENTS.PROPOSE_TX, label: ExecutionType.RELAYER })
-    dispatchTxRelay(safeTx, safe, id, gasLimit)
+    return await executeTx(txOptions, tx, txId, willRelay)
   }
 
   // On modal submit
@@ -181,7 +117,7 @@
     setSubmitError(undefined)
 
     try {
-      await (willRelay ? onRelay() : willExecute ? onExecute() : onSign())
+      await (willExecute ? onExecute() : onSign())
     } catch (err) {
       logError(Errors._804, (err as Error).message)
       setIsSubmittable(true)
