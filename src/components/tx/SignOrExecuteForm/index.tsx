import { type ReactElement, type ReactNode, type SyntheticEvent, useEffect, useState } from 'react'
<<<<<<< HEAD
import { Button, DialogContent, FormControlLabel, Radio, RadioGroup, Typography } from '@mui/material'
=======
import { Box, Button, DialogContent, Typography } from '@mui/material'
>>>>>>> 330caaa6
import type { SafeTransaction } from '@safe-global/safe-core-sdk-types'

import useGasLimit from '@/hooks/useGasLimit'
import ErrorMessage from '@/components/tx/ErrorMessage'
import AdvancedParams, { type AdvancedParameters, useAdvancedParams } from '@/components/tx/AdvancedParams'
import DecodedTx from '../DecodedTx'
import ExecuteCheckbox from '../ExecuteCheckbox'
import { logError, Errors } from '@/services/exceptions'
import { useCurrentChain } from '@/hooks/useChains'
import { getTxOptions } from '@/utils/transactions'
import { TxSimulation } from '@/components/tx/TxSimulation'
import useIsSafeOwner from '@/hooks/useIsSafeOwner'
import useIsValidExecution from '@/hooks/useIsValidExecution'
import { createTx } from '@/services/tx/tx-sender'
import CheckWallet from '@/components/common/CheckWallet'
import { WrongChainWarning } from '../WrongChainWarning'
import { useImmediatelyExecutable, useIsExecutionLoop, useTxActions, useValidateNonce } from './hooks'
import UnknownContractError from './UnknownContractError'
import { useRelaysBySafe } from '@/hooks/useRemainingRelays'
import useWalletCanRelay from '@/hooks/useWalletCanRelay'
import { ExecutionMethod, ExecutionMethodSelector } from '../ExecutionMethodSelector'
<<<<<<< HEAD
import useMakeBatchTx from '@/hooks/useMakeBatchTx'
import { useUpdateBatch } from '@/hooks/useDraftBatch'
=======
import { hasRemainingRelays } from '@/utils/relaying'
>>>>>>> 330caaa6

type SignOrExecuteProps = {
  safeTx?: SafeTransaction
  txId?: string
  onSubmit: () => void
  children?: ReactNode
  error?: Error
  isExecutable?: boolean
  isRejection?: boolean
  onlyExecute?: boolean
  disableSubmit?: boolean
  origin?: string
}

const SignOrExecuteForm = ({
  safeTx,
  txId,
  onSubmit,
  children,
  onlyExecute = false,
  isExecutable = false,
  isRejection = false,
  disableSubmit = false,
  origin,
  ...props
}: SignOrExecuteProps): ReactElement => {
  //
  // Hooks & variables
  //
  const [shouldExecute, setShouldExecute] = useState<boolean>(true)
  const [isSubmittable, setIsSubmittable] = useState<boolean>(true)
  const [tx, setTx] = useState<SafeTransaction | undefined>(safeTx)
  const [submitError, setSubmitError] = useState<Error | undefined>()
  const [isBatching, setBatching] = useState<boolean>(false)
  const [batchTx, batchTxError] = useMakeBatchTx(isBatching ? tx : undefined)

  // Hooks
  const isOwner = useIsSafeOwner()
  const currentChain = useCurrentChain()
  const { signTx, executeTx, proposeTx } = useTxActions()
  const [relays] = useRelaysBySafe()
  const updateBatch = useUpdateBatch()

  // Check that the transaction is executable
  const isCreation = !txId
  const isNewExecutableTx = useImmediatelyExecutable() && isCreation
  const isCorrectNonce = useValidateNonce(tx)
  const isExecutionLoop = useIsExecutionLoop()
  const canExecute = isCorrectNonce && (isExecutable || isNewExecutableTx) && !isBatching

  // If checkbox is checked and the transaction is executable, execute it, otherwise sign it
  const willExecute = (onlyExecute || shouldExecute) && canExecute

  // We default to relay, but the option is only shown if we canRelay
  const [executionMethod, setExecutionMethod] = useState(ExecutionMethod.RELAY)

  // SC wallets can relay fully signed transactions
  const [walletCanRelay] = useWalletCanRelay(tx)

  // The transaction can/will be relayed
  const canRelay = hasRemainingRelays(relays) && !!walletCanRelay && willExecute
  const willRelay = canRelay && executionMethod === ExecutionMethod.RELAY

  // Synchronize the tx with the safeTx
  useEffect(() => setTx(safeTx), [safeTx])

  // Estimate gas limit
  const { gasLimit, gasLimitError, gasLimitLoading } = useGasLimit(willExecute ? tx : undefined)

  const [advancedParams, setAdvancedParams] = useAdvancedParams({
    nonce: tx?.data.nonce,
    gasLimit,
    safeTxGas: tx?.data.safeTxGas,
  })

  // Check if transaction will fail
  const { executionValidationError, isValidExecutionLoading } = useIsValidExecution(
    willExecute ? tx : undefined,
    advancedParams.gasLimit,
  )

  // Estimating gas
  const isEstimating = willExecute && gasLimitLoading
  // Nonce cannot be edited if the tx is already proposed, or signed, or it's a rejection
  const nonceReadonly = !isCreation || !!tx?.signatures.size || isRejection

  // Sign transaction
  const onSign = async (): Promise<string | undefined> => {
    return await signTx(tx, txId, origin)
  }

  // Execute transaction
  const onExecute = async (): Promise<string | undefined> => {
    const txOptions = getTxOptions(advancedParams, currentChain)
    return await executeTx(txOptions, tx, txId, origin, willRelay)
  }

  const onBatch = async () => {
    if (!batchTx) throw new Error('Failed to create a batch transaction')
    const id = await proposeTx(batchTx, txId, origin)
    updateBatch(id)
  }

  // On modal submit
  const handleSubmit = async (e: SyntheticEvent) => {
    e.preventDefault()
    setIsSubmittable(false)
    setSubmitError(undefined)

    try {
      await (isBatching ? onBatch() : willExecute ? onExecute() : onSign())
    } catch (err) {
      logError(Errors._804, (err as Error).message)
      setIsSubmittable(true)
      setSubmitError(err as Error)
      return
    }

    onSubmit()
  }

  // On advanced params submit (nonce, gas limit, price, etc), recreate the transaction
  const onAdvancedSubmit = async (data: AdvancedParameters) => {
    // If nonce was edited, create a new tx with that nonce
    if (tx && (data.nonce !== tx.data.nonce || data.safeTxGas !== tx.data.safeTxGas)) {
      try {
        setTx(await createTx({ ...tx.data, safeTxGas: data.safeTxGas }, data.nonce))
      } catch (err) {
        logError(Errors._103, (err as Error).message)
        return
      }
    }

    setAdvancedParams(data)
  }

  const cannotPropose = !isOwner && !onlyExecute // Can't sign or create a tx if not an owner
  const submitDisabled =
    !isSubmittable ||
    isEstimating ||
    !tx ||
    disableSubmit ||
    cannotPropose ||
    isValidExecutionLoading ||
    (willExecute && isExecutionLoop)

  const error = props.error || (willExecute ? gasLimitError || executionValidationError : undefined) || batchTxError

  return (
    <form onSubmit={handleSubmit}>
      <DialogContent>
        {children}

        {isCreation && (
          <RadioGroup
            aria-labelledby="sign-or-batch"
            defaultValue="sign"
            name="signing"
            onChange={(_, value) => setBatching(value !== 'sign')}
            sx={{ mb: 1 }}
          >
            <FormControlLabel value="sign" control={<Radio />} label="Sign" />
            <FormControlLabel value="batch" control={<Radio />} label="Add to batch" />
          </RadioGroup>
        )}

        <DecodedTx tx={tx} txId={txId} />

        {canExecute && <ExecuteCheckbox checked={shouldExecute} onChange={setShouldExecute} disabled={onlyExecute} />}

        <AdvancedParams
          params={advancedParams}
          recommendedGasLimit={gasLimit}
          recommendedNonce={(batchTx || safeTx)?.data.nonce}
          willExecute={willExecute}
          nonceReadonly={nonceReadonly}
          onFormSubmit={onAdvancedSubmit}
          gasLimitError={gasLimitError}
          willRelay={willRelay}
        />

        {canRelay && (
          <Box
            sx={{
              '& > div': {
                marginTop: '-1px',
                borderTopLeftRadius: 0,
                borderTopRightRadius: 0,
              },
            }}
          >
            <ExecutionMethodSelector
              executionMethod={executionMethod}
              setExecutionMethod={setExecutionMethod}
              relays={relays}
            />
          </Box>
        )}

        <TxSimulation
          gasLimit={advancedParams.gasLimit?.toNumber()}
          transactions={batchTx || tx}
          canExecute={canExecute}
          disabled={submitDisabled}
        />

        {/* Warning message and switch button */}
        <WrongChainWarning />

        {/* Error messages */}
        {isSubmittable && cannotPropose ? (
          <ErrorMessage>
            You are currently not an owner of this Safe Account and won&apos;t be able to submit this transaction.
          </ErrorMessage>
        ) : willExecute && isExecutionLoop ? (
          <ErrorMessage>
            Cannot execute a transaction from the Safe Account itself, please connect a different account.
          </ErrorMessage>
        ) : error ? (
          <ErrorMessage error={error}>
            This transaction will most likely fail.{' '}
            {isNewExecutableTx
              ? 'To save gas costs, avoid creating the transaction.'
              : 'To save gas costs, reject this transaction.'}
          </ErrorMessage>
        ) : submitError ? (
          <ErrorMessage error={submitError}>Error submitting the transaction. Please try again.</ErrorMessage>
        ) : (
          willExecute && <UnknownContractError />
        )}

        {/* Info text */}
        <Typography variant="body2" color="border.main" textAlign="center" mt={3}>
          You&apos;re about to {txId ? '' : 'create and '}
          {willExecute ? 'execute' : 'sign'} a transaction and will need to confirm it with your currently connected
          wallet.
        </Typography>

        {/* Submit button */}
        <CheckWallet allowNonOwner={willExecute}>
          {(isOk) => (
            <Button variant="contained" type="submit" disabled={!isOk || submitDisabled}>
              {isEstimating ? 'Estimating...' : 'Submit'}
            </Button>
          )}
        </CheckWallet>
      </DialogContent>
    </form>
  )
}

export default SignOrExecuteForm<|MERGE_RESOLUTION|>--- conflicted
+++ resolved
@@ -1,9 +1,5 @@
 import { type ReactElement, type ReactNode, type SyntheticEvent, useEffect, useState } from 'react'
-<<<<<<< HEAD
-import { Button, DialogContent, FormControlLabel, Radio, RadioGroup, Typography } from '@mui/material'
-=======
-import { Box, Button, DialogContent, Typography } from '@mui/material'
->>>>>>> 330caaa6
+import { Box, Button, DialogContent, FormControlLabel, Radio, RadioGroup, Typography } from '@mui/material'
 import type { SafeTransaction } from '@safe-global/safe-core-sdk-types'
 
 import useGasLimit from '@/hooks/useGasLimit'
@@ -25,12 +21,9 @@
 import { useRelaysBySafe } from '@/hooks/useRemainingRelays'
 import useWalletCanRelay from '@/hooks/useWalletCanRelay'
 import { ExecutionMethod, ExecutionMethodSelector } from '../ExecutionMethodSelector'
-<<<<<<< HEAD
 import useMakeBatchTx from '@/hooks/useMakeBatchTx'
 import { useUpdateBatch } from '@/hooks/useDraftBatch'
-=======
 import { hasRemainingRelays } from '@/utils/relaying'
->>>>>>> 330caaa6
 
 type SignOrExecuteProps = {
   safeTx?: SafeTransaction
