--- conflicted
+++ resolved
@@ -34,13 +34,9 @@
 import { getExplorerLink } from '@/utils/gateway'
 import { ImplementationVersionState } from '@safe-global/safe-gateway-typescript-sdk'
 import { MODALS_EVENTS, trackEvent } from '@/services/analytics'
-<<<<<<< HEAD
 import { useRemainingRelaysBySafe } from '@/hooks/useRemainingRelays'
-=======
-import useRemainingRelays from '@/hooks/useRemainingRelays'
 import { type OnboardAPI } from '@web3-onboard/core'
 import { WrongChainWarning } from '../WrongChainWarning'
->>>>>>> b3d799c6
 
 enum ExecutionType {
   RELAYER = 'Via relayer',
