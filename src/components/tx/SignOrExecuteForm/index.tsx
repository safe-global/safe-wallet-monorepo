import { type ReactElement, type ReactNode, type SyntheticEvent, useEffect, useState } from 'react'
import { Box, Button, DialogContent, Typography } from '@mui/material'
import type { SafeTransaction } from '@safe-global/safe-core-sdk-types'

import useGasLimit from '@/hooks/useGasLimit'
import ErrorMessage from '@/components/tx/ErrorMessage'
import AdvancedParams, { type AdvancedParameters, useAdvancedParams } from '@/components/tx/AdvancedParams'
import DecodedTx from '../DecodedTx'
import ExecuteCheckbox from '../ExecuteCheckbox'
import { logError, Errors } from '@/services/exceptions'
import { useCurrentChain } from '@/hooks/useChains'
import { getTxOptions } from '@/utils/transactions'
import { TxSimulation } from '@/components/tx/TxSimulation'
import useIsSafeOwner from '@/hooks/useIsSafeOwner'
import useIsValidExecution from '@/hooks/useIsValidExecution'
import { createTx } from '@/services/tx/tx-sender'
import CheckWallet from '@/components/common/CheckWallet'
import { WrongChainWarning } from '../WrongChainWarning'
<<<<<<< HEAD
import { isSmartContractWallet } from '@/hooks/wallets/wallets'

enum ExecutionType {
  RELAYER = 'Via relayer',
  CONNECTED_WALLET = 'With connected wallet',
}
=======
import { useImmediatelyExecutable, useIsExecutionLoop, useTxActions, useValidateNonce } from './hooks'
import UnknownContractError from './UnknownContractError'
import { useRelaysBySafe } from '@/hooks/useRemainingRelays'
import useWalletCanRelay from '@/hooks/useWalletCanRelay'
import { ExecutionMethod, ExecutionMethodSelector } from '../ExecutionMethodSelector'
import { hasRemainingRelays } from '@/utils/relaying'
>>>>>>> 06e35b9b

type SignOrExecuteProps = {
  safeTx?: SafeTransaction
  txId?: string
  onSubmit: () => void
  children?: ReactNode
  error?: Error
  isExecutable?: boolean
  isRejection?: boolean
  onlyExecute?: boolean
  disableSubmit?: boolean
  origin?: string
}

const SignOrExecuteForm = ({
  safeTx,
  txId,
  onSubmit,
  children,
  onlyExecute = false,
  isExecutable = false,
  isRejection = false,
  disableSubmit = false,
  origin,
  ...props
}: SignOrExecuteProps): ReactElement => {
  //
  // Hooks & variables
  //
  const [shouldExecute, setShouldExecute] = useState<boolean>(true)
  const [isSubmittable, setIsSubmittable] = useState<boolean>(true)
  const [tx, setTx] = useState<SafeTransaction | undefined>(safeTx)
  const [submitError, setSubmitError] = useState<Error | undefined>()

  // Hooks
  const isOwner = useIsSafeOwner()
  const currentChain = useCurrentChain()
  const { signTx, executeTx } = useTxActions()
  const [relays] = useRelaysBySafe()

  // Check that the transaction is executable
  const isCreation = !txId
  const isNewExecutableTx = useImmediatelyExecutable() && isCreation
  const isCorrectNonce = useValidateNonce(tx)
  const isExecutionLoop = useIsExecutionLoop()
  const canExecute = isCorrectNonce && (isExecutable || isNewExecutableTx)

  // If checkbox is checked and the transaction is executable, execute it, otherwise sign it
  const willExecute = (onlyExecute || shouldExecute) && canExecute

  // We default to relay, but the option is only shown if we canRelay
  const [executionMethod, setExecutionMethod] = useState(ExecutionMethod.RELAY)

  // SC wallets can relay fully signed transactions
  const [walletCanRelay] = useWalletCanRelay(tx)

  // The transaction can/will be relayed
  const canRelay = hasRemainingRelays(relays) && !!walletCanRelay && willExecute
  const willRelay = canRelay && executionMethod === ExecutionMethod.RELAY

  // Synchronize the tx with the safeTx
  useEffect(() => setTx(safeTx), [safeTx])

  // Estimate gas limit
  const { gasLimit, gasLimitError, gasLimitLoading } = useGasLimit(willExecute ? tx : undefined)

  const [advancedParams, setAdvancedParams] = useAdvancedParams({
    nonce: tx?.data.nonce,
    gasLimit,
    safeTxGas: tx?.data.safeTxGas,
  })

  // Check if transaction will fail
  const { executionValidationError, isValidExecutionLoading } = useIsValidExecution(
    willExecute ? tx : undefined,
    advancedParams.gasLimit,
  )

  // Estimating gas
  const isEstimating = willExecute && gasLimitLoading
  // Nonce cannot be edited if the tx is already proposed, or signed, or it's a rejection
  const nonceReadonly = !isCreation || !!tx?.signatures.size || isRejection

  // Sign transaction
  const onSign = async (): Promise<string | undefined> => {
<<<<<<< HEAD
    const [connectedWallet, createdTx, onboard] = assertDependencies()

    if (await isSmartContractWallet(connectedWallet)) {
      // If the first signature is a smart contract wallet, we have to propose w/o signatures
      // Otherwise the backend won't pick up the tx
      // The signature will be added once the on-chain signature is indexed
      const id = txId || (await proposeTx(createdTx))
      await dispatchOnChainSigning(createdTx, id, onboard, safe.chainId)
      return id
    }

    // Otherwise, sign off-chain
    const signedTx = await dispatchTxSigning(createdTx, safe.version, onboard, safe.chainId, txId)

    return await proposeTx(signedTx)
=======
    return await signTx(tx, txId, origin)
>>>>>>> 06e35b9b
  }

  // Execute transaction
  const onExecute = async (): Promise<string | undefined> => {
    const txOptions = getTxOptions(advancedParams, currentChain)
    return await executeTx(txOptions, tx, txId, origin, willRelay)
  }

  // On modal submit
  const handleSubmit = async (e: SyntheticEvent) => {
    e.preventDefault()
    setIsSubmittable(false)
    setSubmitError(undefined)

    try {
      await (willExecute ? onExecute() : onSign())
    } catch (err) {
      logError(Errors._804, (err as Error).message)
      setIsSubmittable(true)
      setSubmitError(err as Error)
      return
    }

    onSubmit()
  }

  // On advanced params submit (nonce, gas limit, price, etc), recreate the transaction
  const onAdvancedSubmit = async (data: AdvancedParameters) => {
    // If nonce was edited, create a new tx with that nonce
    if (tx && (data.nonce !== tx.data.nonce || data.safeTxGas !== tx.data.safeTxGas)) {
      try {
        setTx(await createTx({ ...tx.data, safeTxGas: data.safeTxGas }, data.nonce))
      } catch (err) {
        logError(Errors._103, (err as Error).message)
        return
      }
    }

    setAdvancedParams(data)
  }

  const cannotPropose = !isOwner && !onlyExecute // Can't sign or create a tx if not an owner
  const submitDisabled =
    !isSubmittable ||
    isEstimating ||
    !tx ||
    disableSubmit ||
    cannotPropose ||
    isValidExecutionLoading ||
    (willExecute && isExecutionLoop)

  const error = props.error || (willExecute ? gasLimitError || executionValidationError : undefined)

  return (
    <form onSubmit={handleSubmit}>
      <DialogContent>
        {children}

        <DecodedTx tx={tx} txId={txId} />

        {canExecute && <ExecuteCheckbox checked={shouldExecute} onChange={setShouldExecute} disabled={onlyExecute} />}

        <AdvancedParams
          params={advancedParams}
          recommendedGasLimit={gasLimit}
          recommendedNonce={safeTx?.data.nonce}
          willExecute={willExecute}
          nonceReadonly={nonceReadonly}
          onFormSubmit={onAdvancedSubmit}
          gasLimitError={gasLimitError}
          willRelay={willRelay}
        />

        {canRelay && (
          <Box
            sx={{
              '& > div': {
                marginTop: '-1px',
                borderTopLeftRadius: 0,
                borderTopRightRadius: 0,
              },
            }}
          >
            <ExecutionMethodSelector
              executionMethod={executionMethod}
              setExecutionMethod={setExecutionMethod}
              relays={relays}
            />
          </Box>
        )}

        <TxSimulation
          gasLimit={advancedParams.gasLimit?.toNumber()}
          transactions={tx}
          canExecute={canExecute}
          disabled={submitDisabled}
        />

        {/* Warning message and switch button */}
        <WrongChainWarning />

        {/* Error messages */}
        {isSubmittable && cannotPropose ? (
          <ErrorMessage>
            You are currently not an owner of this Safe Account and won&apos;t be able to submit this transaction.
          </ErrorMessage>
        ) : willExecute && isExecutionLoop ? (
          <ErrorMessage>
            Cannot execute a transaction from the Safe Account itself, please connect a different account.
          </ErrorMessage>
        ) : error ? (
          <ErrorMessage error={error}>
            This transaction will most likely fail.{' '}
            {isNewExecutableTx
              ? 'To save gas costs, avoid creating the transaction.'
              : 'To save gas costs, reject this transaction.'}
          </ErrorMessage>
        ) : submitError ? (
          <ErrorMessage error={submitError}>Error submitting the transaction. Please try again.</ErrorMessage>
        ) : (
          willExecute && <UnknownContractError />
        )}

        {/* Info text */}
        <Typography variant="body2" color="border.main" textAlign="center" mt={3}>
          You&apos;re about to {txId ? '' : 'create and '}
          {willExecute ? 'execute' : 'sign'} a transaction and will need to confirm it with your currently connected
          wallet.
        </Typography>

        {/* Submit button */}
        <CheckWallet allowNonOwner={willExecute}>
          {(isOk) => (
            <Button variant="contained" type="submit" disabled={!isOk || submitDisabled}>
              {isEstimating ? 'Estimating...' : 'Submit'}
            </Button>
          )}
        </CheckWallet>
      </DialogContent>
    </form>
  )
}

export default SignOrExecuteForm<|MERGE_RESOLUTION|>--- conflicted
+++ resolved
@@ -16,21 +16,12 @@
 import { createTx } from '@/services/tx/tx-sender'
 import CheckWallet from '@/components/common/CheckWallet'
 import { WrongChainWarning } from '../WrongChainWarning'
-<<<<<<< HEAD
-import { isSmartContractWallet } from '@/hooks/wallets/wallets'
-
-enum ExecutionType {
-  RELAYER = 'Via relayer',
-  CONNECTED_WALLET = 'With connected wallet',
-}
-=======
 import { useImmediatelyExecutable, useIsExecutionLoop, useTxActions, useValidateNonce } from './hooks'
 import UnknownContractError from './UnknownContractError'
 import { useRelaysBySafe } from '@/hooks/useRemainingRelays'
 import useWalletCanRelay from '@/hooks/useWalletCanRelay'
 import { ExecutionMethod, ExecutionMethodSelector } from '../ExecutionMethodSelector'
 import { hasRemainingRelays } from '@/utils/relaying'
->>>>>>> 06e35b9b
 
 type SignOrExecuteProps = {
   safeTx?: SafeTransaction
@@ -116,25 +107,7 @@
 
   // Sign transaction
   const onSign = async (): Promise<string | undefined> => {
-<<<<<<< HEAD
-    const [connectedWallet, createdTx, onboard] = assertDependencies()
-
-    if (await isSmartContractWallet(connectedWallet)) {
-      // If the first signature is a smart contract wallet, we have to propose w/o signatures
-      // Otherwise the backend won't pick up the tx
-      // The signature will be added once the on-chain signature is indexed
-      const id = txId || (await proposeTx(createdTx))
-      await dispatchOnChainSigning(createdTx, id, onboard, safe.chainId)
-      return id
-    }
-
-    // Otherwise, sign off-chain
-    const signedTx = await dispatchTxSigning(createdTx, safe.version, onboard, safe.chainId, txId)
-
-    return await proposeTx(signedTx)
-=======
     return await signTx(tx, txId, origin)
->>>>>>> 06e35b9b
   }
 
   // Execute transaction
