import CounterfactualForm from '@/features/counterfactual/CounterfactualForm'
import useSafeInfo from '@/hooks/useSafeInfo'
import { type ReactElement, type ReactNode, useState, useContext, useCallback } from 'react'
import madProps from '@/utils/mad-props'
import DecodedTx from '../DecodedTx'
import ExecuteCheckbox from '../ExecuteCheckbox'
import { WrongChainWarning } from '../WrongChainWarning'
import { useImmediatelyExecutable, useValidateNonce } from './hooks'
import ExecuteForm from './ExecuteForm'
import SignForm from './SignForm'
import { SafeTxContext } from '@/components/tx-flow/SafeTxProvider'
import ErrorMessage from '../ErrorMessage'
import TxChecks from './TxChecks'
import TxCard from '@/components/tx-flow/common/TxCard'
import ConfirmationTitle, { ConfirmationTitleTypes } from '@/components/tx/SignOrExecuteForm/ConfirmationTitle'
import { useAppSelector } from '@/store'
import { selectSettings } from '@/store/settingsSlice'
import { RedefineBalanceChanges } from '../security/redefine/RedefineBalanceChange'
import UnknownContractError from './UnknownContractError'
import RiskConfirmationError from './RiskConfirmationError'
import useDecodeTx from '@/hooks/useDecodeTx'
import { ErrorBoundary } from '@sentry/react'
import ApprovalEditor from '../ApprovalEditor'
import { isDelegateCall } from '@/services/tx/tx-sender/sdk'
import { getTransactionTrackingType } from '@/services/analytics/tx-tracking'
import { TX_EVENTS } from '@/services/analytics/events/transactions'
import { trackEvent } from '@/services/analytics'
import useChainId from '@/hooks/useChainId'
import ExecuteThroughRoleForm from './ExecuteThroughRoleForm'
import { findAllowingRole, findMostLikelyRole, useRoles } from './ExecuteThroughRoleForm/hooks'
import { isConfirmationViewOrder, isCustomTxInfo } from '@/utils/transaction-guards'
import SwapOrderConfirmationView from '@/features/swap/components/SwapOrderConfirmationView'
import { isSettingTwapFallbackHandler } from '@/features/swap/helpers/utils'
import { TwapFallbackHandlerWarning } from '@/features/swap/components/TwapFallbackHandlerWarning'
import useIsSafeOwner from '@/hooks/useIsSafeOwner'
import TxData from '@/components/transactions/TxDetails/TxData'
import { useApprovalInfos } from '../ApprovalEditor/hooks/useApprovalInfos'

import type { TransactionDetails } from '@safe-global/safe-gateway-typescript-sdk'
import { useGetTransactionDetailsQuery, useLazyGetTransactionDetailsQuery } from '@/store/gateway'
import { skipToken } from '@reduxjs/toolkit/query/react'

export type SubmitCallback = (txId: string, isExecuted?: boolean) => void

export type SignOrExecuteProps = {
  txId?: string
  onSubmit?: SubmitCallback
  children?: ReactNode
  isExecutable?: boolean
  isRejection?: boolean
  isBatch?: boolean
  isBatchable?: boolean
  onlyExecute?: boolean
  disableSubmit?: boolean
  origin?: string
  isCreation?: boolean
  showMethodCall?: boolean
}

const trackTxEvents = (
  details: TransactionDetails | undefined,
  isCreation: boolean,
  isExecuted: boolean,
  isRoleExecution: boolean,
) => {
  const creationEvent = isRoleExecution ? TX_EVENTS.CREATE_VIA_ROLE : TX_EVENTS.CREATE
  const executionEvent = isRoleExecution ? TX_EVENTS.EXECUTE_VIA_ROLE : TX_EVENTS.EXECUTE
  const event = isCreation ? creationEvent : isExecuted ? executionEvent : TX_EVENTS.CONFIRM
  const txType = getTransactionTrackingType(details)
  trackEvent({ ...event, label: txType })

  // Immediate execution on creation
  if (isCreation && isExecuted) {
    trackEvent({ ...executionEvent, label: txType })
  }
}

export const SignOrExecuteForm = ({
  chainId,
  safeTx,
  safeTxError,
  onSubmit,
  ...props
}: SignOrExecuteProps & {
  chainId: ReturnType<typeof useChainId>
  safeTx: ReturnType<typeof useSafeTx>
  safeTxError: ReturnType<typeof useSafeTxError>
}): ReactElement => {
  const { transactionExecution } = useAppSelector(selectSettings)
  const [shouldExecute, setShouldExecute] = useState<boolean>(transactionExecution)
  const isCreation = !props.txId
  const isNewExecutableTx = useImmediatelyExecutable() && isCreation
  const isCorrectNonce = useValidateNonce(safeTx)
  const [decodedData] = useDecodeTx(safeTx)
  const isBatchable = props.isBatchable !== false && safeTx && !isDelegateCall(safeTx)
  const isSwapOrder = isConfirmationViewOrder(decodedData)
  const { data: txDetails } = useGetTransactionDetailsQuery(
    chainId && props.txId
      ? {
          chainId,
          txId: props.txId,
        }
      : skipToken,
  )
  const showTxDetails = props.txId && txDetails && !isCustomTxInfo(txDetails.txInfo)
<<<<<<< HEAD
  const [trigger] = useLazyGetTransactionDetailsQuery()
=======
  const [readableApprovals] = useApprovalInfos({ safeTransaction: safeTx })
  const isApproval = readableApprovals && readableApprovals.length > 0
>>>>>>> 5d6149b0

  const { safe } = useSafeInfo()
  const isSafeOwner = useIsSafeOwner()
  const isCounterfactualSafe = !safe.deployed
  const isChangingFallbackHandler = isSettingTwapFallbackHandler(decodedData)

  // Check if a Zodiac Roles mod is enabled and if the user is a member of any role that allows the transaction
  const roles = useRoles(
    !isCounterfactualSafe && isCreation && !(isNewExecutableTx && isSafeOwner) ? safeTx : undefined,
  )
  const allowingRole = findAllowingRole(roles)
  const mostLikelyRole = findMostLikelyRole(roles)
  const canExecuteThroughRole = !!allowingRole || (!!mostLikelyRole && !isSafeOwner)
  const preferThroughRole = canExecuteThroughRole && !isSafeOwner // execute through role if a non-owner role member wallet is connected

  // If checkbox is checked and the transaction is executable, execute it, otherwise sign it
  const canExecute = isCorrectNonce && (props.isExecutable || isNewExecutableTx)
  const willExecute = (props.onlyExecute || shouldExecute) && canExecute && !preferThroughRole
  const willExecuteThroughRole =
    (props.onlyExecute || shouldExecute) && canExecuteThroughRole && (!canExecute || preferThroughRole)

  const onFormSubmit = useCallback(
    async (txId: string, isExecuted = false, isRoleExecution = false) => {
      onSubmit?.(txId, isExecuted)

      const { data: details } = await trigger({ chainId, txId })
      // Track tx event
      trackTxEvents(details, isCreation, isExecuted, isRoleExecution)
    },
    [chainId, isCreation, onSubmit, trigger],
  )

  const onRoleExecutionSubmit = useCallback<typeof onFormSubmit>(
    (txId, isExecuted) => onFormSubmit(txId, isExecuted, true),
    [onFormSubmit],
  )

  return (
    <>
      <TxCard>
        {props.children}

        {isChangingFallbackHandler && <TwapFallbackHandlerWarning />}

        {isSwapOrder && (
          <ErrorBoundary fallback={<></>}>
            <SwapOrderConfirmationView order={decodedData} settlementContract={safeTx?.data.to ?? ''} />
          </ErrorBoundary>
        )}

        {!props.isRejection && (
          <ErrorBoundary fallback={<div>Error parsing data</div>}>
            {isApproval && <ApprovalEditor safeTransaction={safeTx} />}

            {showTxDetails && <TxData txDetails={txDetails} imitation={false} trusted />}

            <DecodedTx
              tx={safeTx}
              txId={props.txId}
              decodedData={decodedData}
              showMultisend={!props.isBatch}
              showMethodCall={props.showMethodCall && !showTxDetails && !isSwapOrder && !isApproval}
            />
          </ErrorBoundary>
        )}

        {!isCounterfactualSafe && !props.isRejection && <RedefineBalanceChanges />}
      </TxCard>

      {!isCounterfactualSafe && !props.isRejection && <TxChecks />}

      <TxCard>
        <ConfirmationTitle
          variant={willExecute ? ConfirmationTitleTypes.execute : ConfirmationTitleTypes.sign}
          isCreation={isCreation}
        />

        {safeTxError && (
          <ErrorMessage error={safeTxError}>
            This transaction will most likely fail. To save gas costs, avoid confirming the transaction.
          </ErrorMessage>
        )}

        {(canExecute || canExecuteThroughRole) && !props.onlyExecute && !isCounterfactualSafe && (
          <ExecuteCheckbox onChange={setShouldExecute} />
        )}

        <WrongChainWarning />

        <UnknownContractError />

        <RiskConfirmationError />

        {isCounterfactualSafe && (
          <CounterfactualForm {...props} safeTx={safeTx} isCreation={isCreation} onSubmit={onFormSubmit} onlyExecute />
        )}
        {!isCounterfactualSafe && willExecute && (
          <ExecuteForm {...props} safeTx={safeTx} isCreation={isCreation} onSubmit={onFormSubmit} />
        )}
        {!isCounterfactualSafe && willExecuteThroughRole && (
          <ExecuteThroughRoleForm
            {...props}
            safeTx={safeTx}
            safeTxError={safeTxError}
            onSubmit={onRoleExecutionSubmit}
            role={(allowingRole || mostLikelyRole)!}
          />
        )}
        {!isCounterfactualSafe && !willExecute && !willExecuteThroughRole && (
          <SignForm
            {...props}
            safeTx={safeTx}
            isBatchable={isBatchable}
            isCreation={isCreation}
            onSubmit={onFormSubmit}
          />
        )}
      </TxCard>
    </>
  )
}

const useSafeTx = () => useContext(SafeTxContext).safeTx
const useSafeTxError = () => useContext(SafeTxContext).safeTxError

export default madProps(SignOrExecuteForm, {
  chainId: useChainId,
  safeTx: useSafeTx,
  safeTxError: useSafeTxError,
})<|MERGE_RESOLUTION|>--- conflicted
+++ resolved
@@ -97,18 +97,15 @@
   const { data: txDetails } = useGetTransactionDetailsQuery(
     chainId && props.txId
       ? {
-          chainId,
-          txId: props.txId,
-        }
+        chainId,
+        txId: props.txId,
+      }
       : skipToken,
   )
   const showTxDetails = props.txId && txDetails && !isCustomTxInfo(txDetails.txInfo)
-<<<<<<< HEAD
   const [trigger] = useLazyGetTransactionDetailsQuery()
-=======
   const [readableApprovals] = useApprovalInfos({ safeTransaction: safeTx })
   const isApproval = readableApprovals && readableApprovals.length > 0
->>>>>>> 5d6149b0
 
   const { safe } = useSafeInfo()
   const isSafeOwner = useIsSafeOwner()
