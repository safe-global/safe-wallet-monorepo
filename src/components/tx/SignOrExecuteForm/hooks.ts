--- conflicted
+++ resolved
@@ -86,13 +86,8 @@
         // If the first signature is a smart contract wallet, we have to propose w/o signatures
         // Otherwise the backend won't pick up the tx
         // The signature will be added once the on-chain signature is indexed
-<<<<<<< HEAD
         const id = txId || (await proposeTx(signer.address, safeTx, txId, origin)).txId
-        await dispatchOnChainSigning(safeTx, id, signer.provider, chainId)
-=======
-        const id = txId || (await proposeTx(wallet.address, safeTx, txId, origin)).txId
-        await dispatchOnChainSigning(safeTx, id, wallet.provider, chainId, wallet.address, safeAddress)
->>>>>>> 81f60214
+        await dispatchOnChainSigning(safeTx, id, signer.provider, chainId, signer.address, safeAddress)
         return id
       }
 
@@ -132,13 +127,9 @@
       if (isRelayed) {
         await dispatchTxRelay(safeTx, safe, txId, txOptions.gasLimit)
       } else {
-<<<<<<< HEAD
-        await dispatchTxExecution(safeTx, txOptions, txId, signer.provider, signer.address, safeAddress)
-=======
-        const isSmartAccount = await isSmartContractWallet(wallet.chainId, wallet.address)
-
-        await dispatchTxExecution(safeTx, txOptions, txId, wallet.provider, wallet.address, safeAddress, isSmartAccount)
->>>>>>> 81f60214
+        const isSmartAccount = await isSmartContractWallet(signer.chainId, signer.address)
+
+        await dispatchTxExecution(safeTx, txOptions, txId, signer.provider, signer.address, safeAddress, isSmartAccount)
       }
 
       return txId
