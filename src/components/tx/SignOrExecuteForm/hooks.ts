--- conflicted
+++ resolved
@@ -156,29 +156,13 @@
       let rePropose = false
       // Relayed transactions must be fully signed, so request a final signature if needed
       if (isRelayed && safeTx.signatures.size < safe.threshold) {
-<<<<<<< HEAD
-        if (txId) {
-          safeTx = await signRelayedTx(safeTx)
-          tx = await _propose(signer.address, safeTx, txId, origin)
-        } else {
-          tx = await _propose(signer.address, safeTx, txId, origin)
-          safeTx = await signRelayedTx(safeTx)
-        }
-        txId = tx.txId
-      }
-
-      // Propose the tx if there's no id yet ("immediate execution")
-      if (!txId) {
-        tx = await _propose(signer.address, safeTx, txId, origin)
-=======
         safeTx = await signRelayedTx(safeTx)
         rePropose = true
       }
 
       // Propose the tx if there's no id yet ("immediate execution")
       if (!txId || rePropose) {
-        tx = await _propose(wallet.address, safeTx, txId, origin)
->>>>>>> 5098280e
+        tx = await _propose(signer.address, safeTx, txId, origin)
         txId = tx.txId
       }
 
