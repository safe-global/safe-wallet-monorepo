import { assertTx, assertWallet, assertOnboard, assertChainInfo } from '@/utils/helpers'
import { useMemo } from 'react'
import { type TransactionOptions, type SafeTransaction } from '@safe-global/safe-core-sdk-types'
import { sameString } from '@safe-global/protocol-kit/dist/src/utils'
import useSafeInfo from '@/hooks/useSafeInfo'
import useWallet from '@/hooks/wallets/useWallet'
import useOnboard from '@/hooks/wallets/useOnboard'
import { isSmartContractWallet } from '@/utils/wallets'
import {
  dispatchProposerTxSigning,
  dispatchOnChainSigning,
  dispatchTxExecution,
  dispatchTxProposal,
  dispatchTxRelay,
  dispatchTxSigning,
} from '@/services/tx/tx-sender'
import { useHasPendingTxs } from '@/hooks/usePendingTxs'
import { getSafeTxGas, getNonces } from '@/services/tx/tx-sender/recommendedNonce'
import type { AsyncResult } from '@/hooks/useAsync'
import useAsync from '@/hooks/useAsync'
import { useUpdateBatch } from '@/hooks/useDraftBatch'
import { getTransactionDetails, type TransactionDetails } from '@safe-global/safe-gateway-typescript-sdk'
import { useCurrentChain } from '@/hooks/useChains'
import directProposeTx from '@/services/tx/proposeTransaction'
import { getAndValidateSafeSDK } from '@/services/tx/tx-sender/sdk'

type TxActions = {
  addToBatch: (safeTx?: SafeTransaction, origin?: string) => Promise<string>
  signTx: (safeTx?: SafeTransaction, txId?: string, origin?: string) => Promise<string>
  executeTx: (
    txOptions: TransactionOptions,
    safeTx?: SafeTransaction,
    txId?: string,
    origin?: string,
    isRelayed?: boolean,
  ) => Promise<string>
<<<<<<< HEAD
  signProposerTx: (safeTx?: SafeTransaction) => Promise<string>
=======
  signDelegateTx: (safeTx?: SafeTransaction) => Promise<string>
  proposeTx: (safeTx: SafeTransaction, txId?: string, origin?: string) => Promise<TransactionDetails>
}

type txDetails = AsyncResult<TransactionDetails>

export const useProposeTx = (safeTx?: SafeTransaction, txId?: string, origin?: string): txDetails => {
  const { safe } = useSafeInfo()
  const wallet = useWallet()
  const sender = wallet?.address || safe.owners?.[0]?.value

  return useAsync(
    async () => {
      if (txId) return getTransactionDetails(safe.chainId, txId)
      if (!safeTx || !sender) return
      const safeSDK = getAndValidateSafeSDK()
      const safeTxHash = await safeSDK.getTransactionHash(safeTx)
      return directProposeTx(safe.chainId, safe.address.value, sender, safeTx, safeTxHash, origin)
    },
    [safeTx, txId, origin, safe.chainId, safe.address.value, sender],
    false,
  )
>>>>>>> aad2bb54
}

export const useTxActions = (): TxActions => {
  const { safe } = useSafeInfo()
  const onboard = useOnboard()
  const wallet = useWallet()
  const [addTxToBatch] = useUpdateBatch()
  const chain = useCurrentChain()

  return useMemo<TxActions>(() => {
    const safeAddress = safe.address.value
    const { chainId, version } = safe

    const _propose = async (sender: string, safeTx: SafeTransaction, txId?: string, origin?: string) => {
      return dispatchTxProposal({
        chainId,
        safeAddress,
        sender,
        safeTx,
        txId,
        origin,
      })
    }

    const proposeTx: TxActions['proposeTx'] = async (safeTx, txId, origin) => {
      assertTx(safeTx)
      return _propose(wallet?.address || safe.owners[0].value, safeTx, txId, origin)
    }

    const addToBatch: TxActions['addToBatch'] = async (safeTx, origin) => {
      assertTx(safeTx)
      assertWallet(wallet)

      const tx = await _propose(wallet.address, safeTx, undefined, origin)
      await addTxToBatch(tx)
      return tx.txId
    }

    const signRelayedTx = async (safeTx: SafeTransaction, txId?: string): Promise<SafeTransaction> => {
      assertTx(safeTx)
      assertWallet(wallet)

      // Smart contracts cannot sign transactions off-chain
      if (await isSmartContractWallet(wallet.chainId, wallet.address)) {
        throw new Error('Cannot relay an unsigned transaction from a smart contract wallet')
      }
      return await dispatchTxSigning(safeTx, version, wallet.provider, txId)
    }

    const signTx: TxActions['signTx'] = async (safeTx, txId, origin) => {
      assertTx(safeTx)
      assertWallet(wallet)
      assertOnboard(onboard)

      // Smart contract wallets must sign via an on-chain tx
      if (await isSmartContractWallet(wallet.chainId, wallet.address)) {
        // If the first signature is a smart contract wallet, we have to propose w/o signatures
        // Otherwise the backend won't pick up the tx
        // The signature will be added once the on-chain signature is indexed
        const id = txId || (await _propose(wallet.address, safeTx, txId, origin)).txId
        await dispatchOnChainSigning(safeTx, id, wallet.provider, chainId, wallet.address, safeAddress)
        return id
      }

      // Otherwise, sign off-chain
      const signedTx = await dispatchTxSigning(safeTx, version, wallet.provider, txId)
      const tx = await _propose(wallet.address, signedTx, txId, origin)
      return tx.txId
    }

    const signProposerTx: TxActions['signProposerTx'] = async (safeTx) => {
      assertTx(safeTx)
      assertWallet(wallet)
      assertOnboard(onboard)

      const signedTx = await dispatchProposerTxSigning(safeTx, wallet)

      const tx = await _propose(wallet.address, signedTx)
      return tx.txId
    }

    const executeTx: TxActions['executeTx'] = async (txOptions, safeTx, txId, origin, isRelayed) => {
      assertTx(safeTx)
      assertWallet(wallet)
      assertOnboard(onboard)
      assertChainInfo(chain)

      let tx: TransactionDetails | undefined
      // Relayed transactions must be fully signed, so request a final signature if needed
      if (isRelayed && safeTx.signatures.size < safe.threshold) {
        if (txId) {
          safeTx = await signRelayedTx(safeTx)
          tx = await _propose(wallet.address, safeTx, txId, origin)
        } else {
          tx = await _propose(wallet.address, safeTx, txId, origin)
          safeTx = await signRelayedTx(safeTx)
        }
        txId = tx.txId
      }

      // Propose the tx if there's no id yet ("immediate execution")
      if (!txId) {
        tx = await _propose(wallet.address, safeTx, txId, origin)
        txId = tx.txId
      }

      // Relay or execute the tx via connected wallet
      if (isRelayed) {
        await dispatchTxRelay(safeTx, safe, txId, chain, txOptions.gasLimit)
      } else {
        const isSmartAccount = await isSmartContractWallet(wallet.chainId, wallet.address)

        await dispatchTxExecution(safeTx, txOptions, txId, wallet.provider, wallet.address, safeAddress, isSmartAccount)
      }

      return txId
    }

<<<<<<< HEAD
    return { addToBatch, signTx, executeTx, signProposerTx }
=======
    return { addToBatch, signTx, executeTx, signDelegateTx, proposeTx }
>>>>>>> aad2bb54
  }, [safe, wallet, addTxToBatch, onboard, chain])
}

export const useValidateNonce = (safeTx: SafeTransaction | undefined): boolean => {
  const { safe } = useSafeInfo()
  return !!safeTx && safeTx?.data.nonce === safe.nonce
}

export const useImmediatelyExecutable = (): boolean => {
  const { safe } = useSafeInfo()
  const hasPending = useHasPendingTxs()
  return safe.threshold === 1 && !hasPending
}

// Check if the executor is the safe itself (it won't work)
export const useIsExecutionLoop = (): boolean => {
  const wallet = useWallet()
  const { safeAddress } = useSafeInfo()
  return wallet ? sameString(wallet.address, safeAddress) : false
}

export const useRecommendedNonce = (): number | undefined => {
  const { safeAddress, safe } = useSafeInfo()

  const [recommendedNonce] = useAsync(
    async () => {
      if (!safe.chainId || !safeAddress) return
      if (!safe.deployed) return 0

      const nonces = await getNonces(safe.chainId, safeAddress)

      return nonces?.recommendedNonce
    },
    // eslint-disable-next-line react-hooks/exhaustive-deps
    [safeAddress, safe.chainId, safe.txQueuedTag, safe.txHistoryTag], // update when tx queue or history changes
    false, // keep old recommended nonce while refreshing to avoid skeleton
  )

  return recommendedNonce
}

export const useSafeTxGas = (safeTx: SafeTransaction | undefined): string | undefined => {
  const { safeAddress, safe } = useSafeInfo()

  // Memoize only the necessary params so that the useAsync hook is not called every time safeTx changes
  const safeTxParams = useMemo(() => {
    return !safeTx?.data?.to
      ? undefined
      : {
          to: safeTx?.data.to,
          value: safeTx?.data?.value,
          data: safeTx?.data?.data,
          operation: safeTx?.data?.operation,
        }
  }, [safeTx?.data.to, safeTx?.data.value, safeTx?.data.data, safeTx?.data.operation])

  const [safeTxGas] = useAsync(() => {
    if (!safe.chainId || !safeAddress || !safeTxParams || !safe.version) return

    return getSafeTxGas(safe.chainId, safeAddress, safe.version, safeTxParams)
  }, [safeAddress, safe.chainId, safe.version, safeTxParams])

  return safeTxGas
}

export const useAlreadySigned = (safeTx: SafeTransaction | undefined): boolean => {
  const wallet = useWallet()
  const hasSigned =
    safeTx && wallet && (safeTx.signatures.has(wallet.address.toLowerCase()) || safeTx.signatures.has(wallet.address))
  return Boolean(hasSigned)
}<|MERGE_RESOLUTION|>--- conflicted
+++ resolved
@@ -34,10 +34,7 @@
     origin?: string,
     isRelayed?: boolean,
   ) => Promise<string>
-<<<<<<< HEAD
   signProposerTx: (safeTx?: SafeTransaction) => Promise<string>
-=======
-  signDelegateTx: (safeTx?: SafeTransaction) => Promise<string>
   proposeTx: (safeTx: SafeTransaction, txId?: string, origin?: string) => Promise<TransactionDetails>
 }
 
@@ -59,7 +56,6 @@
     [safeTx, txId, origin, safe.chainId, safe.address.value, sender],
     false,
   )
->>>>>>> aad2bb54
 }
 
 export const useTxActions = (): TxActions => {
@@ -178,11 +174,7 @@
       return txId
     }
 
-<<<<<<< HEAD
-    return { addToBatch, signTx, executeTx, signProposerTx }
-=======
-    return { addToBatch, signTx, executeTx, signDelegateTx, proposeTx }
->>>>>>> aad2bb54
+    return { addToBatch, signTx, executeTx, signProposerTx, proposeTx }
   }, [safe, wallet, addTxToBatch, onboard, chain])
 }
 
