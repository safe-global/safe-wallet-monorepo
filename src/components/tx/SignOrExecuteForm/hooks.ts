<<<<<<< HEAD
import { assertTx, assertWallet, assertOnboard } from '@/utils/helpers'
=======
import { assertWalletChain } from '@/services/tx/tx-sender/sdk'
import { assertTx, assertWallet, assertOnboard, assertChainInfo } from '@/utils/helpers'
>>>>>>> 95f4fbb9
import { useMemo } from 'react'
import { type TransactionOptions, type SafeTransaction } from '@safe-global/safe-core-sdk-types'
import { sameString } from '@safe-global/protocol-kit/dist/src/utils'
import useSafeInfo from '@/hooks/useSafeInfo'
import useWallet from '@/hooks/wallets/useWallet'
import useOnboard from '@/hooks/wallets/useOnboard'
import { isSmartContractWallet } from '@/utils/wallets'
import {
  dispatchOnChainSigning,
  dispatchTxExecution,
  dispatchTxProposal,
  dispatchTxRelay,
  dispatchTxSigning,
} from '@/services/tx/tx-sender'
import { useHasPendingTxs } from '@/hooks/usePendingTxs'
import { getSafeTxGas, getNonces } from '@/services/tx/tx-sender/recommendedNonce'
import useAsync from '@/hooks/useAsync'
import { useUpdateBatch } from '@/hooks/useDraftBatch'
import { type TransactionDetails } from '@safe-global/safe-gateway-typescript-sdk'
import { useCurrentChain } from '@/hooks/useChains'

type TxActions = {
  addToBatch: (safeTx?: SafeTransaction, origin?: string) => Promise<string>
  signTx: (safeTx?: SafeTransaction, txId?: string, origin?: string) => Promise<string>
  executeTx: (
    txOptions: TransactionOptions,
    safeTx?: SafeTransaction,
    txId?: string,
    origin?: string,
    isRelayed?: boolean,
  ) => Promise<string>
}

export const useTxActions = (): TxActions => {
  const { safe } = useSafeInfo()
  const onboard = useOnboard()
  const wallet = useWallet()
  const [addTxToBatch] = useUpdateBatch()
  const chain = useCurrentChain()

  return useMemo<TxActions>(() => {
    const safeAddress = safe.address.value
    const { chainId, version } = safe

    const proposeTx = async (sender: string, safeTx: SafeTransaction, txId?: string, origin?: string) => {
      return dispatchTxProposal({
        chainId,
        safeAddress,
        sender,
        safeTx,
        txId,
        origin,
      })
    }

    const addToBatch: TxActions['addToBatch'] = async (safeTx, origin) => {
      assertTx(safeTx)
      assertWallet(wallet)

      const tx = await proposeTx(wallet.address, safeTx, undefined, origin)
      await addTxToBatch(tx)
      return tx.txId
    }

    const signRelayedTx = async (safeTx: SafeTransaction, txId?: string): Promise<SafeTransaction> => {
      assertTx(safeTx)
      assertWallet(wallet)

      // Smart contracts cannot sign transactions off-chain
      if (await isSmartContractWallet(wallet.chainId, wallet.address)) {
        throw new Error('Cannot relay an unsigned transaction from a smart contract wallet')
      }
      return await dispatchTxSigning(safeTx, version, wallet.provider, txId)
    }

    const signTx: TxActions['signTx'] = async (safeTx, txId, origin) => {
      assertTx(safeTx)
      assertWallet(wallet)
      assertOnboard(onboard)

      // Smart contract wallets must sign via an on-chain tx
      if (await isSmartContractWallet(wallet.chainId, wallet.address)) {
        // If the first signature is a smart contract wallet, we have to propose w/o signatures
        // Otherwise the backend won't pick up the tx
        // The signature will be added once the on-chain signature is indexed
        const id = txId || (await proposeTx(wallet.address, safeTx, txId, origin)).txId
        await dispatchOnChainSigning(safeTx, id, wallet.provider, chainId, wallet.address, safeAddress)
        return id
      }

      // Otherwise, sign off-chain
      const signedTx = await dispatchTxSigning(safeTx, version, wallet.provider, txId)
      const tx = await proposeTx(wallet.address, signedTx, txId, origin)
      return tx.txId
    }

    const executeTx: TxActions['executeTx'] = async (txOptions, safeTx, txId, origin, isRelayed) => {
      assertTx(safeTx)
      assertWallet(wallet)
      assertOnboard(onboard)
      assertChainInfo(chain)

      let tx: TransactionDetails | undefined
      // Relayed transactions must be fully signed, so request a final signature if needed
      if (isRelayed && safeTx.signatures.size < safe.threshold) {
        if (txId) {
          safeTx = await signRelayedTx(safeTx)
          tx = await proposeTx(wallet.address, safeTx, txId, origin)
        } else {
          tx = await proposeTx(wallet.address, safeTx, txId, origin)
          safeTx = await signRelayedTx(safeTx)
        }
        txId = tx.txId
      }

      // Propose the tx if there's no id yet ("immediate execution")
      if (!txId) {
        tx = await proposeTx(wallet.address, safeTx, txId, origin)
        txId = tx.txId
      }

      // Relay or execute the tx via connected wallet
      if (isRelayed) {
        await dispatchTxRelay(safeTx, safe, txId, chain, txOptions.gasLimit)
      } else {
        const isSmartAccount = await isSmartContractWallet(wallet.chainId, wallet.address)

        await dispatchTxExecution(safeTx, txOptions, txId, wallet.provider, wallet.address, safeAddress, isSmartAccount)
      }

      return txId
    }

    return { addToBatch, signTx, executeTx }
  }, [safe, wallet, addTxToBatch, onboard, chain])
}

export const useValidateNonce = (safeTx: SafeTransaction | undefined): boolean => {
  const { safe } = useSafeInfo()
  return !!safeTx && safeTx?.data.nonce === safe.nonce
}

export const useImmediatelyExecutable = (): boolean => {
  const { safe } = useSafeInfo()
  const hasPending = useHasPendingTxs()
  return safe.threshold === 1 && !hasPending
}

// Check if the executor is the safe itself (it won't work)
export const useIsExecutionLoop = (): boolean => {
  const wallet = useWallet()
  const { safeAddress } = useSafeInfo()
  return wallet ? sameString(wallet.address, safeAddress) : false
}

export const useRecommendedNonce = (): number | undefined => {
  const { safeAddress, safe } = useSafeInfo()

  const [recommendedNonce] = useAsync(
    async () => {
      if (!safe.chainId || !safeAddress) return
      if (!safe.deployed) return 0

      const nonces = await getNonces(safe.chainId, safeAddress)

      return nonces?.recommendedNonce
    },
    // eslint-disable-next-line react-hooks/exhaustive-deps
    [safeAddress, safe.chainId, safe.txQueuedTag, safe.txHistoryTag], // update when tx queue or history changes
    false, // keep old recommended nonce while refreshing to avoid skeleton
  )

  return recommendedNonce
}

export const useSafeTxGas = (safeTx: SafeTransaction | undefined): string | undefined => {
  const { safeAddress, safe } = useSafeInfo()

  // Memoize only the necessary params so that the useAsync hook is not called every time safeTx changes
  const safeTxParams = useMemo(() => {
    return !safeTx?.data?.to
      ? undefined
      : {
          to: safeTx?.data.to,
          value: safeTx?.data?.value,
          data: safeTx?.data?.data,
          operation: safeTx?.data?.operation,
        }
  }, [safeTx?.data.to, safeTx?.data.value, safeTx?.data.data, safeTx?.data.operation])

  const [safeTxGas] = useAsync(() => {
    if (!safe.chainId || !safeAddress || !safeTxParams || !safe.version) return

    return getSafeTxGas(safe.chainId, safeAddress, safe.version, safeTxParams)
  }, [safeAddress, safe.chainId, safe.version, safeTxParams])

  return safeTxGas
}

export const useAlreadySigned = (safeTx: SafeTransaction | undefined): boolean => {
  const wallet = useWallet()
  const hasSigned =
    safeTx && wallet && (safeTx.signatures.has(wallet.address.toLowerCase()) || safeTx.signatures.has(wallet.address))
  return Boolean(hasSigned)
}<|MERGE_RESOLUTION|>--- conflicted
+++ resolved
@@ -1,9 +1,4 @@
-<<<<<<< HEAD
-import { assertTx, assertWallet, assertOnboard } from '@/utils/helpers'
-=======
-import { assertWalletChain } from '@/services/tx/tx-sender/sdk'
 import { assertTx, assertWallet, assertOnboard, assertChainInfo } from '@/utils/helpers'
->>>>>>> 95f4fbb9
 import { useMemo } from 'react'
 import { type TransactionOptions, type SafeTransaction } from '@safe-global/safe-core-sdk-types'
 import { sameString } from '@safe-global/protocol-kit/dist/src/utils'
