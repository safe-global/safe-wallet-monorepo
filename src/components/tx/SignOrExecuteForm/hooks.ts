--- conflicted
+++ resolved
@@ -90,11 +90,7 @@
       assertTx(safeTx)
       assertProvider(signer?.provider)
 
-<<<<<<< HEAD
-      const tx = await proposeTx(signer.address, safeTx, undefined, origin)
-=======
-      const tx = await _propose(wallet.address, safeTx, undefined, origin)
->>>>>>> aad2bb54
+      const tx = await _propose(signer.address, safeTx, undefined, origin)
       await addTxToBatch(tx)
       return tx.txId
     }
@@ -120,8 +116,7 @@
         // If the first signature is a smart contract wallet, we have to propose w/o signatures
         // Otherwise the backend won't pick up the tx
         // The signature will be added once the on-chain signature is indexed
-<<<<<<< HEAD
-        const id = txId || (await proposeTx(signer.address, safeTx, txId, origin)).txId
+        const id = txId || (await _propose(signer.address, safeTx, txId, origin)).txId
         await dispatchOnChainSigning(
           safeTx,
           id,
@@ -131,21 +126,12 @@
           safeAddress,
           Boolean(signer.isSafe),
         )
-=======
-        const id = txId || (await _propose(wallet.address, safeTx, txId, origin)).txId
-        await dispatchOnChainSigning(safeTx, id, wallet.provider, chainId, wallet.address, safeAddress)
->>>>>>> aad2bb54
         return id
       }
 
       // Otherwise, sign off-chain
-<<<<<<< HEAD
       const signedTx = await dispatchTxSigning(safeTx, version, signer.provider, txId)
-      const tx = await proposeTx(signer.address, signedTx, txId, origin)
-=======
-      const signedTx = await dispatchTxSigning(safeTx, version, wallet.provider, txId)
-      const tx = await _propose(wallet.address, signedTx, txId, origin)
->>>>>>> aad2bb54
+      const tx = await _propose(signer.address, signedTx, txId, origin)
       return tx.txId
     }
 
@@ -171,15 +157,9 @@
       if (isRelayed && safeTx.signatures.size < safe.threshold) {
         if (txId) {
           safeTx = await signRelayedTx(safeTx)
-<<<<<<< HEAD
-          tx = await proposeTx(signer.address, safeTx, txId, origin)
+          tx = await _propose(signer.address, safeTx, txId, origin)
         } else {
-          tx = await proposeTx(signer.address, safeTx, txId, origin)
-=======
-          tx = await _propose(wallet.address, safeTx, txId, origin)
-        } else {
-          tx = await _propose(wallet.address, safeTx, txId, origin)
->>>>>>> aad2bb54
+          tx = await _propose(signer.address, safeTx, txId, origin)
           safeTx = await signRelayedTx(safeTx)
         }
         txId = tx.txId
@@ -187,11 +167,7 @@
 
       // Propose the tx if there's no id yet ("immediate execution")
       if (!txId) {
-<<<<<<< HEAD
-        tx = await proposeTx(signer.address, safeTx, txId, origin)
-=======
-        tx = await _propose(wallet.address, safeTx, txId, origin)
->>>>>>> aad2bb54
+        tx = await _propose(signer.address, safeTx, txId, origin)
         txId = tx.txId
       }
 
@@ -206,13 +182,8 @@
       return txId
     }
 
-<<<<<<< HEAD
-    return { addToBatch, signTx, executeTx, signDelegateTx }
-  }, [safe, signer?.provider, signer?.address, signer?.chainId, signer?.isSafe, addTxToBatch, onboard, wallet, chain])
-=======
     return { addToBatch, signTx, executeTx, signDelegateTx, proposeTx }
-  }, [safe, wallet, addTxToBatch, onboard, chain])
->>>>>>> aad2bb54
+  }, [safe, wallet, signer?.provider, signer?.address, signer?.chainId, signer?.isSafe, addTxToBatch, onboard, chain])
 }
 
 export const useValidateNonce = (safeTx: SafeTransaction | undefined): boolean => {
