import { assertWalletChain } from '@/services/tx/tx-sender/sdk'
import { assertTx, assertWallet, assertOnboard, assertChainInfo } from '@/utils/helpers'
import { useMemo } from 'react'
import { type TransactionOptions, type SafeTransaction } from '@safe-global/safe-core-sdk-types'
import { sameString } from '@safe-global/protocol-kit/dist/src/utils'
import useSafeInfo from '@/hooks/useSafeInfo'
import useWallet from '@/hooks/wallets/useWallet'
import useOnboard from '@/hooks/wallets/useOnboard'
import { isSmartContractWallet } from '@/utils/wallets'
import {
  dispatchDelegateTxSigning,
  dispatchOnChainSigning,
  dispatchTxExecution,
  dispatchTxProposal,
  dispatchTxRelay,
  dispatchTxSigning,
} from '@/services/tx/tx-sender'
import { useHasPendingTxs } from '@/hooks/usePendingTxs'
import { getSafeTxGas, getNonces } from '@/services/tx/tx-sender/recommendedNonce'
import useAsync from '@/hooks/useAsync'
import { useUpdateBatch } from '@/hooks/useDraftBatch'
import { type TransactionDetails } from '@safe-global/safe-gateway-typescript-sdk'
import { useCurrentChain } from '@/hooks/useChains'

type TxActions = {
  addToBatch: (safeTx?: SafeTransaction, origin?: string) => Promise<string>
  signTx: (safeTx?: SafeTransaction, txId?: string, origin?: string) => Promise<string>
  executeTx: (
    txOptions: TransactionOptions,
    safeTx?: SafeTransaction,
    txId?: string,
    origin?: string,
    isRelayed?: boolean,
  ) => Promise<string>
  signDelegateTx: (safeTx?: SafeTransaction) => Promise<string>
}

export const useTxActions = (): TxActions => {
  const { safe } = useSafeInfo()
  const onboard = useOnboard()
  const wallet = useWallet()
  const [addTxToBatch] = useUpdateBatch()
  const chain = useCurrentChain()

  return useMemo<TxActions>(() => {
    const safeAddress = safe.address.value
    const { chainId, version } = safe

    const proposeTx = async (sender: string, safeTx: SafeTransaction, txId?: string, origin?: string) => {
      return dispatchTxProposal({
        chainId,
        safeAddress,
        sender,
        safeTx,
        txId,
        origin,
      })
    }

    const addToBatch: TxActions['addToBatch'] = async (safeTx, origin) => {
      assertTx(safeTx)
      assertWallet(wallet)

      const tx = await proposeTx(wallet.address, safeTx, undefined, origin)
      await addTxToBatch(tx)
      return tx.txId
    }

    const signRelayedTx = async (safeTx: SafeTransaction, txId?: string): Promise<SafeTransaction> => {
      assertTx(safeTx)
      assertWallet(wallet)

      // Smart contracts cannot sign transactions off-chain
      if (await isSmartContractWallet(wallet.chainId, wallet.address)) {
        throw new Error('Cannot relay an unsigned transaction from a smart contract wallet')
      }
      return await dispatchTxSigning(safeTx, version, wallet.provider, txId)
    }

    const signTx: TxActions['signTx'] = async (safeTx, txId, origin) => {
      assertTx(safeTx)
      assertWallet(wallet)
      assertOnboard(onboard)

      await assertWalletChain(onboard, chainId)

      // Smart contract wallets must sign via an on-chain tx
      if (await isSmartContractWallet(wallet.chainId, wallet.address)) {
        // If the first signature is a smart contract wallet, we have to propose w/o signatures
        // Otherwise the backend won't pick up the tx
        // The signature will be added once the on-chain signature is indexed
        const id = txId || (await proposeTx(wallet.address, safeTx, txId, origin)).txId
        await dispatchOnChainSigning(safeTx, id, wallet.provider, chainId, wallet.address, safeAddress)
        return id
      }

      // Otherwise, sign off-chain
      const signedTx = await dispatchTxSigning(safeTx, version, wallet.provider, txId)
      const tx = await proposeTx(wallet.address, signedTx, txId, origin)
      return tx.txId
    }

    const signDelegateTx: TxActions['signDelegateTx'] = async (safeTx) => {
      assertTx(safeTx)
      assertWallet(wallet)
      assertOnboard(onboard)

      await assertWalletChain(onboard, chainId)

      const signedTx = await dispatchDelegateTxSigning(safeTx, wallet)

      const tx = await proposeTx(wallet.address, signedTx)
      return tx.txId
    }

    const executeTx: TxActions['executeTx'] = async (txOptions, safeTx, txId, origin, isRelayed) => {
      assertTx(safeTx)
      assertWallet(wallet)
      assertOnboard(onboard)
      assertChainInfo(chain)

      await assertWalletChain(onboard, chainId)

      let tx: TransactionDetails | undefined
      // Relayed transactions must be fully signed, so request a final signature if needed
      if (isRelayed && safeTx.signatures.size < safe.threshold) {
        if (txId) {
          safeTx = await signRelayedTx(safeTx)
          tx = await proposeTx(wallet.address, safeTx, txId, origin)
        } else {
          tx = await proposeTx(wallet.address, safeTx, txId, origin)
          safeTx = await signRelayedTx(safeTx)
        }
        txId = tx.txId
      }

      // Propose the tx if there's no id yet ("immediate execution")
      if (!txId) {
        tx = await proposeTx(wallet.address, safeTx, txId, origin)
        txId = tx.txId
      }

      // Relay or execute the tx via connected wallet
      if (isRelayed) {
        await dispatchTxRelay(safeTx, safe, txId, chain, txOptions.gasLimit)
      } else {
        const isSmartAccount = await isSmartContractWallet(wallet.chainId, wallet.address)

        await dispatchTxExecution(safeTx, txOptions, txId, wallet.provider, wallet.address, safeAddress, isSmartAccount)
      }

      return txId
    }

<<<<<<< HEAD
    return { addToBatch, signTx, executeTx, signDelegateTx }
  }, [safe, wallet, addTxToBatch, onboard])
=======
    return { addToBatch, signTx, executeTx }
  }, [safe, wallet, addTxToBatch, onboard, chain])
>>>>>>> 45f14089
}

export const useValidateNonce = (safeTx: SafeTransaction | undefined): boolean => {
  const { safe } = useSafeInfo()
  return !!safeTx && safeTx?.data.nonce === safe.nonce
}

export const useImmediatelyExecutable = (): boolean => {
  const { safe } = useSafeInfo()
  const hasPending = useHasPendingTxs()
  return safe.threshold === 1 && !hasPending
}

// Check if the executor is the safe itself (it won't work)
export const useIsExecutionLoop = (): boolean => {
  const wallet = useWallet()
  const { safeAddress } = useSafeInfo()
  return wallet ? sameString(wallet.address, safeAddress) : false
}

export const useRecommendedNonce = (): number | undefined => {
  const { safeAddress, safe } = useSafeInfo()

  const [recommendedNonce] = useAsync(
    async () => {
      if (!safe.chainId || !safeAddress) return
      if (!safe.deployed) return 0

      const nonces = await getNonces(safe.chainId, safeAddress)

      return nonces?.recommendedNonce
    },
    // eslint-disable-next-line react-hooks/exhaustive-deps
    [safeAddress, safe.chainId, safe.txQueuedTag, safe.txHistoryTag], // update when tx queue or history changes
    false, // keep old recommended nonce while refreshing to avoid skeleton
  )

  return recommendedNonce
}

export const useSafeTxGas = (safeTx: SafeTransaction | undefined): string | undefined => {
  const { safeAddress, safe } = useSafeInfo()

  // Memoize only the necessary params so that the useAsync hook is not called every time safeTx changes
  const safeTxParams = useMemo(() => {
    return !safeTx?.data?.to
      ? undefined
      : {
          to: safeTx?.data.to,
          value: safeTx?.data?.value,
          data: safeTx?.data?.data,
          operation: safeTx?.data?.operation,
        }
  }, [safeTx?.data.to, safeTx?.data.value, safeTx?.data.data, safeTx?.data.operation])

  const [safeTxGas] = useAsync(() => {
    if (!safe.chainId || !safeAddress || !safeTxParams || !safe.version) return

    return getSafeTxGas(safe.chainId, safeAddress, safe.version, safeTxParams)
  }, [safeAddress, safe.chainId, safe.version, safeTxParams])

  return safeTxGas
}

export const useAlreadySigned = (safeTx: SafeTransaction | undefined): boolean => {
  const wallet = useWallet()
  const hasSigned =
    safeTx && wallet && (safeTx.signatures.has(wallet.address.toLowerCase()) || safeTx.signatures.has(wallet.address))
  return Boolean(hasSigned)
}<|MERGE_RESOLUTION|>--- conflicted
+++ resolved
@@ -152,13 +152,8 @@
       return txId
     }
 
-<<<<<<< HEAD
     return { addToBatch, signTx, executeTx, signDelegateTx }
-  }, [safe, wallet, addTxToBatch, onboard])
-=======
-    return { addToBatch, signTx, executeTx }
   }, [safe, wallet, addTxToBatch, onboard, chain])
->>>>>>> 45f14089
 }
 
 export const useValidateNonce = (safeTx: SafeTransaction | undefined): boolean => {
