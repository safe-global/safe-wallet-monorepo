--- conflicted
+++ resolved
@@ -11,13 +11,9 @@
     <>
       <Typography variant="h5">Transaction checks</Typography>
 
-<<<<<<< HEAD
       <TxSimulation disabled={false} transactions={safeTx} />
-=======
-      <TxSimulation canExecute disabled={false} transactions={safeTx} />
 
       <RedefineScanResult />
->>>>>>> d2596854
     </>
   )
 }
