import ProposerForm from '@/components/tx/SignOrExecuteForm/ProposerForm'
import CounterfactualForm from '@/features/counterfactual/CounterfactualForm'
import { useIsWalletProposer } from '@/hooks/useProposers'
import useSafeInfo from '@/hooks/useSafeInfo'
import { type ReactElement, type ReactNode, useState, useContext, useCallback } from 'react'
import madProps from '@/utils/mad-props'
import ExecuteCheckbox from '../ExecuteCheckbox'
import { useImmediatelyExecutable, useValidateNonce } from './hooks'
import ExecuteForm from './ExecuteForm'
import SignForm from './SignForm'
import { SafeTxContext } from '@/components/tx-flow/SafeTxProvider'
import ErrorMessage from '../ErrorMessage'
import TxChecks from './TxChecks'
import TxCard from '@/components/tx-flow/common/TxCard'
import ConfirmationTitle, { ConfirmationTitleTypes } from '@/components/tx/SignOrExecuteForm/ConfirmationTitle'
import { useAppSelector } from '@/store'
import { selectSettings } from '@/store/settingsSlice'
import UnknownContractError from './UnknownContractError'
import { ErrorBoundary } from '@sentry/react'
import ApprovalEditor from '../ApprovalEditor'
import { isDelegateCall } from '@/services/tx/tx-sender/sdk'
import { getTransactionTrackingType } from '@/services/analytics/tx-tracking'
import { TX_EVENTS } from '@/services/analytics/events/transactions'
import { trackEvent } from '@/services/analytics'
import useChainId from '@/hooks/useChainId'
import ExecuteThroughRoleForm from './ExecuteThroughRoleForm'
import { findAllowingRole, findMostLikelyRole, useRoles } from './ExecuteThroughRoleForm/hooks'
import useIsSafeOwner from '@/hooks/useIsSafeOwner'
import { BlockaidBalanceChanges } from '../security/blockaid/BlockaidBalanceChange'
import { Blockaid } from '../security/blockaid'

import { MigrateToL2Information } from './MigrateToL2Information'
import { extractMigrationL2MasterCopyAddress } from '@/utils/transactions'

import { useLazyGetTransactionDetailsQuery } from '@/store/api/gateway'
import { useApprovalInfos } from '../ApprovalEditor/hooks/useApprovalInfos'

import type { TransactionDetails } from '@safe-global/safe-gateway-typescript-sdk'
import NetworkWarning from '@/components/new-safe/create/NetworkWarning'
import ConfirmationView from '../confirmation-views'
import { SignerForm } from './SignerForm'
import { useSigner } from '@/hooks/wallets/useWallet'
import { isNestedConfirmationTxInfo } from '@/utils/transaction-guards'

export type SubmitCallback = (txId: string, isExecuted?: boolean) => void

export type SignOrExecuteProps = {
  txId?: string
  onSubmit?: SubmitCallback
  children?: ReactNode
  isExecutable?: boolean
  isRejection?: boolean
  isBatch?: boolean
  isBatchable?: boolean
  onlyExecute?: boolean
  disableSubmit?: boolean
  origin?: string
  showMethodCall?: boolean
}

const trackTxEvents = (
  details: TransactionDetails | undefined,
  isCreation: boolean,
  isExecuted: boolean,
  isRoleExecution: boolean,
  isProposerCreation: boolean,
<<<<<<< HEAD
  isParentSigner: boolean,
) => {
  const isNestedConfirmation = !!details && isNestedConfirmationTxInfo(details.txInfo)

  const creationEvent = getCreationEvent({ isParentSigner, isRoleExecution, isProposerCreation })
  const confirmationEvent = getConfirmationEvent({ isParentSigner, isNestedConfirmation })
  const executionEvent = getExecutionEvent({ isParentSigner, isNestedConfirmation, isRoleExecution })

  const event = (() => {
    if (isCreation) {
      return creationEvent
    }
    if (isExecuted) {
      return executionEvent
    }
    return confirmationEvent
  })()

  const txType = getTransactionTrackingType(details)
=======
  origin?: string,
) => {
  const creationEvent = isRoleExecution
    ? TX_EVENTS.CREATE_VIA_ROLE
    : isProposerCreation
      ? TX_EVENTS.CREATE_VIA_PROPOSER
      : TX_EVENTS.CREATE
  const executionEvent = isRoleExecution ? TX_EVENTS.EXECUTE_VIA_ROLE : TX_EVENTS.EXECUTE
  const event = isCreation ? creationEvent : isExecuted ? executionEvent : TX_EVENTS.CONFIRM
  const txType = getTransactionTrackingType(details, origin)
>>>>>>> 316b9562
  trackEvent({ ...event, label: txType })

  // Immediate execution on creation
  if (isCreation && isExecuted) {
    trackEvent({ ...executionEvent, label: txType })
  }
}

function getCreationEvent(args: { isParentSigner: boolean; isRoleExecution: boolean; isProposerCreation: boolean }) {
  if (args.isParentSigner) {
    return TX_EVENTS.CREATE_VIA_PARENT
  }
  if (args.isRoleExecution) {
    return TX_EVENTS.CREATE_VIA_ROLE
  }
  if (args.isProposerCreation) {
    return TX_EVENTS.CREATE_VIA_PROPOSER
  }
  return TX_EVENTS.CREATE
}

function getConfirmationEvent(args: { isParentSigner: boolean; isNestedConfirmation: boolean }) {
  if (args.isParentSigner) {
    return TX_EVENTS.CONFIRM_VIA_PARENT
  }
  if (args.isNestedConfirmation) {
    return TX_EVENTS.CONFIRM_IN_PARENT
  }
  return TX_EVENTS.CONFIRM
}

function getExecutionEvent(args: { isParentSigner: boolean; isNestedConfirmation: boolean; isRoleExecution: boolean }) {
  if (args.isParentSigner) {
    return TX_EVENTS.EXECUTE_VIA_PARENT
  }
  if (args.isNestedConfirmation) {
    return TX_EVENTS.EXECUTE_IN_PARENT
  }
  if (args.isRoleExecution) {
    return TX_EVENTS.EXECUTE_VIA_ROLE
  }
  return TX_EVENTS.EXECUTE
}

export const SignOrExecuteForm = ({
  chainId,
  safeTx,
  safeTxError,
  onSubmit,
  isCreation,
  ...props
}: SignOrExecuteProps & {
  chainId: ReturnType<typeof useChainId>
  safeTx: ReturnType<typeof useSafeTx>
  safeTxError: ReturnType<typeof useSafeTxError>
  isCreation?: boolean
  txDetails?: TransactionDetails
}): ReactElement => {
  const { transactionExecution } = useAppSelector(selectSettings)
  const [shouldExecute, setShouldExecute] = useState<boolean>(transactionExecution)
  const isNewExecutableTx = useImmediatelyExecutable() && isCreation
  const isCorrectNonce = useValidateNonce(safeTx)
  const isBatchable = props.isBatchable !== false && safeTx && !isDelegateCall(safeTx)

  const [trigger] = useLazyGetTransactionDetailsQuery()
  const [readableApprovals] = useApprovalInfos({ safeTransaction: safeTx })
  const isApproval = readableApprovals && readableApprovals.length > 0
  const { safe } = useSafeInfo()
  const isSafeOwner = useIsSafeOwner()
  const signer = useSigner()
  const isProposer = useIsWalletProposer()
  const isProposing = isProposer && !isSafeOwner && isCreation
  const isCounterfactualSafe = !safe.deployed
  const multiChainMigrationTarget = extractMigrationL2MasterCopyAddress(safeTx)
  const isMultiChainMigration = !!multiChainMigrationTarget

  // Check if a Zodiac Roles mod is enabled and if the user is a member of any role that allows the transaction
  const roles = useRoles(
    !isCounterfactualSafe && isCreation && !(isNewExecutableTx && isSafeOwner) ? safeTx : undefined,
  )
  const allowingRole = findAllowingRole(roles)
  const mostLikelyRole = findMostLikelyRole(roles)
  const canExecuteThroughRole = !!allowingRole || (!!mostLikelyRole && !isSafeOwner)
  const preferThroughRole = canExecuteThroughRole && !isSafeOwner // execute through role if a non-owner role member wallet is connected

  // If checkbox is checked and the transaction is executable, execute it, otherwise sign it
  const canExecute = isCorrectNonce && (props.isExecutable || isNewExecutableTx)
  const willExecute = (props.onlyExecute || shouldExecute) && canExecute && !preferThroughRole
  const willExecuteThroughRole =
    (props.onlyExecute || shouldExecute) && canExecuteThroughRole && (!canExecute || preferThroughRole)

  const onFormSubmit = useCallback(
    async (txId: string, isExecuted = false, isRoleExecution = false, isProposerCreation = false) => {
      onSubmit?.(txId, isExecuted)

      const { data: details } = await trigger({ chainId, txId })
      // Track tx event
<<<<<<< HEAD
      trackTxEvents(details, !!isCreation, isExecuted, isRoleExecution, isProposerCreation, !!signer?.isSafe)
    },
    [chainId, isCreation, onSubmit, trigger, signer?.isSafe],
=======
      trackTxEvents(details, !!isCreation, isExecuted, isRoleExecution, isProposerCreation, props.origin)
    },
    [chainId, isCreation, onSubmit, props.origin, trigger],
>>>>>>> 316b9562
  )

  const onRoleExecutionSubmit = useCallback<typeof onFormSubmit>(
    (txId, isExecuted) => onFormSubmit(txId, isExecuted, true),
    [onFormSubmit],
  )

  const onProposerFormSubmit = useCallback<typeof onFormSubmit>(
    (txId, isExecuted) => onFormSubmit(txId, isExecuted, false, true),
    [onFormSubmit],
  )

  return (
    <>
      <TxCard>
        {props.children}
        {isMultiChainMigration && <MigrateToL2Information variant="queue" newMasterCopy={multiChainMigrationTarget} />}

        <ConfirmationView
          isCreation={isCreation}
          txDetails={props.txDetails}
          safeTx={safeTx}
          isBatch={props.isBatch}
          showMethodCall={props.showMethodCall}
          isApproval={isApproval}
        >
          {!props.isRejection && (
            <ErrorBoundary fallback={<div>Error parsing data</div>}>
              {isApproval && <ApprovalEditor safeTransaction={safeTx} />}
            </ErrorBoundary>
          )}
        </ConfirmationView>

        {!isCounterfactualSafe && !props.isRejection && <BlockaidBalanceChanges />}
      </TxCard>

      {!isCounterfactualSafe && !props.isRejection && <TxChecks />}

      <SignerForm willExecute={willExecute} />

      <TxCard>
        <ConfirmationTitle
          variant={
            isProposing
              ? ConfirmationTitleTypes.propose
              : willExecute
                ? ConfirmationTitleTypes.execute
                : ConfirmationTitleTypes.sign
          }
          isCreation={isCreation}
        />

        {safeTxError && (
          <ErrorMessage error={safeTxError}>
            This transaction will most likely fail. To save gas costs, avoid confirming the transaction.
          </ErrorMessage>
        )}

        {(canExecute || canExecuteThroughRole) && !props.onlyExecute && !isCounterfactualSafe && !isProposing && (
          <ExecuteCheckbox onChange={setShouldExecute} />
        )}

        <NetworkWarning />

        {!isMultiChainMigration && <UnknownContractError />}

        <Blockaid />

        {isCounterfactualSafe && !isProposing && (
          <CounterfactualForm {...props} safeTx={safeTx} isCreation={isCreation} onSubmit={onFormSubmit} onlyExecute />
        )}
        {!isCounterfactualSafe && willExecute && !isProposing && (
          <ExecuteForm {...props} safeTx={safeTx} isCreation={isCreation} onSubmit={onFormSubmit} />
        )}
        {!isCounterfactualSafe && willExecuteThroughRole && (
          <ExecuteThroughRoleForm
            {...props}
            safeTx={safeTx}
            safeTxError={safeTxError}
            onSubmit={onRoleExecutionSubmit}
            role={(allowingRole || mostLikelyRole)!}
          />
        )}
        {!isCounterfactualSafe && !willExecute && !willExecuteThroughRole && !isProposing && (
          <SignForm
            {...props}
            safeTx={safeTx}
            isBatchable={isBatchable}
            isCreation={isCreation}
            onSubmit={onFormSubmit}
          />
        )}

        {isProposing && <ProposerForm {...props} safeTx={safeTx} onSubmit={onProposerFormSubmit} />}
      </TxCard>
    </>
  )
}

const useSafeTx = () => useContext(SafeTxContext).safeTx
const useSafeTxError = () => useContext(SafeTxContext).safeTxError

export default madProps(SignOrExecuteForm, {
  chainId: useChainId,
  safeTx: useSafeTx,
  safeTxError: useSafeTxError,
})<|MERGE_RESOLUTION|>--- conflicted
+++ resolved
@@ -64,8 +64,8 @@
   isExecuted: boolean,
   isRoleExecution: boolean,
   isProposerCreation: boolean,
-<<<<<<< HEAD
   isParentSigner: boolean,
+  origin?: string,
 ) => {
   const isNestedConfirmation = !!details && isNestedConfirmationTxInfo(details.txInfo)
 
@@ -83,19 +83,7 @@
     return confirmationEvent
   })()
 
-  const txType = getTransactionTrackingType(details)
-=======
-  origin?: string,
-) => {
-  const creationEvent = isRoleExecution
-    ? TX_EVENTS.CREATE_VIA_ROLE
-    : isProposerCreation
-      ? TX_EVENTS.CREATE_VIA_PROPOSER
-      : TX_EVENTS.CREATE
-  const executionEvent = isRoleExecution ? TX_EVENTS.EXECUTE_VIA_ROLE : TX_EVENTS.EXECUTE
-  const event = isCreation ? creationEvent : isExecuted ? executionEvent : TX_EVENTS.CONFIRM
   const txType = getTransactionTrackingType(details, origin)
->>>>>>> 316b9562
   trackEvent({ ...event, label: txType })
 
   // Immediate execution on creation
@@ -193,15 +181,17 @@
 
       const { data: details } = await trigger({ chainId, txId })
       // Track tx event
-<<<<<<< HEAD
-      trackTxEvents(details, !!isCreation, isExecuted, isRoleExecution, isProposerCreation, !!signer?.isSafe)
+      trackTxEvents(
+        details,
+        !!isCreation,
+        isExecuted,
+        isRoleExecution,
+        isProposerCreation,
+        !!signer?.isSafe,
+        props.origin,
+      )
     },
-    [chainId, isCreation, onSubmit, trigger, signer?.isSafe],
-=======
-      trackTxEvents(details, !!isCreation, isExecuted, isRoleExecution, isProposerCreation, props.origin)
-    },
-    [chainId, isCreation, onSubmit, props.origin, trigger],
->>>>>>> 316b9562
+    [chainId, isCreation, onSubmit, trigger, signer?.isSafe, props.origin],
   )
 
   const onRoleExecutionSubmit = useCallback<typeof onFormSubmit>(
