--- conflicted
+++ resolved
@@ -31,7 +31,6 @@
 import { assertWalletChain } from '@/services/tx/tx-sender/sdk'
 import { dispatchModuleTxExecution } from '@/services/tx/tx-sender'
 import { Status } from 'zodiac-roles-deployments'
-import { useLazyGetTransactionDetailsQuery } from '@/store/gateway'
 
 const Role = ({ children }: { children: string }) => {
   let humanReadableRoleKey = children
@@ -58,7 +57,7 @@
   const onboard = useOnboard()
   const wallet = useWallet()
   const { safe } = useSafeInfo()
-  const [trigger] = useLazyGetTransactionDetailsQuery()
+
   const chainId = currentChain?.chainId || '1'
 
   const [isPending, setIsPending] = useState<boolean>(false)
@@ -133,14 +132,6 @@
     const txId = await pollModuleTransactionId(chainId, safe.address.value, txHash)
     onSubmit?.(txId, true)
 
-<<<<<<< HEAD
-    const { data: details } = await trigger({ chainId, txId })
-    // Track tx event
-    const txType = getTransactionTrackingType(details)
-    trackEvent({ ...TX_EVENTS.EXECUTE_THROUGH_ROLE, label: txType })
-
-=======
->>>>>>> 15b70d11
     // Update the success screen so it shows a link to the transaction
     setTxFlow(<SuccessScreenFlow txId={txId} />, undefined, false)
   }
