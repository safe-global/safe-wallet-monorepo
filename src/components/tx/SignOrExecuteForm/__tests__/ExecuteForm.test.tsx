import { defaultSecurityContextValues } from '@/components/tx/security/shared/TxSecurityContext'
import { type AsyncResult } from '@/hooks/useAsync'
import { createMockSafeTransaction } from '@/tests/transactions'
import { OperationType } from '@safe-global/safe-core-sdk-types'
import { type ReactElement } from 'react'
import { ExecuteForm } from '@/components/tx/SignOrExecuteForm/ExecuteForm'
import * as useGasLimit from '@/hooks/useGasLimit'
import * as useIsValidExecution from '@/hooks/useIsValidExecution'
import * as useWalletCanRelay from '@/hooks/useWalletCanRelay'
import * as relayUtils from '@/utils/relaying'
import * as walletCanPay from '@/hooks/useWalletCanPay'
import { render } from '@/tests/test-utils'
import { fireEvent, waitFor } from '@testing-library/react'
import type { RelayCountResponse } from '@safe-global/safe-gateway-typescript-sdk'

// We assume that CheckWallet always returns true
jest.mock('@/components/common/CheckWallet', () => ({
  __esModule: true,
  default({ children }: { children: (ok: boolean) => ReactElement }) {
    return children(true)
  },
}))

describe('ExecuteForm', () => {
  const safeTransaction = createMockSafeTransaction({
    to: '0x1',
    data: '0x',
    operation: OperationType.Call,
  })

  const defaultProps = {
    onSubmit: jest.fn(),
    isOwner: true,
    txId: '0x123123',
    isExecutionLoop: false,
    relays: [undefined, undefined, false] as AsyncResult<RelayCountResponse>,
<<<<<<< HEAD
    txActions: { signTx: jest.fn(), addToBatch: jest.fn(), executeTx: jest.fn(), signProposerTx: jest.fn() },
=======
    txActions: {
      proposeTx: jest.fn(),
      signTx: jest.fn(),
      addToBatch: jest.fn(),
      executeTx: jest.fn(),
      signDelegateTx: jest.fn(),
    },
>>>>>>> aad2bb54
    txSecurity: defaultSecurityContextValues,
  }

  beforeEach(() => {
    jest.clearAllMocks()
  })

  it('shows estimated fees', () => {
    const { getByText } = render(<ExecuteForm {...defaultProps} />)

    expect(getByText('Estimated fee')).toBeInTheDocument()
  })

  it('shows a non-owner error if the transaction still needs signatures and its not an owner', () => {
    const { getByText } = render(<ExecuteForm {...defaultProps} isOwner={false} onlyExecute={false} />)

    expect(
      getByText("You are currently not a signer of this Safe Account and won't be able to submit this transaction."),
    ).toBeInTheDocument()
  })

  it('does not show a non-owner error if the transaction is fully signed and its not an owner', () => {
    const { queryByText } = render(<ExecuteForm {...defaultProps} isOwner={false} onlyExecute={true} />)

    expect(
      queryByText("You are currently not a signer of this Safe Account and won't be able to submit this transaction."),
    ).not.toBeInTheDocument()
  })

  it('shows an error if the same safe tries to execute', () => {
    const { getByText } = render(<ExecuteForm {...defaultProps} isExecutionLoop={true} />)

    expect(
      getByText('Cannot execute a transaction from the Safe Account itself, please connect a different account.'),
    ).toBeInTheDocument()
  })

  it('shows an error if the connected wallet has insufficient funds to execute and relaying is not selected', () => {
    jest.spyOn(walletCanPay, 'default').mockReturnValue(false)
    jest.spyOn(useWalletCanRelay, 'default').mockReturnValue([true, undefined, false])
    jest.spyOn(relayUtils, 'hasRemainingRelays').mockReturnValue(true)

    const { getByText, queryByText, getByTestId } = render(<ExecuteForm {...defaultProps} />)

    expect(
      queryByText("Your connected wallet doesn't have enough funds to execute this transaction."),
    ).not.toBeInTheDocument()

    const executeWithWalletOption = getByTestId('connected-wallet-execution-method')
    fireEvent.click(executeWithWalletOption)

    expect(
      getByText("Your connected wallet doesn't have enough funds to execute this transaction."),
    ).toBeInTheDocument()
  })

  it('shows a relaying option if relaying is enabled', () => {
    jest.spyOn(useWalletCanRelay, 'default').mockReturnValue([true, undefined, false])
    jest.spyOn(relayUtils, 'hasRemainingRelays').mockReturnValue(true)

    const { getByText } = render(<ExecuteForm {...defaultProps} />)

    expect(getByText('Who will pay gas fees:')).toBeInTheDocument()
  })

  it('shows an execution validation error', () => {
    jest
      .spyOn(useIsValidExecution, 'default')
      .mockReturnValue({ executionValidationError: new Error('Some error'), isValidExecutionLoading: false })

    const { getByText } = render(
      <ExecuteForm
        {...defaultProps}
<<<<<<< HEAD
        txActions={{ signTx: jest.fn(), addToBatch: jest.fn(), executeTx: jest.fn(), signProposerTx: jest.fn() }}
=======
        txActions={{
          proposeTx: jest.fn(),
          signTx: jest.fn(),
          addToBatch: jest.fn(),
          executeTx: jest.fn(),
          signDelegateTx: jest.fn(),
        }}
>>>>>>> aad2bb54
      />,
    )

    expect(
      getByText('This transaction will most likely fail. To save gas costs, reject this transaction.'),
    ).toBeInTheDocument()
  })

  it('shows a gasLimit error', () => {
    jest
      .spyOn(useGasLimit, 'default')
      .mockReturnValue({ gasLimitError: new Error('Gas limit error'), gasLimitLoading: false })

    const { getByText } = render(<ExecuteForm {...defaultProps} />)

    expect(
      getByText('This transaction will most likely fail. To save gas costs, reject this transaction.'),
    ).toBeInTheDocument()
  })

  it('shows a submit error', async () => {
    const mockExecuteTx = jest.fn(() => {
      throw new Error('Error submitting the tx')
    })

    const { getByText } = render(
      <ExecuteForm
        {...defaultProps}
        safeTx={safeTransaction}
        onSubmit={jest.fn()}
<<<<<<< HEAD
        txActions={{ signTx: jest.fn(), addToBatch: jest.fn(), executeTx: mockExecuteTx, signProposerTx: jest.fn() }}
=======
        txActions={{
          proposeTx: jest.fn(),
          signTx: jest.fn(),
          addToBatch: jest.fn(),
          executeTx: mockExecuteTx,
          signDelegateTx: jest.fn(),
        }}
>>>>>>> aad2bb54
      />,
    )

    const button = getByText('Execute')

    fireEvent.click(button)

    await waitFor(() => {
      expect(getByText('Error submitting the transaction. Please try again.')).toBeInTheDocument()
    })
  })

  it('execute the tx when the submit button is clicked', async () => {
    const mockExecuteTx = jest.fn()

    const { getByText } = render(
      <ExecuteForm
        {...defaultProps}
        safeTx={safeTransaction}
<<<<<<< HEAD
        txActions={{ signTx: jest.fn(), addToBatch: jest.fn(), executeTx: mockExecuteTx, signProposerTx: jest.fn() }}
=======
        txActions={{
          proposeTx: jest.fn(),
          signTx: jest.fn(),
          addToBatch: jest.fn(),
          executeTx: mockExecuteTx,
          signDelegateTx: jest.fn(),
        }}
>>>>>>> aad2bb54
      />,
    )

    const button = getByText('Execute')

    fireEvent.click(button)

    await waitFor(() => {
      expect(mockExecuteTx).toHaveBeenCalled()
    })
  })

  it('shows a disabled submit button if there is no safeTx', () => {
    const { getByText } = render(<ExecuteForm {...defaultProps} safeTx={undefined} />)

    const button = getByText('Execute')

    expect(button).toBeInTheDocument()
    expect(button).toBeDisabled()
  })

  it('shows a disabled submit button if passed via props', () => {
    const { getByText } = render(<ExecuteForm safeTx={safeTransaction} disableSubmit {...defaultProps} />)

    const button = getByText('Execute')

    expect(button).toBeInTheDocument()
    expect(button).toBeDisabled()
  })

  it('shows a disabled submit button if the same safe is connected', () => {
    const { getByText } = render(<ExecuteForm {...defaultProps} isExecutionLoop={true} />)

    const button = getByText('Execute')

    expect(button).toBeInTheDocument()
    expect(button).toBeDisabled()
  })

  it('shows a disabled submit button if there is a high or critical risk and user has not confirmed it', () => {
    const { getByText } = render(
      <ExecuteForm
        {...defaultProps}
        safeTx={safeTransaction}
        txSecurity={{ ...defaultProps.txSecurity, isRiskConfirmed: false, needsRiskConfirmation: true }}
      />,
    )

    const button = getByText('Execute')

    expect(button).toBeInTheDocument()
    expect(button).toBeDisabled()
  })

  it('shows an enabled submit button if there is a high or critical risk and user has confirmed it', () => {
    const { getByText } = render(
      <ExecuteForm
        {...defaultProps}
        safeTx={safeTransaction}
        txSecurity={{ ...defaultProps.txSecurity, isRiskConfirmed: true, needsRiskConfirmation: true }}
      />,
    )

    const button = getByText('Execute')

    expect(button).toBeInTheDocument()
    expect(button).not.toBeDisabled()
  })
})<|MERGE_RESOLUTION|>--- conflicted
+++ resolved
@@ -34,17 +34,13 @@
     txId: '0x123123',
     isExecutionLoop: false,
     relays: [undefined, undefined, false] as AsyncResult<RelayCountResponse>,
-<<<<<<< HEAD
-    txActions: { signTx: jest.fn(), addToBatch: jest.fn(), executeTx: jest.fn(), signProposerTx: jest.fn() },
-=======
     txActions: {
       proposeTx: jest.fn(),
       signTx: jest.fn(),
       addToBatch: jest.fn(),
       executeTx: jest.fn(),
-      signDelegateTx: jest.fn(),
+      signProposerTx: jest.fn(),
     },
->>>>>>> aad2bb54
     txSecurity: defaultSecurityContextValues,
   }
 
@@ -118,17 +114,13 @@
     const { getByText } = render(
       <ExecuteForm
         {...defaultProps}
-<<<<<<< HEAD
-        txActions={{ signTx: jest.fn(), addToBatch: jest.fn(), executeTx: jest.fn(), signProposerTx: jest.fn() }}
-=======
         txActions={{
           proposeTx: jest.fn(),
           signTx: jest.fn(),
           addToBatch: jest.fn(),
           executeTx: jest.fn(),
-          signDelegateTx: jest.fn(),
+          signProposerTx: jest.fn(),
         }}
->>>>>>> aad2bb54
       />,
     )
 
@@ -159,17 +151,13 @@
         {...defaultProps}
         safeTx={safeTransaction}
         onSubmit={jest.fn()}
-<<<<<<< HEAD
-        txActions={{ signTx: jest.fn(), addToBatch: jest.fn(), executeTx: mockExecuteTx, signProposerTx: jest.fn() }}
-=======
         txActions={{
           proposeTx: jest.fn(),
           signTx: jest.fn(),
           addToBatch: jest.fn(),
           executeTx: mockExecuteTx,
-          signDelegateTx: jest.fn(),
+          signProposerTx: jest.fn(),
         }}
->>>>>>> aad2bb54
       />,
     )
 
@@ -189,17 +177,13 @@
       <ExecuteForm
         {...defaultProps}
         safeTx={safeTransaction}
-<<<<<<< HEAD
-        txActions={{ signTx: jest.fn(), addToBatch: jest.fn(), executeTx: mockExecuteTx, signProposerTx: jest.fn() }}
-=======
         txActions={{
           proposeTx: jest.fn(),
           signTx: jest.fn(),
           addToBatch: jest.fn(),
           executeTx: mockExecuteTx,
-          signDelegateTx: jest.fn(),
+          signProposerTx: jest.fn(),
         }}
->>>>>>> aad2bb54
       />,
     )
 
