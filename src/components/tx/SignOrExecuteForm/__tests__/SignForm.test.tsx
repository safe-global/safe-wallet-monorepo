import { defaultSecurityContextValues } from '@/components/tx/security/shared/TxSecurityContext'
import { type ReactElement } from 'react'
import * as hooks from '@/components/tx/SignOrExecuteForm/hooks'
import { SignForm } from '@/components/tx/SignOrExecuteForm/SignForm'
import { render } from '@/tests/test-utils'
import { createMockSafeTransaction } from '@/tests/transactions'
import { OperationType } from '@safe-global/safe-core-sdk-types'
import { fireEvent, waitFor } from '@testing-library/react'

// We assume that CheckWallet always returns true
jest.mock('@/components/common/CheckWallet', () => ({
  __esModule: true,
  default({ children }: { children: (ok: boolean) => ReactElement }) {
    return children(true)
  },
}))

describe('SignForm', () => {
  const safeTransaction = createMockSafeTransaction({
    to: '0x1',
    data: '0x',
    operation: OperationType.Call,
  })

  const defaultProps = {
    onSubmit: jest.fn(),
    txId: '0x01231',
    isOwner: true,
<<<<<<< HEAD
    txActions: { signTx: jest.fn(), addToBatch: jest.fn(), executeTx: jest.fn(), signProposerTx: jest.fn() },
=======
    txActions: {
      proposeTx: jest.fn(),
      signTx: jest.fn(),
      addToBatch: jest.fn(),
      executeTx: jest.fn(),
      signDelegateTx: jest.fn(),
    },
>>>>>>> aad2bb54
    txSecurity: defaultSecurityContextValues,
  }

  beforeEach(() => {
    jest.clearAllMocks()
  })

  it('displays a warning if connected wallet already signed the tx', () => {
    jest.spyOn(hooks, 'useAlreadySigned').mockReturnValue(true)

    const { getByText } = render(<SignForm {...defaultProps} />)

    expect(getByText('You have already signed this transaction.')).toBeInTheDocument()
  })

  it('does not display a warning if connected wallet has not signed the tx yet', () => {
    jest.spyOn(hooks, 'useAlreadySigned').mockReturnValue(false)

    const { queryByText } = render(<SignForm {...defaultProps} />)

    expect(queryByText('You have already signed this transaction.')).not.toBeInTheDocument()
  })

  it('shows a non-owner error', () => {
    jest.spyOn(hooks, 'useAlreadySigned').mockReturnValue(false)

    const { queryByText } = render(<SignForm {...defaultProps} isOwner={false} />)

    expect(
      queryByText(
        'You are currently not a signer of this Safe Account and won&apos;t be able to submit this transaction.',
      ),
    ).not.toBeInTheDocument()
  })

  it('shows a submit error', async () => {
    const mockSignTx = jest.fn(() => {
      throw new Error('Error signing the tx')
    })

    const { getByText } = render(
      <SignForm
        {...defaultProps}
        safeTx={safeTransaction}
<<<<<<< HEAD
        txActions={{ signTx: mockSignTx, addToBatch: jest.fn(), executeTx: jest.fn(), signProposerTx: jest.fn() }}
=======
        txActions={{
          proposeTx: jest.fn(),
          signTx: mockSignTx,
          addToBatch: jest.fn(),
          signDelegateTx: jest.fn(),
          executeTx: jest.fn(),
        }}
>>>>>>> aad2bb54
      />,
    )

    const button = getByText('Sign')

    fireEvent.click(button)

    await waitFor(() => {
      expect(getByText('Error submitting the transaction. Please try again.')).toBeInTheDocument()
    })
  })

  it('signs a transaction', async () => {
    const mockSignTx = jest.fn()

    const { getByText } = render(
      <SignForm
        {...defaultProps}
        safeTx={safeTransaction}
<<<<<<< HEAD
        txActions={{ signTx: mockSignTx, addToBatch: jest.fn(), executeTx: jest.fn(), signProposerTx: jest.fn() }}
=======
        txActions={{
          proposeTx: jest.fn(),
          signTx: mockSignTx,
          addToBatch: jest.fn(),
          executeTx: jest.fn(),
          signDelegateTx: jest.fn(),
        }}
>>>>>>> aad2bb54
      />,
    )

    const button = getByText('Sign')

    fireEvent.click(button)

    await waitFor(() => {
      expect(mockSignTx).toHaveBeenCalled()
    })
  })

  it('shows a batch button on tx creation', () => {
    const { getByText } = render(<SignForm {...defaultProps} isCreation />)

    expect(getByText('Add to batch')).toBeInTheDocument()
  })

  it('does not show a batch button when signing a batch', () => {
    const { queryByText } = render(<SignForm {...defaultProps} isCreation isBatch />)

    expect(queryByText('Add to batch')).not.toBeInTheDocument()
  })

  it('disables the batch button if tx is not batchable', () => {
    const { getByText } = render(<SignForm {...defaultProps} isCreation isBatchable={false} />)

    const batchButton = getByText('Add to batch')

    expect(batchButton).toBeInTheDocument()
    expect(batchButton).toBeDisabled()
  })

  it('submits a batch when the batch button is clicked', async () => {
    const mockAddToBatch = jest.fn()

    const { getByText } = render(
      <SignForm
        {...defaultProps}
        safeTx={safeTransaction}
        isBatchable
        isCreation
<<<<<<< HEAD
        txActions={{ signTx: jest.fn(), addToBatch: mockAddToBatch, executeTx: jest.fn(), signProposerTx: jest.fn() }}
=======
        txActions={{
          proposeTx: jest.fn(),
          signTx: jest.fn(),
          addToBatch: mockAddToBatch,
          executeTx: jest.fn(),
          signDelegateTx: jest.fn(),
        }}
>>>>>>> aad2bb54
      />,
    )

    const batchButton = getByText('Add to batch')

    fireEvent.click(batchButton)

    await waitFor(() => {
      expect(mockAddToBatch).toHaveBeenCalled()
    })
  })

  it('shows a disabled submit button if there is no safeTx', () => {
    const { getByText } = render(<SignForm {...defaultProps} safeTx={undefined} />)

    const button = getByText('Sign')

    expect(button).toBeInTheDocument()
    expect(button).toBeDisabled()
  })

  it('shows a disabled submit button if passed via props', () => {
    const { getByText } = render(<SignForm {...defaultProps} safeTx={safeTransaction} disableSubmit />)

    const button = getByText('Sign')

    expect(button).toBeInTheDocument()
    expect(button).toBeDisabled()
  })

  it('shows a disabled submit button if not an owner', () => {
    const { getByText } = render(<SignForm {...defaultProps} safeTx={safeTransaction} isOwner={false} />)

    const button = getByText('Sign')

    expect(button).toBeInTheDocument()
    expect(button).toBeDisabled()
  })

  it('shows a disabled submit button if there is a high or critical risk and user has not confirmed it', () => {
    const { getByText } = render(
      <SignForm
        {...defaultProps}
        safeTx={safeTransaction}
        txSecurity={{ ...defaultSecurityContextValues, needsRiskConfirmation: true, isRiskConfirmed: false }}
      />,
    )

    const button = getByText('Sign')

    expect(button).toBeInTheDocument()
    expect(button).toBeDisabled()
  })

  it('shows an enabled submit button if there is a high or critical risk and user has confirmed it', () => {
    const { getByText } = render(
      <SignForm
        {...defaultProps}
        safeTx={safeTransaction}
        txSecurity={{ ...defaultSecurityContextValues, needsRiskConfirmation: true, isRiskConfirmed: true }}
      />,
    )

    const button = getByText('Sign')

    expect(button).toBeInTheDocument()
    expect(button).not.toBeDisabled()
  })
})<|MERGE_RESOLUTION|>--- conflicted
+++ resolved
@@ -26,17 +26,13 @@
     onSubmit: jest.fn(),
     txId: '0x01231',
     isOwner: true,
-<<<<<<< HEAD
-    txActions: { signTx: jest.fn(), addToBatch: jest.fn(), executeTx: jest.fn(), signProposerTx: jest.fn() },
-=======
     txActions: {
       proposeTx: jest.fn(),
       signTx: jest.fn(),
       addToBatch: jest.fn(),
       executeTx: jest.fn(),
-      signDelegateTx: jest.fn(),
+      signProposerTx: jest.fn(),
     },
->>>>>>> aad2bb54
     txSecurity: defaultSecurityContextValues,
   }
 
@@ -81,17 +77,13 @@
       <SignForm
         {...defaultProps}
         safeTx={safeTransaction}
-<<<<<<< HEAD
-        txActions={{ signTx: mockSignTx, addToBatch: jest.fn(), executeTx: jest.fn(), signProposerTx: jest.fn() }}
-=======
         txActions={{
           proposeTx: jest.fn(),
           signTx: mockSignTx,
           addToBatch: jest.fn(),
-          signDelegateTx: jest.fn(),
+          signProposerTx: jest.fn(),
           executeTx: jest.fn(),
         }}
->>>>>>> aad2bb54
       />,
     )
 
@@ -111,17 +103,13 @@
       <SignForm
         {...defaultProps}
         safeTx={safeTransaction}
-<<<<<<< HEAD
-        txActions={{ signTx: mockSignTx, addToBatch: jest.fn(), executeTx: jest.fn(), signProposerTx: jest.fn() }}
-=======
         txActions={{
           proposeTx: jest.fn(),
           signTx: mockSignTx,
           addToBatch: jest.fn(),
           executeTx: jest.fn(),
-          signDelegateTx: jest.fn(),
+          signProposerTx: jest.fn(),
         }}
->>>>>>> aad2bb54
       />,
     )
 
@@ -164,17 +152,13 @@
         safeTx={safeTransaction}
         isBatchable
         isCreation
-<<<<<<< HEAD
-        txActions={{ signTx: jest.fn(), addToBatch: mockAddToBatch, executeTx: jest.fn(), signProposerTx: jest.fn() }}
-=======
         txActions={{
           proposeTx: jest.fn(),
           signTx: jest.fn(),
           addToBatch: mockAddToBatch,
           executeTx: jest.fn(),
-          signDelegateTx: jest.fn(),
+          signProposerTx: jest.fn(),
         }}
->>>>>>> aad2bb54
       />,
     )
 
