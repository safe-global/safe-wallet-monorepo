--- conflicted
+++ resolved
@@ -54,11 +54,7 @@
 
     let resultTxId: string
     try {
-<<<<<<< HEAD
-      await (isAddingToBatch ? addToBatch(safeTx, origin) : signTx(safeTx, txId, origin))
-=======
-      resultTxId = await (isAddingToBatch ? addToBatch(safeTx, origin) : signTx(safeTx, txId, origin, tx))
->>>>>>> eb157167
+      resultTxId = await (isAddingToBatch ? addToBatch(safeTx, origin) : signTx(safeTx, txId, origin))
     } catch (_err) {
       const err = asError(_err)
       trackError(Errors._805, err)
