<<<<<<< HEAD
import { Button, DialogTitle, DialogActions, FormControl, Grid, TextField, DialogContent } from '@mui/material'
=======
import {
  Button,
  DialogTitle,
  DialogActions,
  FormControl,
  Grid,
  Paper,
  TextField,
  Link,
  Typography,
} from '@mui/material'
import OpenInNewIcon from '@mui/icons-material/OpenInNew'
>>>>>>> 8b460c7b
import { BigNumber } from 'ethers'
import { FormProvider, useForm } from 'react-hook-form'
import { safeFormatUnits, safeParseUnits } from '@/utils/formatters'
import css from './styles.module.css'
import { FLOAT_REGEX } from '@/utils/validation'
import NonceForm from '../NonceForm'
import InputValueHelper from '@/components/common/InputValueHelper'
import { BASE_TX_GAS } from '@/config/constants'
<<<<<<< HEAD
import ModalDialog from '@/components/common/ModalDialog'
=======

const HELP_LINK = 'https://help.gnosis-safe.io/en/articles/4738445-advanced-transaction-parameters'
>>>>>>> 8b460c7b

enum AdvancedField {
  nonce = 'nonce',
  gasLimit = 'gasLimit',
  maxFeePerGas = 'maxFeePerGas',
  maxPriorityFeePerGas = 'maxPriorityFeePerGas',
  safeTxGas = 'safeTxGas',
}

export type AdvancedParameters = {
  [AdvancedField.nonce]?: number
  [AdvancedField.gasLimit]?: BigNumber
  [AdvancedField.maxFeePerGas]?: BigNumber
  [AdvancedField.maxPriorityFeePerGas]?: BigNumber
  [AdvancedField.safeTxGas]?: number
}

type AdvancedParamsFormProps = AdvancedParameters & {
  onSubmit: (params: AdvancedParameters) => void
  recommendedNonce?: number
  estimatedGasLimit?: string
  isExecution: boolean
  nonceReadonly?: boolean
}

type FormData = {
  [AdvancedField.nonce]: number
  [AdvancedField.gasLimit]?: string
  [AdvancedField.maxFeePerGas]: string
  [AdvancedField.maxPriorityFeePerGas]: string
  [AdvancedField.safeTxGas]: number
}

const AdvancedParamsForm = (props: AdvancedParamsFormProps) => {
  const formMethods = useForm<FormData>({
    mode: 'onChange',
    defaultValues: {
      nonce: props.nonce,
      gasLimit: props.gasLimit?.toString() || undefined,
      maxFeePerGas: props.maxFeePerGas ? safeFormatUnits(props.maxFeePerGas) : '',
      maxPriorityFeePerGas: props.maxPriorityFeePerGas ? safeFormatUnits(props.maxPriorityFeePerGas) : '',
      safeTxGas: props.safeTxGas,
    },
  })
  const {
    register,
    setValue,
    handleSubmit,
    trigger,
    watch,
    formState: { errors },
  } = formMethods

  const onBack = () => {
    props.onSubmit({
      nonce: props.nonce,
      gasLimit: props.gasLimit,
      maxFeePerGas: props.maxFeePerGas,
      maxPriorityFeePerGas: props.maxPriorityFeePerGas,
      safeTxGas: props.safeTxGas,
    })
  }

  const onSubmit = (data: FormData) => {
    props.onSubmit({
      nonce: data.nonce,
      gasLimit: data.gasLimit ? BigNumber.from(data.gasLimit) : undefined,
      maxFeePerGas: safeParseUnits(data.maxFeePerGas) || props.maxFeePerGas,
      maxPriorityFeePerGas: safeParseUnits(data.maxPriorityFeePerGas) || props.maxPriorityFeePerGas,
      safeTxGas: data.safeTxGas || props.safeTxGas,
    })
  }

  const onResetGasLimit = () => {
    setValue(AdvancedField.gasLimit, props.estimatedGasLimit)
    trigger(AdvancedField.gasLimit)
  }

  const gasLimitError = errors.gasLimit
    ? errors.gasLimit.type === 'min'
      ? 'Gas limit must be at least 21000'
      : errors.gasLimit.message
    : undefined

  return (
    <ModalDialog open dialogTitle="Advanced parameters">
      <FormProvider {...formMethods}>
        <DialogTitle className={css.title}>Advanced parameters</DialogTitle>
        <form
          onSubmit={(e) => {
            e.preventDefault()
            e.stopPropagation()
            handleSubmit(onSubmit)(e)
          }}
        >
          <DialogContent>
            <Grid container spacing={2}>
              {props.nonce && (
                <Grid item xs={6}>
                  <FormControl fullWidth>
                    <NonceForm
                      name="nonce"
                      nonce={props.nonce}
                      recommendedNonce={props.recommendedNonce}
                      readonly={props.nonceReadonly}
                    />
                  </FormControl>
                </Grid>
              )}

              {!!props.safeTxGas && (
                <>
                  <Grid item xs={6} />

                  <Grid item xs={6}>
                    <FormControl fullWidth>
                      <TextField
                        label={errors.safeTxGas?.message || 'safeTxGas'}
                        error={!!errors.safeTxGas}
                        autoComplete="off"
                        type="number"
                        disabled={props.nonceReadonly}
                        {...register(AdvancedField.safeTxGas, { required: true, min: 0 })}
                      />
                    </FormControl>
                  </Grid>
                </>
              )}

              {props.isExecution && (
                <>
                  <Grid item xs={6}>
                    <FormControl fullWidth>
                      <TextField
                        label={gasLimitError || 'Gas limit'}
                        error={!!errors.gasLimit}
                        autoComplete="off"
                        InputProps={{
                          endAdornment: (
                            <InputValueHelper onClick={onResetGasLimit} disabled={!props.estimatedGasLimit}>
                              Recommended
                            </InputValueHelper>
                          ),
                        }}
                        // @see https://github.com/react-hook-form/react-hook-form/issues/220
                        InputLabelProps={{
                          shrink: watch(AdvancedField.gasLimit) !== undefined,
                        }}
                        type="number"
                        {...register(AdvancedField.gasLimit, { required: true, min: BASE_TX_GAS })}
                      />
                    </FormControl>
                  </Grid>

                  <Grid item xs={6}>
                    <FormControl fullWidth>
                      <TextField
                        label={errors.maxPriorityFeePerGas?.message || 'Max priority fee (Gwei)'}
                        error={!!errors.maxPriorityFeePerGas}
                        autoComplete="off"
                        {...register(AdvancedField.maxPriorityFeePerGas, {
                          required: true,
                          pattern: FLOAT_REGEX,
                          min: 0,
                        })}
                      />
                    </FormControl>
                  </Grid>

                  <Grid item xs={6}>
                    <FormControl fullWidth>
                      <TextField
                        label={errors.maxFeePerGas?.message || 'Max fee (Gwei)'}
                        error={!!errors.maxFeePerGas}
                        autoComplete="off"
                        {...register(AdvancedField.maxFeePerGas, { required: true, pattern: FLOAT_REGEX, min: 0 })}
                      />
                    </FormControl>
                  </Grid>
                </>
              )}
            </Grid>

<<<<<<< HEAD
            <DialogActions className={css.actions}>
              <Button color="inherit" onClick={onBack}>
                Back
              </Button>

              <Button variant="contained" type="submit">
                Confirm
              </Button>
            </DialogActions>
          </DialogContent>
=======
                <Grid item xs={6}>
                  <FormControl fullWidth>
                    <TextField
                      label={errors.maxFeePerGas?.message || 'Max fee (Gwei)'}
                      error={!!errors.maxFeePerGas}
                      autoComplete="off"
                      {...register(AdvancedField.maxFeePerGas, { required: true, pattern: FLOAT_REGEX, min: 0 })}
                    />
                  </FormControl>
                </Grid>
              </>
            )}
          </Grid>

          <Typography mt={2}>
            <Link href={HELP_LINK}>
              How can I configure these parameters manually?
              <OpenInNewIcon fontSize="small" sx={{ verticalAlign: 'middle', marginLeft: 0.5 }} />
            </Link>
          </Typography>

          <DialogActions className={css.actions}>
            <Button color="inherit" onClick={onBack}>
              Back
            </Button>

            <Button variant="contained" type="submit">
              Confirm
            </Button>
          </DialogActions>
>>>>>>> 8b460c7b
        </form>
      </FormProvider>
    </ModalDialog>
  )
}

export default AdvancedParamsForm<|MERGE_RESOLUTION|>--- conflicted
+++ resolved
@@ -1,19 +1,15 @@
-<<<<<<< HEAD
-import { Button, DialogTitle, DialogActions, FormControl, Grid, TextField, DialogContent } from '@mui/material'
-=======
 import {
   Button,
   DialogTitle,
   DialogActions,
   FormControl,
   Grid,
-  Paper,
   TextField,
   Link,
   Typography,
+  DialogContent,
 } from '@mui/material'
 import OpenInNewIcon from '@mui/icons-material/OpenInNew'
->>>>>>> 8b460c7b
 import { BigNumber } from 'ethers'
 import { FormProvider, useForm } from 'react-hook-form'
 import { safeFormatUnits, safeParseUnits } from '@/utils/formatters'
@@ -22,12 +18,9 @@
 import NonceForm from '../NonceForm'
 import InputValueHelper from '@/components/common/InputValueHelper'
 import { BASE_TX_GAS } from '@/config/constants'
-<<<<<<< HEAD
 import ModalDialog from '@/components/common/ModalDialog'
-=======
 
 const HELP_LINK = 'https://help.gnosis-safe.io/en/articles/4738445-advanced-transaction-parameters'
->>>>>>> 8b460c7b
 
 enum AdvancedField {
   nonce = 'nonce',
@@ -211,7 +204,13 @@
               )}
             </Grid>
 
-<<<<<<< HEAD
+            <Typography mt={2}>
+              <Link href={HELP_LINK}>
+                How can I configure these parameters manually?
+                <OpenInNewIcon fontSize="small" sx={{ verticalAlign: 'middle', marginLeft: 0.5 }} />
+              </Link>
+            </Typography>
+
             <DialogActions className={css.actions}>
               <Button color="inherit" onClick={onBack}>
                 Back
@@ -222,38 +221,6 @@
               </Button>
             </DialogActions>
           </DialogContent>
-=======
-                <Grid item xs={6}>
-                  <FormControl fullWidth>
-                    <TextField
-                      label={errors.maxFeePerGas?.message || 'Max fee (Gwei)'}
-                      error={!!errors.maxFeePerGas}
-                      autoComplete="off"
-                      {...register(AdvancedField.maxFeePerGas, { required: true, pattern: FLOAT_REGEX, min: 0 })}
-                    />
-                  </FormControl>
-                </Grid>
-              </>
-            )}
-          </Grid>
-
-          <Typography mt={2}>
-            <Link href={HELP_LINK}>
-              How can I configure these parameters manually?
-              <OpenInNewIcon fontSize="small" sx={{ verticalAlign: 'middle', marginLeft: 0.5 }} />
-            </Link>
-          </Typography>
-
-          <DialogActions className={css.actions}>
-            <Button color="inherit" onClick={onBack}>
-              Back
-            </Button>
-
-            <Button variant="contained" type="submit">
-              Confirm
-            </Button>
-          </DialogActions>
->>>>>>> 8b460c7b
         </form>
       </FormProvider>
     </ModalDialog>
