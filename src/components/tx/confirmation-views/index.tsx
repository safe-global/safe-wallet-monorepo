--- conflicted
+++ resolved
@@ -3,16 +3,14 @@
 import ConfirmationOrder from '../ConfirmationOrder'
 import useDecodeTx from '@/hooks/useDecodeTx'
 import type { SafeTransaction } from '@safe-global/safe-core-sdk-types'
-<<<<<<< HEAD
-import { isAnyStakingTxInfo, isCustomTxInfo, isGenericConfirmation, isOrderTxInfo } from '@/utils/transaction-guards'
-=======
 import {
+  isAnyStakingTxInfo,
   isCustomTxInfo,
   isExecTxData,
   isGenericConfirmation,
   isOnChainConfirmationTxData,
+  isOrderTxInfo,
 } from '@/utils/transaction-guards'
->>>>>>> e6b7bf1a
 import { type ReactNode, useContext, useMemo } from 'react'
 import TxData from '@/components/transactions/TxDetails/TxData'
 import type { NarrowConfirmationViewProps } from './types'
