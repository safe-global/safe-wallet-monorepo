import useAsync from '@/hooks/useAsync'
import type { TransactionDetails } from '@safe-global/safe-gateway-typescript-sdk'
import { getMultiSendCallOnlyContract } from '@/services/contracts/safeContracts'
import { useCurrentChain } from '@/hooks/useChains'
import useSafeInfo from '@/hooks/useSafeInfo'
import { encodeMultiSendData } from '@safe-global/safe-core-sdk/dist/src/utils/transactions/utils'
import { Button, DialogContent, SvgIcon, Typography } from '@mui/material'
import SendToBlock from '@/components/tx/SendToBlock'
import { type SyntheticEvent, useMemo, useState } from 'react'
import { generateDataRowValue } from '@/components/transactions/TxDetails/Summary/TxDataRow'
import { Errors, logError } from '@/services/exceptions'
import ErrorMessage from '@/components/tx/ErrorMessage'
import type { BatchExecuteData } from '@/components/tx/modals/BatchExecuteModal/index'
import DecodedTxs from '@/components/tx/modals/BatchExecuteModal/DecodedTxs'
import { getMultiSendTxs, getTxsWithDetails } from '@/utils/transactions'
import { TxSimulation } from '@/components/tx/TxSimulation'
import { useRemainingRelaysBySafe } from '@/hooks/useRemainingRelays'
import SponsoredBy from '@/components/tx/SponsoredBy'
import { dispatchBatchExecution, dispatchBatchExecutionRelay } from '@/services/tx/tx-sender'
import useOnboard from '@/hooks/wallets/useOnboard'
import { WrongChainWarning } from '@/components/tx/WrongChainWarning'
<<<<<<< HEAD
import { getSimulationPayload, getSimulation } from '../../TxSimulation/utils'
import useWallet from '@/hooks/wallets/useWallet'
import CrossIcon from '@/public/images/transactions/circle-cross-red.svg'
=======
import { useWeb3 } from '@/hooks/wallets/web3'
>>>>>>> c8f82af3

const ReviewBatchExecute = ({ data, onSubmit }: { data: BatchExecuteData; onSubmit: (data: null) => void }) => {
  const [isSubmittable, setIsSubmittable] = useState<boolean>(true)
  const [submitError, setSubmitError] = useState<Error | undefined>()
  const chain = useCurrentChain()
  const { safe } = useSafeInfo()
  const [remainingRelays] = useRemainingRelaysBySafe()
  const wallet = useWallet()

  // Chain has relaying feature and available relays
  const willRelay = !!remainingRelays
  const onboard = useOnboard()
  const web3 = useWeb3()

  const [txsWithDetails, txWithDetailsError, txWithDetailsLoading] = useAsync<TransactionDetails[]>(() => {
    if (!chain?.chainId) return

    return getTxsWithDetails(data.txs, chain.chainId)
  }, [data.txs, chain?.chainId])

  const multiSendContract = useMemo(() => {
    if (!chain?.chainId || !safe.version || !web3) return
    return getMultiSendCallOnlyContract(chain.chainId, safe.version, web3)
  }, [chain?.chainId, safe.version, web3])

  const allMultiSendTxs = useMemo(() => {
    if (!txsWithDetails || !chain || !safe.version) return
    return getMultiSendTxs(txsWithDetails, chain, safe.address.value, safe.version)
  }, [chain, safe.address.value, safe.version, txsWithDetails])

  const [simulation, , simulationLoading] = useAsync(async () => {
    if (!wallet?.address || !allMultiSendTxs) return

    const simulationPayload = await getSimulationPayload({
      canExecute: true,
      executionOwner: wallet.address,
      safe,
      transactions: allMultiSendTxs,
    })

    // Use default Tenderly API
    return getSimulation(simulationPayload, undefined)
  }, [wallet?.address, safe.address.value, allMultiSendTxs])

  const validMultiSendTxs = useMemo(() => {
    if (!chain || !simulation || !allMultiSendTxs) return

    const callErrors = simulation.transaction.call_trace.filter((call) => {
      return call.error
    })

    if (callErrors.length === 0) {
      return allMultiSendTxs
    }

    const firstRevertedTx = allMultiSendTxs.findIndex((tx) => {
      return callErrors.some((error) => tx.data === error.input)
    })

    return firstRevertedTx ? allMultiSendTxs.slice(0, firstRevertedTx) : allMultiSendTxs
  }, [allMultiSendTxs, chain, simulation])

  const validTxsWithDetails =
    txsWithDetails && validMultiSendTxs ? txsWithDetails.slice(0, validMultiSendTxs.length) : undefined
  const invalidTxsWithDetails =
    txsWithDetails && validMultiSendTxs ? txsWithDetails.slice(validMultiSendTxs.length) : undefined

  const multiSendTxData = useMemo(() => {
    if (!validMultiSendTxs) return
    return encodeMultiSendData(validMultiSendTxs)
  }, [validMultiSendTxs])

  const onExecute = async () => {
    if (!onboard || !multiSendTxData || !multiSendContract || !validTxsWithDetails) return

    await dispatchBatchExecution(validTxsWithDetails, multiSendContract, multiSendTxData, onboard, safe.chainId)

    onSubmit(null)
  }

  const onRelay = async () => {
    if (!multiSendTxData || !multiSendContract || !validTxsWithDetails) return

    await dispatchBatchExecutionRelay(validTxsWithDetails, multiSendContract, multiSendTxData, safe.chainId)

    onSubmit(null)
  }

  const handleSubmit = async (e: SyntheticEvent) => {
    e.preventDefault()
    setIsSubmittable(false)
    setSubmitError(undefined)

    try {
      await (willRelay ? onRelay() : onExecute())
    } catch (err) {
      logError(Errors._804, (err as Error).message)
      setIsSubmittable(true)
      setSubmitError(err as Error)
      return
    }
  }

  const submitDisabled = txWithDetailsLoading || simulationLoading || !isSubmittable

  return (
    <div>
      <DialogContent>
        <Typography variant="body2" mb={2}>
          This transaction batches a total of {data.txs.length} transactions from your queue into a single Ethereum
          transaction. Please check every included transaction carefully, especially if you have rejection transactions,
          and make sure you want to execute all of them. Included transactions are highlighted in green when you hover
          over the execute button.
        </Typography>

        {multiSendContract && <SendToBlock address={multiSendContract.getAddress()} title="Interact with:" />}

        {multiSendTxData && (
          <>
            <Typography mt={2} color="primary.light">
              Data (hex encoded)
            </Typography>
            {generateDataRowValue(multiSendTxData, 'rawData')}
          </>
        )}

        <Typography mt={2} color="primary.light">
          Batched transactions:
        </Typography>

        <DecodedTxs txs={validTxsWithDetails} />

        {invalidTxsWithDetails && invalidTxsWithDetails.length > 0 && (
          <>
            <Typography mt={2} color="primary.light" display="flex" alignItems="center">
              <SvgIcon component={CrossIcon} inheritViewBox color="border" fontSize="small" sx={{ mr: 0.5 }} /> Excluded
              transactions:
            </Typography>
            <Typography variant="body2" mb={2}>
              The following transactions are excluded from the batch as they will otherwise cause it to fail.
            </Typography>
            <DecodedTxs txs={invalidTxsWithDetails} />
          </>
        )}

        {willRelay ? (
          <>
            <Typography mt={2} mb={1} color="primary.light">
              Gas fees:
            </Typography>
            <SponsoredBy
              remainingRelays={remainingRelays}
              tooltip="You can only relay multisend transactions containing
executions from the same Safe."
            />
          </>
        ) : null}

        {allMultiSendTxs && <TxSimulation canExecute transactions={allMultiSendTxs} disabled={submitDisabled} />}

        <WrongChainWarning />

        <Typography variant="body2" mt={2} textAlign="center">
          Be aware that if any of the included transactions revert, none of them will be executed. This will result in
          the loss of the allocated transaction fees.
        </Typography>

        {txWithDetailsError && (
          <ErrorMessage error={txWithDetailsError}>
            This transaction will most likely fail. To save gas costs, avoid creating the transaction.
          </ErrorMessage>
        )}

        {submitError && (
          <ErrorMessage error={submitError}>Error submitting the transaction. Please try again.</ErrorMessage>
        )}

        <Button
          onClick={handleSubmit}
          disabled={submitDisabled}
          variant="contained"
          sx={{ position: 'absolute', bottom: '24px', right: '24px', zIndex: 1 }}
        >
          Send
        </Button>
      </DialogContent>
    </div>
  )
}

export default ReviewBatchExecute<|MERGE_RESOLUTION|>--- conflicted
+++ resolved
@@ -19,13 +19,10 @@
 import { dispatchBatchExecution, dispatchBatchExecutionRelay } from '@/services/tx/tx-sender'
 import useOnboard from '@/hooks/wallets/useOnboard'
 import { WrongChainWarning } from '@/components/tx/WrongChainWarning'
-<<<<<<< HEAD
+import { useWeb3 } from '@/hooks/wallets/web3'
 import { getSimulationPayload, getSimulation } from '../../TxSimulation/utils'
 import useWallet from '@/hooks/wallets/useWallet'
 import CrossIcon from '@/public/images/transactions/circle-cross-red.svg'
-=======
-import { useWeb3 } from '@/hooks/wallets/web3'
->>>>>>> c8f82af3
 
 const ReviewBatchExecute = ({ data, onSubmit }: { data: BatchExecuteData; onSubmit: (data: null) => void }) => {
   const [isSubmittable, setIsSubmittable] = useState<boolean>(true)
