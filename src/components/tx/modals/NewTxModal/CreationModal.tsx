import { Box, DialogContent } from '@mui/material'
import Link from 'next/link'
import { useRouter } from 'next/router'
import type { UrlObject } from 'url'
import type { SafeAppData } from '@safe-global/safe-gateway-typescript-sdk'

import ModalDialog from '@/components/common/ModalDialog'
import { useRemoteSafeApps } from '@/hooks/safe-apps/useRemoteSafeApps'
import { AppRoutes } from '@/config/routes'
import { SafeAppsTag } from '@/config/constants'
import TxButton, { SendNFTsButton, SendTokensButton } from './TxButton'
import useIsOnlySpendingLimitBeneficiary from '@/hooks/useIsOnlySpendingLimitBeneficiary'

const useTxBuilderApp = (): { app?: SafeAppData; link: UrlObject } => {
  const [matchingApps] = useRemoteSafeApps(SafeAppsTag.TX_BUILDER)
  const router = useRouter()
  const app = matchingApps?.[0]

  return {
    app,
    link: {
      pathname: AppRoutes.apps,
      query: { safe: router.query.safe, appUrl: app?.url },
    },
  }
}

const CreationModal = ({
  open,
  onClose,
  onTokenModalOpen,
  onNFTModalOpen,
  onContractInteraction,
  shouldShowTxBuilder,
}: {
  open: boolean
  onClose: () => void
  onTokenModalOpen: () => void
  onNFTModalOpen?: () => void
  onContractInteraction: () => void
  shouldShowTxBuilder: boolean
}) => {
  const isOnlySpendingLimitBeneficiary = useIsOnlySpendingLimitBeneficiary()
  const txBuilder = useTxBuilderApp()

  return (
    <ModalDialog open={open} dialogTitle="New transaction" onClose={onClose}>
      <DialogContent>
        <Box display="flex" flexDirection="column" alignItems="center" gap={2} pt={7} pb={4} width={240} m="auto">
          <SendTokensButton onClick={onTokenModalOpen} />
<<<<<<< HEAD

          {!isOnlySpendingLimitBeneficiary && (
            <>
              <SendNFTsButton onClick={onNFTModalOpen} />

              {txBuilder.app && shouldShowTxBuilder && (
                <Link href={txBuilder.link} passHref>
                  <TxButton
                    startIcon={<img src={txBuilder.app.iconUrl} height={20} width="auto" alt={txBuilder.app.name} />}
                    variant="outlined"
                    onClick={onContractInteraction}
                  >
                    Contract interaction
                  </TxButton>
                </Link>
              )}
            </>
=======

          {onNFTModalOpen && <SendNFTsButton onClick={onNFTModalOpen} />}

          {txBuilder.app && shouldShowTxBuilder && (
            <Link href={txBuilder.link} passHref>
              <a style={{ width: '100%' }}>
                <TxButton
                  startIcon={<img src={txBuilder.app.iconUrl} height={20} width="auto" alt={txBuilder.app.name} />}
                  variant="outlined"
                  onClick={onContractInteraction}
                >
                  Contract interaction
                </TxButton>
              </a>
            </Link>
>>>>>>> 42491c20
          )}
        </Box>
      </DialogContent>
    </ModalDialog>
  )
}

export default CreationModal<|MERGE_RESOLUTION|>--- conflicted
+++ resolved
@@ -48,41 +48,25 @@
       <DialogContent>
         <Box display="flex" flexDirection="column" alignItems="center" gap={2} pt={7} pb={4} width={240} m="auto">
           <SendTokensButton onClick={onTokenModalOpen} />
-<<<<<<< HEAD
 
           {!isOnlySpendingLimitBeneficiary && (
             <>
-              <SendNFTsButton onClick={onNFTModalOpen} />
+              {onNFTModalOpen && <SendNFTsButton onClick={onNFTModalOpen} />}
 
               {txBuilder.app && shouldShowTxBuilder && (
                 <Link href={txBuilder.link} passHref>
-                  <TxButton
-                    startIcon={<img src={txBuilder.app.iconUrl} height={20} width="auto" alt={txBuilder.app.name} />}
-                    variant="outlined"
-                    onClick={onContractInteraction}
-                  >
-                    Contract interaction
-                  </TxButton>
+                  <a style={{ width: '100%' }}>
+                    <TxButton
+                      startIcon={<img src={txBuilder.app.iconUrl} height={20} width="auto" alt={txBuilder.app.name} />}
+                      variant="outlined"
+                      onClick={onContractInteraction}
+                    >
+                      Contract interaction
+                    </TxButton>
+                  </a>
                 </Link>
               )}
             </>
-=======
-
-          {onNFTModalOpen && <SendNFTsButton onClick={onNFTModalOpen} />}
-
-          {txBuilder.app && shouldShowTxBuilder && (
-            <Link href={txBuilder.link} passHref>
-              <a style={{ width: '100%' }}>
-                <TxButton
-                  startIcon={<img src={txBuilder.app.iconUrl} height={20} width="auto" alt={txBuilder.app.name} />}
-                  variant="outlined"
-                  onClick={onContractInteraction}
-                >
-                  Contract interaction
-                </TxButton>
-              </a>
-            </Link>
->>>>>>> 42491c20
           )}
         </Box>
       </DialogContent>
