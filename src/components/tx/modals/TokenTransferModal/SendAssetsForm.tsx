import type { ReactElement } from 'react'
<<<<<<< HEAD
import { useState } from 'react'
import { useEffect } from 'react'
import { useForm, FormProvider } from 'react-hook-form'
=======
import { useForm, FormProvider, Controller } from 'react-hook-form'
>>>>>>> bb6fa157
import {
  Button,
  FormControl,
  Grid,
  InputLabel,
  MenuItem,
  Select,
  Typography,
  DialogContent,
  Box,
  SvgIcon,
} from '@mui/material'
import { type TokenInfo } from '@safe-global/safe-gateway-typescript-sdk'
import { BigNumber } from '@ethersproject/bignumber'

import TokenIcon from '@/components/common/TokenIcon'
import css from './styles.module.css'
import { formatVisualAmount, safeFormatUnits } from '@/utils/formatters'
import { validateDecimalLength, validateLimitedAmount } from '@/utils/validation'
import AddressBookInput from '@/components/common/AddressBookInput'
import InputValueHelper from '@/components/common/InputValueHelper'
import SendFromBlock from '../../SendFromBlock'
import SpendingLimitRow from '@/components/tx/SpendingLimitRow'
import useSpendingLimit from '@/hooks/useSpendingLimit'
import SendToBlock from '@/components/tx/SendToBlock'
import useAddressBook from '@/hooks/useAddressBook'
import { SANCTIONED_ADDRESSES, SANCTIONED_ADDRESS_MESSAGE } from '@/utils/ofac-sanctioned-addresses'
import { getSafeTokenAddress } from '@/components/common/SafeTokenWidget'
import useChainId from '@/hooks/useChainId'
import { sameAddress } from '@/utils/addresses'
import InfoIcon from '@/public/images/notifications/info.svg'
import useIsSafeTokenPaused from '@/components/tx/modals/TokenTransferModal/useIsSafeTokenPaused'
import NumberField from '@/components/common/NumberField'
import { useVisibleBalances } from '@/hooks/useVisibleBalances'

export const AutocompleteItem = (item: { tokenInfo: TokenInfo; balance: string }): ReactElement => (
  <Grid container alignItems="center" gap={1}>
    <TokenIcon logoUri={item.tokenInfo.logoUri} tokenSymbol={item.tokenInfo.symbol} />

    <Grid item xs>
      <Typography variant="body2">{item.tokenInfo.name}</Typography>

      <Typography variant="caption" component="p">
        {formatVisualAmount(item.balance, item.tokenInfo.decimals)} {item.tokenInfo.symbol}
      </Typography>
    </Grid>
  </Grid>
)

export enum SendTxType {
  multiSig = 'multiSig',
  spendingLimit = 'spendingLimit',
}

export enum SendAssetsField {
  recipient = 'recipient',
  tokenAddress = 'tokenAddress',
  amount = 'amount',
  type = 'type',
  OFAC = 'OFAC',
}

export type SendAssetsFormData = {
  [SendAssetsField.recipient]: string
  [SendAssetsField.tokenAddress]: string
  [SendAssetsField.amount]: string
  [SendAssetsField.type]: SendTxType
}

type SendAssetsFormProps = {
  formData?: SendAssetsFormData
  disableSpendingLimit?: boolean
  onSubmit: (formData: SendAssetsFormData) => void
}

const SendAssetsForm = ({ onSubmit, formData, disableSpendingLimit = false }: SendAssetsFormProps): ReactElement => {
  const [OFACError, setOFACError] = useState<string>()
  const { balances } = useVisibleBalances()
  const addressBook = useAddressBook()
  const chainId = useChainId()
  const safeTokenAddress = getSafeTokenAddress(chainId)
  const isSafeTokenPaused = useIsSafeTokenPaused()

  const formMethods = useForm<SendAssetsFormData>({
    defaultValues: {
      [SendAssetsField.recipient]: formData?.[SendAssetsField.recipient] || '',
      [SendAssetsField.tokenAddress]: formData?.[SendAssetsField.tokenAddress] || '',
      [SendAssetsField.amount]: formData?.[SendAssetsField.amount] || '',
      [SendAssetsField.type]: disableSpendingLimit
        ? SendTxType.multiSig
        : formData?.[SendAssetsField.type] || SendTxType.multiSig,
    },
    mode: 'onChange',
    delayError: 500,
  })
  const {
    register,
    handleSubmit,
    setValue,
    resetField,
    watch,
    setError,
    formState: { errors },
    control,
  } = formMethods

  const recipient = watch(SendAssetsField.recipient)

  // Selected token
  const tokenAddress = watch(SendAssetsField.tokenAddress)
  const selectedToken = tokenAddress
    ? balances.items.find((item) => item.tokenInfo.address === tokenAddress)
    : undefined

  const type = watch(SendAssetsField.type)
  const spendingLimit = useSpendingLimit(selectedToken?.tokenInfo)
  const isSpendingLimitType = type === SendTxType.spendingLimit

  const isSafeTokenSelected = sameAddress(safeTokenAddress, tokenAddress)

  const spendingLimitAmount = spendingLimit ? BigNumber.from(spendingLimit.amount).sub(spendingLimit.spent) : undefined

  const onMaxAmountClick = () => {
    if (!selectedToken) return

    const amount =
      isSpendingLimitType && spendingLimitAmount && spendingLimitAmount.lte(selectedToken.balance)
        ? spendingLimitAmount.toString()
        : selectedToken.balance

    setValue(SendAssetsField.amount, safeFormatUnits(amount, selectedToken.tokenInfo.decimals), {
      shouldValidate: true,
    })
  }

  useEffect(() => {
    if (recipient && SANCTIONED_ADDRESSES.includes(recipient.toLowerCase())) {
      setOFACError(SANCTIONED_ADDRESS_MESSAGE)
    } else {
      setOFACError(undefined)
    }
  }, [recipient, setError])

  const isDisabled = (isSafeTokenSelected && isSafeTokenPaused) || !!OFACError

  return (
    <FormProvider {...formMethods}>
      <form onSubmit={handleSubmit(onSubmit)}>
        <DialogContent>
          <SendFromBlock />

          <FormControl fullWidth sx={{ mb: 2, mt: 1 }}>
            {addressBook[recipient] ? (
              <Box onClick={() => setValue(SendAssetsField.recipient, '')}>
                <SendToBlock address={recipient} />
              </Box>
            ) : (
              <AddressBookInput name={SendAssetsField.recipient} label="Recipient" />
            )}
          </FormControl>

          <Controller
            name={SendAssetsField.tokenAddress}
            control={control}
            rules={{ required: true }}
            render={({ fieldState, field }) => (
              <FormControl fullWidth>
                <InputLabel id="asset-label" required>
                  Select an asset
                </InputLabel>
                <Select
                  labelId="asset-label"
                  label={fieldState.error?.message || 'Select an asset'}
                  error={!!fieldState.error}
                  {...field}
                  onChange={(e) => {
                    field.onChange(e)
                    resetField(SendAssetsField.amount)
                  }}
                >
                  {balances.items.map((item) => (
                    <MenuItem key={item.tokenInfo.address} value={item.tokenInfo.address}>
                      <AutocompleteItem {...item} />
                    </MenuItem>
                  ))}
                </Select>
              </FormControl>
            )}
          />

          {isDisabled && (
            <Box mt={1} display="flex" alignItems="center">
              <SvgIcon component={InfoIcon} color="error" fontSize="small" />
              <Typography variant="body2" color="error" ml={0.5}>
                $SAFE is currently non-transferable.
              </Typography>
            </Box>
          )}

          {!disableSpendingLimit && !!spendingLimitAmount && (
            <FormControl fullWidth sx={{ mt: 2 }}>
              <SpendingLimitRow availableAmount={spendingLimitAmount} selectedToken={selectedToken?.tokenInfo} />
            </FormControl>
          )}

          <FormControl fullWidth sx={{ mt: 2 }}>
            <NumberField
              label={errors.amount?.message || 'Amount'}
              error={!!errors.amount}
              InputProps={{
                endAdornment: (
                  <InputValueHelper onClick={onMaxAmountClick} disabled={!selectedToken}>
                    Max
                  </InputValueHelper>
                ),
              }}
              // @see https://github.com/react-hook-form/react-hook-form/issues/220
              InputLabelProps={{
                shrink: !!watch(SendAssetsField.amount),
              }}
              required
              {...register(SendAssetsField.amount, {
                required: true,
                validate: (val) => {
                  const decimals = selectedToken?.tokenInfo.decimals
                  const max = isSpendingLimitType ? spendingLimitAmount?.toString() : selectedToken?.balance
                  return validateLimitedAmount(val, decimals, max) || validateDecimalLength(val, decimals)
                },
              })}
            />
          </FormControl>
          {!!OFACError && <p className={css.error}>{OFACError}</p>}
        </DialogContent>

        <Button variant="contained" type="submit" disabled={isDisabled}>
          Next
        </Button>
      </form>
    </FormProvider>
  )
}

export default SendAssetsForm<|MERGE_RESOLUTION|>--- conflicted
+++ resolved
@@ -1,11 +1,7 @@
 import type { ReactElement } from 'react'
-<<<<<<< HEAD
 import { useState } from 'react'
 import { useEffect } from 'react'
-import { useForm, FormProvider } from 'react-hook-form'
-=======
 import { useForm, FormProvider, Controller } from 'react-hook-form'
->>>>>>> bb6fa157
 import {
   Button,
   FormControl,
