--- conflicted
+++ resolved
@@ -23,13 +23,8 @@
   const [safeTx, safeTxError] = useAsync<SafeTransaction>(() => {
     if (!address || !decimals) return
     const txParams = createTokenTransferParams(params.recipient, params.amount, decimals, address)
-<<<<<<< HEAD
-    return createTx(txParams)
+    return createTx(txParams, params.txNonce)
   }, [params, decimals, address, createTx])
-=======
-    return createTx(txParams, params.txNonce)
-  }, [params, decimals, address])
->>>>>>> 567b88bf
 
   return (
     <SignOrExecuteForm safeTx={safeTx} onSubmit={onSubmit} error={safeTxError}>
