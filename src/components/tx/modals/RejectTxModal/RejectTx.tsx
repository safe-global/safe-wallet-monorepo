import type { ReactElement } from 'react'
import { Typography } from '@mui/material'
<<<<<<< HEAD
import type { SafeTransaction } from '@gnosis.pm/safe-core-sdk-types'
=======
import type { SafeTransaction } from '@safe-global/safe-core-sdk-types'
import type { TransactionSummary } from '@gnosis.pm/safe-react-gateway-sdk'
>>>>>>> c34012e2

import { createRejectTx } from '@/services/tx/txSender'
import useAsync from '@/hooks/useAsync'
import SignOrExecuteForm from '@/components/tx/SignOrExecuteForm'

type RejectTxProps = {
  txNonce: number
  onSubmit: (txId: string) => void
}

const RejectTx = ({ txNonce, onSubmit }: RejectTxProps): ReactElement => {
  const [rejectTx, rejectError] = useAsync<SafeTransaction>(() => {
    return createRejectTx(txNonce)
  }, [txNonce])

  return (
    <SignOrExecuteForm safeTx={rejectTx} isRejection onSubmit={onSubmit} error={rejectError}>
      <Typography mb={2}>
        To reject the transaction, a separate rejection transaction will be created to replace the original one.
      </Typography>

      <Typography mb={2}>
        Transaction nonce: <b>{txNonce}</b>
      </Typography>

      <Typography mb={2}>
        You will need to confirm the rejection transaction with your currently connected wallet.
      </Typography>
    </SignOrExecuteForm>
  )
}

export default RejectTx<|MERGE_RESOLUTION|>--- conflicted
+++ resolved
@@ -1,11 +1,6 @@
 import type { ReactElement } from 'react'
 import { Typography } from '@mui/material'
-<<<<<<< HEAD
-import type { SafeTransaction } from '@gnosis.pm/safe-core-sdk-types'
-=======
 import type { SafeTransaction } from '@safe-global/safe-core-sdk-types'
-import type { TransactionSummary } from '@gnosis.pm/safe-react-gateway-sdk'
->>>>>>> c34012e2
 
 import { createRejectTx } from '@/services/tx/txSender'
 import useAsync from '@/hooks/useAsync'
