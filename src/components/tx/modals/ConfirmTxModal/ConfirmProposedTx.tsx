--- conflicted
+++ resolved
@@ -1,10 +1,5 @@
-<<<<<<< HEAD
-import { ReactElement } from 'react'
-import { TransactionSummary } from '@gnosis.pm/safe-react-gateway-sdk'
-=======
 import type { ReactElement } from 'react'
 import type { TransactionSummary } from '@gnosis.pm/safe-react-gateway-sdk'
->>>>>>> d3ce0a3c
 import type { SafeTransaction } from '@gnosis.pm/safe-core-sdk-types'
 
 import useSafeInfo from '@/hooks/useSafeInfo'
