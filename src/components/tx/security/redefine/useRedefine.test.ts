--- conflicted
+++ resolved
@@ -1,10 +1,4 @@
-<<<<<<< HEAD
 import { renderHook, waitFor } from '@/tests/test-utils'
-import { type SafeTransaction } from '@safe-global/safe-core-sdk-types'
-import { ZERO_ADDRESS } from '@safe-global/safe-core-sdk/dist/src/utils/constants'
-=======
-import { act, renderHook, waitFor } from '@/tests/test-utils'
->>>>>>> efc21e56
 import { REDEFINE_RETRY_TIMEOUT, useRedefine } from './useRedefine'
 import * as useWallet from '@/hooks/wallets/useWallet'
 import * as useChains from '@/hooks/useChains'
