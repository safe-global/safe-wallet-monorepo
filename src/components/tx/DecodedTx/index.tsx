--- conflicted
+++ resolved
@@ -61,11 +61,7 @@
     <Box mb={2}>
       {approvalEditorTx && (
         <ErrorBoundary fallback={<div>Error parsing data</div>}>
-<<<<<<< HEAD
           <ApprovalEditor safeTransaction={tx} />
-=======
-          <ApprovalEditor txs={approvalEditorTx} />
->>>>>>> 0c7d9851
         </ErrorBoundary>
       )}
 
