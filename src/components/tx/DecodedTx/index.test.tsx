--- conflicted
+++ resolved
@@ -78,21 +78,13 @@
 
     fireEvent.click(result.getByText('Transaction details'))
 
-<<<<<<< HEAD
-    expect(result.queryAllByText('transfer').length).toBe(2)
-    expect(result.queryByText('to(address):')).toBeInTheDocument()
-    expect(result.queryByText('0x474e...78C8')).toBeInTheDocument()
-    expect(result.queryByText('value(uint256):')).toBeInTheDocument()
-    expect(result.queryByText('16745726664999765048')).toBeInTheDocument()
-=======
     await waitFor(() => {
-      expect(result.queryByText('transfer')).toBeInTheDocument()
+      expect(result.queryAllByText('transfer').length).toBe(2)
       expect(result.queryByText('to(address):')).toBeInTheDocument()
       expect(result.queryByText('0x474e...78C8')).toBeInTheDocument()
       expect(result.queryByText('value(uint256):')).toBeInTheDocument()
       expect(result.queryByText('16745726664999765048')).toBeInTheDocument()
     })
->>>>>>> 9ea271c1
   })
 
   it('should render a multisend transaction', async () => {
@@ -224,10 +216,6 @@
 
     fireEvent.click(result.getByText('Transaction details'))
 
-<<<<<<< HEAD
-    expect(result.queryAllByText('deposit').length).toBe(2)
-=======
-    expect(await result.findByText('deposit')).toBeInTheDocument()
->>>>>>> 9ea271c1
+    expect((await result.findAllByText('deposit')).length).toBe(2)
   })
 })