--- conflicted
+++ resolved
@@ -63,13 +63,8 @@
   }
 
   return (
-<<<<<<< HEAD
-    <Accordion elevation={0} onChange={onChangeExpand}>
+    <Accordion elevation={0} onChange={onChangeExpand} className={classnames({ [css.accordionSponsored]: willRelay })}>
       <AccordionSummary expandIcon={<ExpandMoreIcon />}>
-=======
-    <Accordion elevation={0} onChange={onChangeExpand} className={classnames({ [css.accordionSponsored]: willRelay })}>
-      <AccordionSummary>
->>>>>>> 51289c47
         {isExecution ? (
           <Typography display="flex" alignItems="center" justifyContent="space-between" width={1}>
             <span>Estimated fee </span>
