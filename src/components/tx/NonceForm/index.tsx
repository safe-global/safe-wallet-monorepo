import { memo, useMemo } from 'react'
import type { ReactElement } from 'react'
<<<<<<< HEAD
import { useFormContext } from 'react-hook-form'
import { IconButton, Tooltip } from '@mui/material'
import RotateLeftIcon from '@mui/icons-material/RotateLeft'
import useSafeInfo from '@/hooks/useSafeInfo'
import NumberField from '@/components/common/NumberField'
=======
import { useController, useFormContext, useWatch } from 'react-hook-form'
import { Autocomplete, IconButton, InputAdornment, MenuItem, TextField, Tooltip } from '@mui/material'
import RotateLeftIcon from '@mui/icons-material/RotateLeft'
import useSafeInfo from '@/hooks/useSafeInfo'
import useTxQueue, { useQueuedTxByNonce } from '@/hooks/useTxQueue'
import { isMultisigExecutionInfo, isTransactionListItem } from '@/utils/transaction-guards'
import { uniqBy } from 'lodash'
import { getTransactionType } from '@/hooks/useTransactionType'
import useAddressBook from '@/hooks/useAddressBook'
import type { MenuItemProps } from '@mui/material'
import { getLatestTransactions } from '@/utils/tx-list'
>>>>>>> edce31fd

type NonceFormProps = {
  name: string
  nonce: number
  recommendedNonce?: number
  readonly?: boolean
}

// eslint-disable-next-line react/display-name
const NonceFormOption = memo(({ nonce, ...props }: { nonce: number } & MenuItemProps): ReactElement => {
  const addressBook = useAddressBook()
  const transactions = useQueuedTxByNonce(nonce)

  const label = useMemo(() => {
    const [{ transaction }] = getLatestTransactions(transactions)
    return getTransactionType(transaction, addressBook).text
  }, [addressBook, transactions])

  return (
    <MenuItem key={nonce} {...props}>
      {nonce} ({label} transaction)
    </MenuItem>
  )
})

const NonceForm = ({ name, nonce, recommendedNonce, readonly }: NonceFormProps): ReactElement => {
  const { safe } = useSafeInfo()
  const safeNonce = safe.nonce || 0

  // Initialise form field
  const { setValue, control } = useFormContext() || {}
  const {
    field: { ref, onBlur, onChange, value },
    fieldState,
  } = useController({
    name,
    control,
    defaultValue: nonce,
    rules: {
      required: true,
      validate: (val: number) => {
        if (!Number.isInteger(val)) {
          return 'Nonce must be an integer'
        } else if (val < safeNonce) {
          return `Nonce can't be lower than ${safeNonce}`
        }
      },
    },
  })

  // Autocomplete options
  const { page } = useTxQueue()
  const queuedTxs = useMemo(() => {
    if (!page || page.results.length === 0) {
      return []
    }

    const txs = page.results.filter(isTransactionListItem).map((item) => item.transaction)

    return uniqBy(txs, (tx) => {
      return isMultisigExecutionInfo(tx.executionInfo) ? tx.executionInfo.nonce : ''
    })
  }, [page])

  const options = useMemo(() => {
    return queuedTxs
      .map((tx) => (isMultisigExecutionInfo(tx.executionInfo) ? tx.executionInfo.nonce : undefined))
      .filter((nonce) => nonce !== undefined)
  }, [queuedTxs])

  // Warn about a higher nonce
  const editableNonce = useWatch({ name, control, exact: true })
  const nonceWarning =
    recommendedNonce != null && editableNonce > recommendedNonce ? `Recommended nonce is ${recommendedNonce}` : ''
  const label = fieldState.error?.message || nonceWarning || 'Safe transaction nonce'

  const onResetNonce = () => {
    if (recommendedNonce) {
      setValue(name, recommendedNonce, { shouldValidate: true })
    }
  }

  return (
<<<<<<< HEAD
    <NumberField
      defaultValue={nonce || ''}
      disabled={nonce == null || readonly}
      error={!!formState?.errors[name]}
      label={<>{formState?.errors[name]?.message || nonceWarning || 'Safe transaction nonce'}</>}
      InputProps={{
        endAdornment: !readonly && recommendedNonce !== undefined && recommendedNonce !== currentNonce && (
          <Tooltip title="Reset to recommended nonce">
            <IconButton onClick={onResetNonce} size="small" color="primary">
              <RotateLeftIcon />
            </IconButton>
          </Tooltip>
        ),
=======
    <Autocomplete
      value={value}
      freeSolo
      // On option select or free text entry
      onInputChange={(_, value) => {
        onChange(value ? Number(value) : '')
>>>>>>> edce31fd
      }}
      options={options}
      disabled={nonce == null || readonly}
      getOptionLabel={(option) => option.toString()}
      renderOption={(props, option) => <NonceFormOption nonce={option} {...props} />}
      disableClearable
      componentsProps={{
        paper: {
          elevation: 2,
        },
      }}
      renderInput={(params) => (
        <TextField
          {...params}
          name={name}
          onBlur={onBlur}
          inputRef={ref}
          type="number"
          autoComplete="off"
          error={!!fieldState.error}
          label={label}
          InputProps={{
            ...params.InputProps,
            endAdornment: !readonly &&
              recommendedNonce !== undefined &&
              recommendedNonce !== params.inputProps.value && (
                <InputAdornment position="end">
                  <Tooltip title="Reset to recommended nonce">
                    <IconButton onClick={onResetNonce} size="small" color="primary">
                      <RotateLeftIcon />
                    </IconButton>
                  </Tooltip>
                </InputAdornment>
              ),
            readOnly: readonly,
          }}
          InputLabelProps={{
            ...params.InputLabelProps,
            shrink: true,
          }}
        />
      )}
    />
  )
}

export default NonceForm<|MERGE_RESOLUTION|>--- conflicted
+++ resolved
@@ -1,24 +1,17 @@
 import { memo, useMemo } from 'react'
 import type { ReactElement } from 'react'
-<<<<<<< HEAD
-import { useFormContext } from 'react-hook-form'
-import { IconButton, Tooltip } from '@mui/material'
+import { useController, useFormContext, useWatch } from 'react-hook-form'
+import { Autocomplete, IconButton, InputAdornment, MenuItem, Tooltip } from '@mui/material'
 import RotateLeftIcon from '@mui/icons-material/RotateLeft'
 import useSafeInfo from '@/hooks/useSafeInfo'
 import NumberField from '@/components/common/NumberField'
-=======
-import { useController, useFormContext, useWatch } from 'react-hook-form'
-import { Autocomplete, IconButton, InputAdornment, MenuItem, TextField, Tooltip } from '@mui/material'
-import RotateLeftIcon from '@mui/icons-material/RotateLeft'
-import useSafeInfo from '@/hooks/useSafeInfo'
 import useTxQueue, { useQueuedTxByNonce } from '@/hooks/useTxQueue'
 import { isMultisigExecutionInfo, isTransactionListItem } from '@/utils/transaction-guards'
 import { uniqBy } from 'lodash'
 import { getTransactionType } from '@/hooks/useTransactionType'
 import useAddressBook from '@/hooks/useAddressBook'
+import { getLatestTransactions } from '@/utils/tx-list'
 import type { MenuItemProps } from '@mui/material'
-import { getLatestTransactions } from '@/utils/tx-list'
->>>>>>> edce31fd
 
 type NonceFormProps = {
   name: string
@@ -102,28 +95,12 @@
   }
 
   return (
-<<<<<<< HEAD
-    <NumberField
-      defaultValue={nonce || ''}
-      disabled={nonce == null || readonly}
-      error={!!formState?.errors[name]}
-      label={<>{formState?.errors[name]?.message || nonceWarning || 'Safe transaction nonce'}</>}
-      InputProps={{
-        endAdornment: !readonly && recommendedNonce !== undefined && recommendedNonce !== currentNonce && (
-          <Tooltip title="Reset to recommended nonce">
-            <IconButton onClick={onResetNonce} size="small" color="primary">
-              <RotateLeftIcon />
-            </IconButton>
-          </Tooltip>
-        ),
-=======
     <Autocomplete
       value={value}
       freeSolo
       // On option select or free text entry
       onInputChange={(_, value) => {
         onChange(value ? Number(value) : '')
->>>>>>> edce31fd
       }}
       options={options}
       disabled={nonce == null || readonly}
@@ -136,13 +113,11 @@
         },
       }}
       renderInput={(params) => (
-        <TextField
+        <NumberField
           {...params}
           name={name}
           onBlur={onBlur}
           inputRef={ref}
-          type="number"
-          autoComplete="off"
           error={!!fieldState.error}
           label={label}
           InputProps={{
