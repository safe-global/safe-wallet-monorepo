--- conflicted
+++ resolved
@@ -1,10 +1,5 @@
 import { type SyntheticEvent } from 'react'
-<<<<<<< HEAD
-import { Button, DialogActions, FormControl, Grid, TextField, Typography, DialogContent } from '@mui/material'
-=======
-import { Button, DialogActions, FormControl, Grid, Link, Typography, DialogContent } from '@mui/material'
-import OpenInNewIcon from '@mui/icons-material/OpenInNew'
->>>>>>> 567b88bf
+import { Button, DialogActions, FormControl, Grid, Typography, DialogContent } from '@mui/material'
 import { BigNumber } from 'ethers'
 import { FormProvider, useForm } from 'react-hook-form'
 import { safeFormatUnits, safeParseUnits } from '@/utils/formatters'
@@ -13,11 +8,8 @@
 import ModalDialog from '@/components/common/ModalDialog'
 import { AdvancedField, type AdvancedParameters } from './types.d'
 import GasLimitInput from './GasLimitInput'
-<<<<<<< HEAD
 import ExternalLink from '@/components/common/ExternalLink'
-=======
 import NumberField from '@/components/common/NumberField'
->>>>>>> 567b88bf
 
 const HELP_LINK = 'https://help.safe.global/en/articles/4738445-advanced-transaction-parameters'
 
