import GasParams from '@/components/tx/GasParams'
import SponsoredBy from '@/components/tx/SponsoredBy'
import { useCurrentChain } from '@/hooks/useChains'
import { useRemainingRelaysBySafe } from '@/hooks/useRemainingRelays'
import { MODALS_EVENTS, trackEvent } from '@/services/analytics'
import { FEATURES, hasFeature } from '@/utils/chains'
import { Box } from '@mui/material'
import { useState } from 'react'
import AdvancedParamsForm from './AdvancedParamsForm'
import { type AdvancedParameters } from './types'
import useRemainingRelays from '@/hooks/useRemainingRelays'

type Props = {
  params: AdvancedParameters
  recommendedNonce?: number
  recommendedGasLimit?: AdvancedParameters['gasLimit']
  willExecute: boolean
  nonceReadonly: boolean
  onFormSubmit: (data: AdvancedParameters) => void
  gasLimitError?: Error
  willRelay?: boolean
}

const AdvancedParams = ({
  params,
  recommendedNonce,
  recommendedGasLimit,
  willExecute,
  nonceReadonly,
  onFormSubmit,
  gasLimitError,
  willRelay,
}: Props) => {
  const [isEditing, setIsEditing] = useState<boolean>(false)
  const chain = useCurrentChain()
  const isEIP1559 = !!chain && hasFeature(chain, FEATURES.EIP1559)
<<<<<<< HEAD
  const [remainingRelays] = useRemainingRelays()
=======
  const [remainingRelays] = useRemainingRelaysBySafe()
>>>>>>> 5a8ec784

  const onEditOpen = () => {
    setIsEditing(true)
    trackEvent(MODALS_EVENTS.EDIT_ADVANCED_PARAMS)
  }

  const onAdvancedSubmit = (data: AdvancedParameters) => {
    onFormSubmit(data)
    setIsEditing(false)
  }

  return isEditing ? (
    <AdvancedParamsForm
      params={params}
      isExecution={willExecute}
      recommendedNonce={recommendedNonce}
      recommendedGasLimit={recommendedGasLimit}
      nonceReadonly={nonceReadonly}
      onSubmit={onAdvancedSubmit}
      isEIP1559={isEIP1559}
      willRelay={willRelay}
    />
  ) : (
    <>
      <GasParams
        params={params}
        isExecution={willExecute}
        isEIP1559={isEIP1559}
        gasLimitError={gasLimitError}
        onEdit={onEditOpen}
        willRelay={willRelay}
      />
      {willRelay ? (
        <Box
          sx={{
            '& > div': {
              marginTop: '-1px',
              borderTopLeftRadius: 0,
              borderTopRightRadius: 0,
            },
          }}
        >
          <SponsoredBy remainingRelays={remainingRelays} />
        </Box>
      ) : null}
    </>
  )
}

export default AdvancedParams

export * from './useAdvancedParams'

export * from './types.d'<|MERGE_RESOLUTION|>--- conflicted
+++ resolved
@@ -8,7 +8,6 @@
 import { useState } from 'react'
 import AdvancedParamsForm from './AdvancedParamsForm'
 import { type AdvancedParameters } from './types'
-import useRemainingRelays from '@/hooks/useRemainingRelays'
 
 type Props = {
   params: AdvancedParameters
@@ -34,11 +33,7 @@
   const [isEditing, setIsEditing] = useState<boolean>(false)
   const chain = useCurrentChain()
   const isEIP1559 = !!chain && hasFeature(chain, FEATURES.EIP1559)
-<<<<<<< HEAD
-  const [remainingRelays] = useRemainingRelays()
-=======
   const [remainingRelays] = useRemainingRelaysBySafe()
->>>>>>> 5a8ec784
 
   const onEditOpen = () => {
     setIsEditing(true)
