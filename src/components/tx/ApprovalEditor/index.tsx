--- conflicted
+++ resolved
@@ -6,13 +6,8 @@
 import css from './styles.module.css'
 import { UNLIMITED_APPROVAL_AMOUNT } from '@/utils/tokens'
 import { ApprovalEditorForm } from './ApprovalEditorForm'
-<<<<<<< HEAD
 import { type ReactNode } from 'react'
-import { type ApprovalInfo, updateApprovalTxs, PSEUDO_APPROVAL_VALUES } from './utils/approvals'
-=======
-import { useMemo } from 'react'
-import { type ApprovalInfo, APPROVAL_SIGNATURE_HASH, extractTxs, updateApprovalTxs } from './utils/approvals'
->>>>>>> 65df345b
+import { type ApprovalInfo, updateApprovalTxs } from './utils/approvals'
 import { useApprovalInfos } from './hooks/useApprovalInfos'
 import { decodeSafeTxToBaseTransactions } from '@/utils/transactions'
 import { type MetaTransactionData, type SafeTransaction } from '@safe-global/safe-core-sdk-types'
@@ -95,24 +90,13 @@
           <Summary approvalInfos={readableApprovals} />
         )}
       </AccordionSummary>
-<<<<<<< HEAD
-      <AccordionDetails>
+      <AccordionDetails sx={{ pb: 0 }}>
         {loading || !readableApprovals ? null : (
-=======
-
-      <AccordionDetails sx={{ pb: 0 }}>
-        {loading || !approvalInfos ? null : (
->>>>>>> 65df345b
           <>
             <Typography fontSize="14px">
               This allows contracts to spend the selected amounts of your asset balance.
             </Typography>
-<<<<<<< HEAD
             <ApprovalEditorForm approvalInfos={readableApprovals} updateApprovals={updateApprovals} />
-=======
-
-            <ApprovalEditorForm approvalInfos={approvalInfos} updateApprovals={updateApprovals} />
->>>>>>> 65df345b
           </>
         )}
       </AccordionDetails>
