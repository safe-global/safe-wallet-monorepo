--- conflicted
+++ resolved
@@ -62,14 +62,9 @@
     (safeTransaction && safeTransaction.signatures.size > 0) || safeMessage !== undefined || isErc721Approval
 
   return (
-<<<<<<< HEAD
     <Box display="flex" flexDirection="column" gap={2} className={css.container} mb={1}>
-      <Title />
-=======
-    <Box display="flex" flexDirection="column" gap={2} className={css.container}>
       <Title isErc721={isErc721Approval} />
 
->>>>>>> 3a4c8234
       {error ? (
         <Alert severity="error">Error while decoding approval transactions.</Alert>
       ) : loading || !readableApprovals ? (
