--- conflicted
+++ resolved
@@ -3,10 +3,6 @@
 import { type Approval, ApprovalModule } from '@/services/security/modules/ApprovalModule'
 import { getERC20TokenInfoOnChain, UNLIMITED_APPROVAL_AMOUNT, UNLIMITED_PERMIT2_AMOUNT } from '@/utils/tokens'
 import { type SafeTransaction } from '@safe-global/safe-core-sdk-types'
-<<<<<<< HEAD
-import { type TokenInfo } from '@safe-global/safe-gateway-typescript-sdk'
-=======
->>>>>>> 5d9eff3f
 import { formatUnits } from 'ethers'
 import { PSEUDO_APPROVAL_VALUES } from '../utils/approvals'
 import { useMemo } from 'react'
@@ -56,11 +52,7 @@
           }
 
           const amountFormatted =
-<<<<<<< HEAD
-            UNLIMITED_APPROVAL_AMOUNT == approval.amount
-=======
             UNLIMITED_APPROVAL_AMOUNT == approval.amount || UNLIMITED_PERMIT2_AMOUNT == approval.amount
->>>>>>> 5d9eff3f
               ? PSEUDO_APPROVAL_VALUES.UNLIMITED
               : formatUnits(approval.amount, tokenInfo?.decimals)
 
