import { renderHook } from '@/tests/test-utils'
import { zeroPadValue, Interface } from 'ethers'
import { type ApprovalInfo, useApprovalInfos } from '@/components/tx/ApprovalEditor/hooks/useApprovalInfos'
import { waitFor } from '@testing-library/react'
import { createMockSafeTransaction } from '@/tests/transactions'
import { OperationType } from '@safe-global/safe-core-sdk-types'
import { ERC20__factory } from '@/types/contracts'
import * as balances from '@/hooks/useBalances'
<<<<<<< HEAD
import { TokenType } from '@safe-global/safe-gateway-typescript-sdk'
=======
import { type EIP712TypedData, TokenType } from '@safe-global/safe-gateway-typescript-sdk'
>>>>>>> 5d9eff3f
import * as getTokenInfo from '@/utils/tokens'
import { faker } from '@faker-js/faker'
import { PSEUDO_APPROVAL_VALUES } from '../utils/approvals'

const ERC20_INTERFACE = ERC20__factory.createInterface()

const UNLIMITED_APPROVAL = 115792089237316195423570985008687907853269984665640564039457584007913129639935n

const createNonApproveCallData = (to: string, value: string) => {
  return ERC20_INTERFACE.encodeFunctionData('transfer', [to, value])
}

describe('useApprovalInfos', () => {
  beforeEach(() => {
    jest.restoreAllMocks()
  })

  it('returns an empty array if no Safe Transaction exists', async () => {
    const { result } = renderHook(() => useApprovalInfos({}))

    expect(result.current).toStrictEqual([[], undefined, true])

    await waitFor(() => {
      expect(result.current).toStrictEqual([[], undefined, false])
    })
  })

  it('returns an empty array if the transaction does not contain any approvals', async () => {
    const mockSafeTx = createMockSafeTransaction({
      to: zeroPadValue('0x0123', 20),
      data: createNonApproveCallData(zeroPadValue('0x02', 20), '20'),
      operation: OperationType.DelegateCall,
    })

    const { result } = renderHook(() => useApprovalInfos({ safeTransaction: mockSafeTx }))

    await waitFor(() => {
      expect(result.current).toStrictEqual([[], undefined, false])
    })
  })

  it('returns an ApprovalInfo if the transaction contains an approval', async () => {
    const testInterface = new Interface(['function approve(address, uint256)'])

    const mockSafeTx = createMockSafeTransaction({
      to: zeroPadValue('0x0123', 20),
      data: testInterface.encodeFunctionData('approve', [zeroPadValue('0x02', 20), '123']),
      operation: OperationType.Call,
    })

    const { result } = renderHook(() => useApprovalInfos({ safeTransaction: mockSafeTx }))

    const mockApproval: ApprovalInfo = {
      amount: BigInt('123'),
      amountFormatted: '0.000000000000000123',
      spender: '0x0000000000000000000000000000000000000002',
      tokenAddress: '0x0000000000000000000000000000000000000123',
      tokenInfo: undefined,
      method: 'approve',
    }

    await waitFor(() => {
      expect(result.current).toEqual([[mockApproval], undefined, false])
    })
  })

  it('returns an ApprovalInfo if the transaction contains an increaseAllowance call', async () => {
    const testInterface = new Interface(['function increaseAllowance(address, uint256)'])

    const mockSafeTx = createMockSafeTransaction({
      to: zeroPadValue('0x0123', 20),
      data: testInterface.encodeFunctionData('increaseAllowance', [zeroPadValue('0x02', 20), '123']),
      operation: OperationType.Call,
    })

    const { result } = renderHook(() => useApprovalInfos({ safeTransaction: mockSafeTx }))

    const mockApproval: ApprovalInfo = {
      amount: BigInt('123'),
      amountFormatted: '0.000000000000000123',
      spender: '0x0000000000000000000000000000000000000002',
      tokenAddress: '0x0000000000000000000000000000000000000123',
      tokenInfo: undefined,
      method: 'increaseAllowance',
    }

    await waitFor(() => {
      expect(result.current).toEqual([[mockApproval], undefined, false])
    })
  })

  it('returns an ApprovalInfo for Permit2 PermitSingle message', async () => {
    const spenderAddress = faker.finance.ethereumAddress()
    const mockMessage: EIP712TypedData = {
      types: {
        EIP712Domain: [
          {
            name: 'name',
            type: 'string',
          },
          {
            name: 'chainId',
            type: 'uint256',
          },
          {
            name: 'verifyingContract',
            type: 'address',
          },
        ],
        PermitSingle: [
          {
            name: 'details',
            type: 'PermitDetails',
          },
          {
            name: 'spender',
            type: 'address',
          },
          {
            name: 'sigDeadline',
            type: 'uint256',
          },
        ],
        PermitDetails: [
          {
            name: 'token',
            type: 'address',
          },
          {
            name: 'amount',
            type: 'uint160',
          },
          {
            name: 'expiration',
            type: 'uint48',
          },
          {
            name: 'nonce',
            type: 'uint48',
          },
        ],
      },
      domain: {
        name: 'Permit2',
        chainId: 137,
        verifyingContract: '0x000000000022D473030F116dDEE9F6B43aC78BA3',
      },
      message: {
        spender: spenderAddress,
        sigDeadline: BigInt('0xffffffffffff'),
        details: {
          token: '0x2791Bca1f2de4661ED88A30C99A7a9449Aa84174',
          amount: BigInt('0xffffffffffffffffffffffffffffffffffffffff'),
          expiration: BigInt('0xffffffffffff'),
          nonce: 0,
        },
      },
    }

    const { result } = renderHook(() => useApprovalInfos({ safeMessage: mockMessage }))

    const mockApproval: ApprovalInfo = {
      amount: BigInt(getTokenInfo.UNLIMITED_PERMIT2_AMOUNT),
      amountFormatted: PSEUDO_APPROVAL_VALUES.UNLIMITED,
      spender: spenderAddress,
      tokenAddress: '0x2791Bca1f2de4661ED88A30C99A7a9449Aa84174'.toLowerCase(),
      tokenInfo: undefined,
      method: 'Permit2',
    }

    await waitFor(() => {
      expect(result.current).toEqual([[mockApproval], undefined, false])
    })
  })

  it('returns multiple ApprovalInfos for Permit2 PermitBatch message', async () => {
    const spenderAddress = faker.finance.ethereumAddress()
    const token1 = faker.finance.ethereumAddress()
    const token2 = faker.finance.ethereumAddress()

    const mockMessage: EIP712TypedData = {
      types: {
        EIP712Domain: [
          {
            name: 'name',
            type: 'string',
          },
          {
            name: 'chainId',
            type: 'uint256',
          },
          {
            name: 'verifyingContract',
            type: 'address',
          },
        ],
        PermitBatch: [
          {
            name: 'details',
            type: 'PermitDetails[]',
          },
          {
            name: 'spender',
            type: 'address',
          },
          {
            name: 'sigDeadline',
            type: 'uint256',
          },
        ],
        PermitDetails: [
          {
            name: 'token',
            type: 'address',
          },
          {
            name: 'amount',
            type: 'uint160',
          },
          {
            name: 'expiration',
            type: 'uint48',
          },
          {
            name: 'nonce',
            type: 'uint48',
          },
        ],
      },
      domain: {
        name: 'Permit2',
        chainId: 137,
        verifyingContract: '0x000000000022D473030F116dDEE9F6B43aC78BA3',
      },
      message: {
        spender: spenderAddress,
        sigDeadline: BigInt('0xffffffffffff'),
        details: [
          {
            token: token1,
            amount: BigInt('0xffffffffffffffffffffffffffffffffffffffff'),
            expiration: BigInt('0xffffffffffff'),
            nonce: 0,
          },
          {
            token: token2,
            amount: BigInt('0xffffffffffffffffffffffffffffffffffffffff'),
            expiration: BigInt('0xffffffffffff'),
            nonce: 0,
          },
        ],
      },
    }

    const { result } = renderHook(() => useApprovalInfos({ safeMessage: mockMessage }))

    const expectedApprovals: ApprovalInfo[] = [
      {
        amount: BigInt(getTokenInfo.UNLIMITED_PERMIT2_AMOUNT),
        amountFormatted: PSEUDO_APPROVAL_VALUES.UNLIMITED,
        spender: spenderAddress,
        tokenAddress: token1.toLowerCase(),
        tokenInfo: undefined,
        method: 'Permit2',
      },
      {
        amount: BigInt(getTokenInfo.UNLIMITED_PERMIT2_AMOUNT),
        amountFormatted: PSEUDO_APPROVAL_VALUES.UNLIMITED,
        spender: spenderAddress,
        tokenAddress: token2.toLowerCase(),
        tokenInfo: undefined,
        method: 'Permit2',
      },
    ]

    await waitFor(() => {
      expect(result.current).toEqual([expectedApprovals, undefined, false])
    })
  })

  it('returns an ApprovalInfo with token infos if the token exists in balances', async () => {
    const mockBalanceItem = {
      balance: '40',
      fiatBalance: '40',
      fiatConversion: '1',
      tokenInfo: {
        address: zeroPadValue('0x0123', 20),
        decimals: 18,
        logoUri: '',
        name: 'Hidden Token',
        symbol: 'HT',
        type: TokenType.ERC20,
      },
    }

    jest
      .spyOn(balances, 'default')
      .mockReturnValue({ balances: { fiatTotal: '0', items: [mockBalanceItem] }, error: undefined, loading: false })
    const testInterface = new Interface(['function approve(address, uint256)'])

    const mockSafeTx = createMockSafeTransaction({
      to: zeroPadValue('0x0123', 20),
      data: testInterface.encodeFunctionData('approve', [zeroPadValue('0x02', 20), '123']),
      operation: OperationType.DelegateCall,
    })

    const { result } = renderHook(() => useApprovalInfos({ safeTransaction: mockSafeTx }))

    const mockApproval: ApprovalInfo = {
      amount: BigInt('123'),
      amountFormatted: '0.000000000000000123',
      spender: '0x0000000000000000000000000000000000000002',
      tokenAddress: '0x0000000000000000000000000000000000000123',
      tokenInfo: mockBalanceItem.tokenInfo,
      method: 'approve',
    }

    await waitFor(() => {
      expect(result.current).toEqual([[mockApproval], undefined, false])
    })
  })

  it('fetches token info for an approval if its missing', async () => {
    const mockTokenInfo = {
      address: '0x0000000000000000000000000000000000000123',
      symbol: 'HT',
      decimals: 18,
      type: TokenType.ERC20,
    }
    const fetchMock = jest
      .spyOn(getTokenInfo, 'getERC20TokenInfoOnChain')
      .mockReturnValue(Promise.resolve(mockTokenInfo))
    const testInterface = new Interface(['function approve(address, uint256)'])

    const mockSafeTx = createMockSafeTransaction({
      to: zeroPadValue('0x0123', 20),
      data: testInterface.encodeFunctionData('approve', [zeroPadValue('0x02', 20), '123']),
      operation: OperationType.DelegateCall,
    })

    const { result } = renderHook(() => useApprovalInfos({ safeTransaction: mockSafeTx }))

    const mockApproval: ApprovalInfo = {
      amount: BigInt('123'),
      amountFormatted: '0.000000000000000123',
      spender: '0x0000000000000000000000000000000000000002',
      tokenAddress: '0x0000000000000000000000000000000000000123',
      tokenInfo: mockTokenInfo,
      method: 'approve',
    }

    await waitFor(() => {
      expect(result.current).toEqual([[mockApproval], undefined, false])
      expect(fetchMock).toHaveBeenCalledTimes(1)
    })
  })

  it('detect unlimited approvals and format them as "Unlimited"', async () => {
    const testInterface = new Interface(['function approve(address, uint256)'])

    const mockSafeTx = createMockSafeTransaction({
      to: zeroPadValue('0x0123', 20),
      data: testInterface.encodeFunctionData('approve', [zeroPadValue('0x02', 20), UNLIMITED_APPROVAL]),
      operation: OperationType.Call,
    })

    const { result } = renderHook(() => useApprovalInfos({ safeTransaction: mockSafeTx }))

    const mockApproval: ApprovalInfo = {
      amount: UNLIMITED_APPROVAL,
      amountFormatted: PSEUDO_APPROVAL_VALUES.UNLIMITED,
      spender: '0x0000000000000000000000000000000000000002',
      tokenAddress: '0x0000000000000000000000000000000000000123',
      tokenInfo: undefined,
      method: 'approve',
    }

    await waitFor(() => {
      expect(result.current).toEqual([[mockApproval], undefined, false])
    })
  })
})<|MERGE_RESOLUTION|>--- conflicted
+++ resolved
@@ -6,11 +6,7 @@
 import { OperationType } from '@safe-global/safe-core-sdk-types'
 import { ERC20__factory } from '@/types/contracts'
 import * as balances from '@/hooks/useBalances'
-<<<<<<< HEAD
-import { TokenType } from '@safe-global/safe-gateway-typescript-sdk'
-=======
 import { type EIP712TypedData, TokenType } from '@safe-global/safe-gateway-typescript-sdk'
->>>>>>> 5d9eff3f
 import * as getTokenInfo from '@/utils/tokens'
 import { faker } from '@faker-js/faker'
 import { PSEUDO_APPROVAL_VALUES } from '../utils/approvals'
