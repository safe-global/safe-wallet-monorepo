--- conflicted
+++ resolved
@@ -13,22 +13,13 @@
   })
 
   const activeLabel = steps[activeStep].label
-<<<<<<< HEAD
-=======
   const activeStepData = stepData[Math.max(0, activeStep)]
->>>>>>> 2b35cb39
 
   return (
     <div className={css.container}>
       <ModalDialogTitle onClose={onClose}>
         <Grid container px={1} alignItems="center" gap={2}>
-<<<<<<< HEAD
-          <Grid item>
-            {typeof activeLabel === 'string' ? activeLabel : activeLabel(stepData[Math.max(0, activeStep)])}
-          </Grid>
-=======
           <Grid item>{typeof activeLabel === 'string' ? activeLabel : activeLabel(activeStepData)}</Grid>
->>>>>>> 2b35cb39
 
           {steps.length > 1 && (
             <Grid item>
