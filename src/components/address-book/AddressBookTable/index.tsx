--- conflicted
+++ resolved
@@ -82,42 +82,6 @@
   }, [addressBookEntries, searchQuery])
 
   const rows = filteredEntries.map(([address, name]) => ({
-<<<<<<< HEAD
-    name: {
-      rawValue: name,
-      content: name,
-    },
-    address: {
-      rawValue: address,
-      content: <EthHashInfo address={address} showName={false} shortAddress={false} hasExplorer showCopyButton />,
-    },
-    actions: {
-      rawValue: '',
-      sticky: true,
-      content: (
-        <div className={tableCss.actions}>
-          <Track {...ADDRESS_BOOK_EVENTS.EDIT_ENTRY}>
-            <Tooltip title="Edit entry" placement="top">
-              <IconButton onClick={() => handleOpenModalWithValues(ModalType.ENTRY, address, name)} size="small">
-                <SvgIcon component={EditIcon} inheritViewBox color="border" fontSize="small" />
-              </IconButton>
-            </Tooltip>
-          </Track>
-
-          <Track {...ADDRESS_BOOK_EVENTS.DELETE_ENTRY}>
-            <Tooltip title="Delete entry" placement="top">
-              <IconButton onClick={() => handleOpenModalWithValues(ModalType.REMOVE, address, name)} size="small">
-                <SvgIcon component={DeleteIcon} inheritViewBox color="error" fontSize="small" />
-              </IconButton>
-            </Tooltip>
-          </Track>
-
-          {isGranted && (
-            <Track {...ADDRESS_BOOK_EVENTS.SEND}>
-              <Button variant="contained" color="primary" size="small" onClick={() => setSelectedAddress(address)}>
-                Send
-              </Button>
-=======
     cells: {
       name: {
         rawValue: name,
@@ -138,7 +102,6 @@
                   <SvgIcon component={EditIcon} inheritViewBox color="border" fontSize="small" />
                 </IconButton>
               </Tooltip>
->>>>>>> 0c6cc502
             </Track>
 
             <Track {...ADDRESS_BOOK_EVENTS.DELETE_ENTRY}>
@@ -151,13 +114,7 @@
 
             {isGranted && (
               <Track {...ADDRESS_BOOK_EVENTS.SEND}>
-                <Button
-                  variant="contained"
-                  color="primary"
-                  size="small"
-                  onClick={() => setSelectedAddress(address)}
-                  className={css.sendButton}
-                >
+                <Button variant="contained" color="primary" size="small" onClick={() => setSelectedAddress(address)}>
                   Send
                 </Button>
               </Track>
