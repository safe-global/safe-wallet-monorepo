import React, { ReactElement } from 'react'
import { AppRoutes } from '@/config/routes'
import HomeIcon from '@/public/images/sidebar/home.svg'
import AssetsIcon from '@/public/images/sidebar/assets.svg'
import TransactionIcon from '@/public/images/sidebar/transactions.svg'
import ABIcon from '@/public/images/sidebar/address-book.svg'
import AppsIcon from '@/public/images/sidebar/apps.svg'
import SettingsIcon from '@/public/images/sidebar/settings.svg'
import { SvgIcon } from '@mui/material'

export type NavItem = {
  label: string
  icon?: ReactElement
  href: string
  items?: NavItem[]
}

export const navItems: NavItem[] = [
  {
    label: 'Home',
    icon: <SvgIcon component={HomeIcon} inheritViewBox />,
    href: AppRoutes.home,
  },
  {
    label: 'Assets',
    icon: <SvgIcon component={AssetsIcon} inheritViewBox />,
    href: AppRoutes.balances.index,
  },
  {
    label: 'Transactions',
    icon: <SvgIcon component={TransactionIcon} inheritViewBox />,
    href: AppRoutes.transactions.history,
  },
  {
    label: 'Address book',
    icon: <SvgIcon component={ABIcon} inheritViewBox />,
    href: AppRoutes.addressBook,
  },
  {
    label: 'Apps',
    icon: <SvgIcon component={AppsIcon} inheritViewBox />,
    href: AppRoutes.apps,
  },
  {
    label: 'Settings',
    icon: <SvgIcon component={SettingsIcon} inheritViewBox />,
    href: AppRoutes.settings.setup,
<<<<<<< HEAD
=======
    items: [
      {
        label: 'Setup',
        href: AppRoutes.settings.setup,
      },
      {
        label: 'Appearance',
        href: AppRoutes.settings.appearance,
      },
      {
        label: 'Modules',
        href: AppRoutes.settings.modules,
      },
      {
        label: 'Spending limits',
        href: AppRoutes.settings.spendingLimits,
      },
      {
        label: 'Safe Apps Permissions',
        href: AppRoutes.settings.safeAppsPermissions,
      },
    ],
>>>>>>> 80c9e551
  },
]

export const transactionNavItems = [
  {
    label: 'Queue',
    href: AppRoutes.transactions.queue,
  },
  {
    label: 'History',
    href: AppRoutes.transactions.history,
  },
]

export const balancesNavItems = [
  {
    label: 'Tokens',
    href: AppRoutes.balances.index,
  },
  {
    label: 'NFTs',
    href: AppRoutes.balances.nfts,
  },
]

export const settingsNavItems = [
  {
    label: 'Setup',
    href: AppRoutes.settings.setup,
  },
  {
    label: 'Appearance',
    href: AppRoutes.settings.appearance,
  },
  {
    label: 'Modules',
    href: AppRoutes.settings.modules,
  },
  {
    label: 'Spending limits',
    href: AppRoutes.settings.spendingLimits,
  },
]<|MERGE_RESOLUTION|>--- conflicted
+++ resolved
@@ -45,31 +45,6 @@
     label: 'Settings',
     icon: <SvgIcon component={SettingsIcon} inheritViewBox />,
     href: AppRoutes.settings.setup,
-<<<<<<< HEAD
-=======
-    items: [
-      {
-        label: 'Setup',
-        href: AppRoutes.settings.setup,
-      },
-      {
-        label: 'Appearance',
-        href: AppRoutes.settings.appearance,
-      },
-      {
-        label: 'Modules',
-        href: AppRoutes.settings.modules,
-      },
-      {
-        label: 'Spending limits',
-        href: AppRoutes.settings.spendingLimits,
-      },
-      {
-        label: 'Safe Apps Permissions',
-        href: AppRoutes.settings.safeAppsPermissions,
-      },
-    ],
->>>>>>> 80c9e551
   },
 ]
 
@@ -112,4 +87,8 @@
     label: 'Spending limits',
     href: AppRoutes.settings.spendingLimits,
   },
+  {
+    label: 'Safe Apps Permissions',
+    href: AppRoutes.settings.safeAppsPermissions,
+  },
 ]