import { useEffect, useRef, type ReactElement, type ComponentProps } from 'react'
import ListItemButton from '@mui/material/ListItemButton'
import ListItemText from '@mui/material/ListItemText'
import ListItem from '@mui/material/ListItem'
import ListItemIcon from '@mui/material/ListItemIcon'
import Link from 'next/link'
import classnames from 'classnames'

import css from './styles.module.css'
import SafeIcon from '@/components/common/SafeIcon'
import { useAppSelector } from '@/store'
import useSafeAddress from '@/hooks/useSafeAddress'
import { selectChainById } from '@/store/chainsSlice'
import useChainId from '@/hooks/useChainId'
import SafeListContextMenu from '@/components/sidebar/SafeListContextMenu'
import Box from '@mui/material/Box'
import { selectAllAddressBooks } from '@/store/addressBookSlice'
import EthHashInfo from '@/components/common/EthHashInfo'
import { sameAddress } from '@/utils/addresses'
import PendingActionButtons from '@/components/sidebar/PendingActions'
import usePendingActions from '@/hooks/usePendingActions'
import useOnceVisible from '@/hooks/useOnceVisible'
import Track from '@/components/common/Track'
import { OPEN_SAFE_LABELS, OVERVIEW_EVENTS } from '@/services/analytics'
import ChainIndicator from '@/components/common/ChainIndicator'
import useMediaQuery from '@mui/material/useMediaQuery'
import { useTheme } from '@mui/material/styles'
import { Chip } from '@mui/material'

const SafeListItem = ({
  address,
  chainId,
  fiatBalance,
  closeDrawer,
  shouldScrollToSafe,
  href,
  noActions = false,
  isAdded = false,
  isWelcomePage = false,
  ...rest
}: {
  address: string
  chainId: string
  fiatBalance?: string
  shouldScrollToSafe: boolean
  href: ComponentProps<typeof Link>['href']
  closeDrawer?: () => void
  threshold?: string | number
  owners?: string | number
  noActions?: boolean
  isAdded?: boolean
  isWelcomePage?: boolean
}): ReactElement => {
  const safeRef = useRef<HTMLDivElement>(null)
  const safeAddress = useSafeAddress()
  const chain = useAppSelector((state) => selectChainById(state, chainId))
  const allAddressBooks = useAppSelector(selectAllAddressBooks)
  const currChainId = useChainId()
  const isCurrentSafe = chainId === currChainId && sameAddress(safeAddress, address)
  const name = allAddressBooks[chainId]?.[address]
  const shortName = chain?.shortName || ''
  const isVisible = useOnceVisible(safeRef)
  const { totalQueued, totalToSign } = usePendingActions(chainId, isAdded && isVisible ? address : undefined)
  const theme = useTheme()
  const isMobile = useMediaQuery(theme.breakpoints.down('sm'))

  // Scroll to the current Safe
  useEffect(() => {
    if (isCurrentSafe && shouldScrollToSafe) {
      safeRef.current?.scrollIntoView({ block: 'center' })
    }
  }, [isCurrentSafe, shouldScrollToSafe])

  return (
    <div className={css.container}>
      <ListItem
        alignItems="flex-start"
        className={css.listItem}
        disablePadding
        secondaryAction={
          noActions ? undefined : (
            <Box display="flex" alignItems="center" gap={1}>
              <SafeListContextMenu name={name} address={address} chainId={chainId} />
            </Box>
          )
        }
      >
        <Track {...OVERVIEW_EVENTS.OPEN_SAFE} label={OPEN_SAFE_LABELS.sidebar}>
          <Link href={href} passHref legacyBehavior>
            <ListItemButton
              key={address}
              onClick={closeDrawer}
<<<<<<< HEAD
              selected={isCurrentSafe}
              className={classnames(css.safe, { [css.open]: isCurrentSafe })}
              ref={safeRef}
            >
              <div className={css.row}>
                <ListItemIcon>
                  <SafeIcon address={address} {...rest} />
                </ListItemIcon>
                <div className={css.listItemInfo}>
                  <ListItemText
                    className={css.listItemText}
                    sx={noActions ? undefined : { pr: 10 }}
                    primaryTypographyProps={{
                      variant: 'body2',
                      component: 'div',
                      textOverflow: 'ellipsis',
                      whiteSpace: 'nowrap',
                      overflow: 'hidden',
                    }}
                    secondaryTypographyProps={{ component: 'div', color: 'primary' }}
                    primary={<b>{name || ''}</b>}
                    secondary={
                      <EthHashInfo
                        address={address}
                        showAvatar={false}
                        showName={false}
                        prefix={shortName}
                        copyAddress={false}
                      />
                    }
                  />
                  <ListItemText
                    className={css.accountBalance}
                    primaryTypographyProps={{ variant: 'body2' }}
                    primary={<b>${fiatBalance}</b>}
                  />
                </div>
                <ChainIndicator chainId={chainId} inline showName={isWelcomePage && !isMobile} />
              </div>
              {(totalQueued || totalToSign) && (
                <PendingActionButtons
                  safeAddress={address}
                  closeDrawer={closeDrawer}
                  shortName={shortName}
                  totalQueued={totalQueued}
                  totalToSign={totalToSign}
=======
              href={{
                pathname: AppRoutes.newSafe.load,
                query: { chain: shortName, address },
              }}
            />
            <SafeListContextMenu name={name} address={address} chainId={chainId} />
          </Box>
        )
      }
    >
      <Track {...OVERVIEW_EVENTS.OPEN_SAFE} label={OPEN_SAFE_LABELS.sidebar}>
        <Link href={href} passHref legacyBehavior>
          <ListItemButton
            key={address}
            onClick={closeDrawer}
            selected={isCurrentSafe}
            className={classnames(css.safe, { [css.open]: isCurrentSafe })}
            ref={safeRef}
          >
            <ListItemIcon>
              <SafeIcon address={address} {...rest} />
            </ListItemIcon>
            <ListItemText
              sx={noActions ? undefined : { pr: 10 }}
              primaryTypographyProps={{
                variant: 'body2',
                component: 'div',
                textOverflow: 'ellipsis',
                whiteSpace: 'nowrap',
                overflow: 'hidden',
              }}
              secondaryTypographyProps={{ component: 'div', color: 'text.primary' }}
              primary={name || ''}
              secondary={
                <EthHashInfo
                  address={address}
                  showAvatar={false}
                  showName={false}
                  prefix={shortName}
                  copyAddress={false}
>>>>>>> ca17d27f
                />
              )}
            </ListItemButton>
          </Link>
        </Track>
      </ListItem>
    </div>
  )
}

export default SafeListItem<|MERGE_RESOLUTION|>--- conflicted
+++ resolved
@@ -90,7 +90,6 @@
             <ListItemButton
               key={address}
               onClick={closeDrawer}
-<<<<<<< HEAD
               selected={isCurrentSafe}
               className={classnames(css.safe, { [css.open]: isCurrentSafe })}
               ref={safeRef}
@@ -110,7 +109,7 @@
                       whiteSpace: 'nowrap',
                       overflow: 'hidden',
                     }}
-                    secondaryTypographyProps={{ component: 'div', color: 'primary' }}
+                    secondaryTypographyProps={{ component: 'div', color: 'text.primary' }}
                     primary={<b>{name || ''}</b>}
                     secondary={
                       <EthHashInfo
@@ -137,48 +136,6 @@
                   shortName={shortName}
                   totalQueued={totalQueued}
                   totalToSign={totalToSign}
-=======
-              href={{
-                pathname: AppRoutes.newSafe.load,
-                query: { chain: shortName, address },
-              }}
-            />
-            <SafeListContextMenu name={name} address={address} chainId={chainId} />
-          </Box>
-        )
-      }
-    >
-      <Track {...OVERVIEW_EVENTS.OPEN_SAFE} label={OPEN_SAFE_LABELS.sidebar}>
-        <Link href={href} passHref legacyBehavior>
-          <ListItemButton
-            key={address}
-            onClick={closeDrawer}
-            selected={isCurrentSafe}
-            className={classnames(css.safe, { [css.open]: isCurrentSafe })}
-            ref={safeRef}
-          >
-            <ListItemIcon>
-              <SafeIcon address={address} {...rest} />
-            </ListItemIcon>
-            <ListItemText
-              sx={noActions ? undefined : { pr: 10 }}
-              primaryTypographyProps={{
-                variant: 'body2',
-                component: 'div',
-                textOverflow: 'ellipsis',
-                whiteSpace: 'nowrap',
-                overflow: 'hidden',
-              }}
-              secondaryTypographyProps={{ component: 'div', color: 'text.primary' }}
-              primary={name || ''}
-              secondary={
-                <EthHashInfo
-                  address={address}
-                  showAvatar={false}
-                  showName={false}
-                  prefix={shortName}
-                  copyAddress={false}
->>>>>>> ca17d27f
                 />
               )}
             </ListItemButton>
