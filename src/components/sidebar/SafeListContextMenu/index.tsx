import type { MouseEvent } from 'react'
import { useState, type ReactElement } from 'react'
import ListItemIcon from '@mui/material/ListItemIcon'
import IconButton from '@mui/material/IconButton'
import MoreVertIcon from '@mui/icons-material/MoreVert'
import MenuItem from '@mui/material/MenuItem'
import ListItemText from '@mui/material/ListItemText'

import EntryDialog from '@/components/address-book/EntryDialog'
import SafeListRemoveDialog from '@/components/sidebar/SafeListRemoveDialog'
<<<<<<< HEAD
import { useAppSelector } from '@/store'
import { selectAddedSafes } from '@/store/addedSafesSlice'
import SubaccountsIcon from '@/public/images/sidebar/subaccounts-icon.svg'
=======
>>>>>>> ed631fc4
import EditIcon from '@/public/images/common/edit.svg'
import DeleteIcon from '@/public/images/common/delete.svg'
import PlusIcon from '@/public/images/common/plus.svg'
import ContextMenu from '@/components/common/ContextMenu'
import { trackEvent, OVERVIEW_EVENTS, OVERVIEW_LABELS } from '@/services/analytics'
import { SvgIcon } from '@mui/material'
import useAddressBook from '@/hooks/useAddressBook'
import { AppRoutes } from '@/config/routes'
import router from 'next/router'
import { CreateSafeOnNewChain } from '@/features/multichain/components/CreateSafeOnNewChain'
import { useGetSafesByOwnerQuery } from '@/store/slices'
import { SubaccountsPopover } from '../SubaccountsPopover'

enum ModalType {
  SUBACCOUNTS = 'subaccounts',
  RENAME = 'rename',
  REMOVE = 'remove',
  ADD_CHAIN = 'add_chain',
}

const defaultOpen = {
  [ModalType.SUBACCOUNTS]: false,
  [ModalType.RENAME]: false,
  [ModalType.REMOVE]: false,
  [ModalType.ADD_CHAIN]: false,
}

const SafeListContextMenu = ({
  name,
  address,
  chainId,
  addNetwork,
  rename,
<<<<<<< HEAD
  showSubaccounts,
=======
  undeployedSafe,
>>>>>>> ed631fc4
}: {
  name: string
  address: string
  chainId: string
  addNetwork: boolean
  rename: boolean
<<<<<<< HEAD
  showSubaccounts: boolean
}): ReactElement => {
  const { data: subaccounts } = useGetSafesByOwnerQuery({ chainId, ownerAddress: address })
  const addedSafes = useAppSelector((state) => selectAddedSafes(state, chainId))
  const isAdded = !!addedSafes?.[address]
=======
  undeployedSafe: boolean
}): ReactElement => {
>>>>>>> ed631fc4
  const addressBook = useAddressBook()
  const hasName = address in addressBook

  const [anchorEl, setAnchorEl] = useState<HTMLElement | null>(null)
  const [open, setOpen] = useState<typeof defaultOpen>(defaultOpen)

  const trackingLabel =
    router.pathname === AppRoutes.welcome.accounts ? OVERVIEW_LABELS.login_page : OVERVIEW_LABELS.sidebar

  const handleOpenContextMenu = (e: MouseEvent<HTMLButtonElement, globalThis.MouseEvent>) => {
    setAnchorEl(e.currentTarget)
  }

  const handleCloseContextMenu = () => {
    setAnchorEl(null)
  }

  const handleOpenModal =
    (type: keyof typeof open, event: typeof OVERVIEW_EVENTS.SIDEBAR_RENAME | typeof OVERVIEW_EVENTS.SIDEBAR_RENAME) =>
    () => {
      if (type !== ModalType.SUBACCOUNTS) {
        handleCloseContextMenu()
      }
      setOpen((prev) => ({ ...prev, [type]: true }))

      trackEvent({ ...event, label: trackingLabel })
    }

  const handleCloseModal = () => {
    setOpen(defaultOpen)
  }

  return (
    <>
      <IconButton data-testid="safe-options-btn" edge="end" size="small" onClick={handleOpenContextMenu}>
        <MoreVertIcon sx={({ palette }) => ({ color: palette.border.main })} />
      </IconButton>
      <ContextMenu anchorEl={anchorEl} open={!!anchorEl} onClose={handleCloseContextMenu}>
        {showSubaccounts && subaccounts?.safes && subaccounts.safes.length > 0 && (
          <MenuItem onClick={handleOpenModal(ModalType.SUBACCOUNTS, OVERVIEW_EVENTS.SIDEBAR_SUBACCOUNTS)}>
            <ListItemIcon>
              <SvgIcon component={SubaccountsIcon} inheritViewBox fontSize="small" color="success" />
            </ListItemIcon>
            <ListItemText data-testid="subaccounts-btn">Subaccounts</ListItemText>
          </MenuItem>
        )}

        {rename && (
          <MenuItem onClick={handleOpenModal(ModalType.RENAME, OVERVIEW_EVENTS.SIDEBAR_RENAME)}>
            <ListItemIcon>
              <SvgIcon component={EditIcon} inheritViewBox fontSize="small" color="success" />
            </ListItemIcon>
            <ListItemText data-testid="rename-btn">{hasName ? 'Rename' : 'Give name'}</ListItemText>
          </MenuItem>
        )}

        {undeployedSafe && (
          <MenuItem onClick={handleOpenModal(ModalType.REMOVE, OVERVIEW_EVENTS.REMOVE_FROM_WATCHLIST)}>
            <ListItemIcon>
              <SvgIcon component={DeleteIcon} inheritViewBox fontSize="small" color="error" />
            </ListItemIcon>
            <ListItemText data-testid="remove-btn">Remove</ListItemText>
          </MenuItem>
        )}

        {addNetwork && (
          <MenuItem onClick={handleOpenModal(ModalType.ADD_CHAIN, OVERVIEW_EVENTS.ADD_NEW_NETWORK)}>
            <ListItemIcon>
              <SvgIcon component={PlusIcon} inheritViewBox fontSize="small" color="primary" />
            </ListItemIcon>
            <ListItemText data-testid="add-chain-btn">Add another network</ListItemText>
          </MenuItem>
        )}
      </ContextMenu>

      {open[ModalType.SUBACCOUNTS] && (
        <SubaccountsPopover anchorEl={anchorEl} onClose={handleCloseModal} chainId={chainId} safeAddress={address} />
      )}

      {open[ModalType.RENAME] && (
        <EntryDialog
          handleClose={handleCloseModal}
          defaultValues={{ name, address }}
          chainIds={[chainId]}
          disableAddressInput
        />
      )}

      {open[ModalType.REMOVE] && (
        <SafeListRemoveDialog handleClose={handleCloseModal} address={address} chainId={chainId} />
      )}

      {open[ModalType.ADD_CHAIN] && (
        <CreateSafeOnNewChain
          onClose={handleCloseModal}
          currentName={name}
          deployedChainIds={[chainId]}
          open
          safeAddress={address}
        />
      )}
    </>
  )
}

export default SafeListContextMenu<|MERGE_RESOLUTION|>--- conflicted
+++ resolved
@@ -8,12 +8,7 @@
 
 import EntryDialog from '@/components/address-book/EntryDialog'
 import SafeListRemoveDialog from '@/components/sidebar/SafeListRemoveDialog'
-<<<<<<< HEAD
-import { useAppSelector } from '@/store'
-import { selectAddedSafes } from '@/store/addedSafesSlice'
 import SubaccountsIcon from '@/public/images/sidebar/subaccounts-icon.svg'
-=======
->>>>>>> ed631fc4
 import EditIcon from '@/public/images/common/edit.svg'
 import DeleteIcon from '@/public/images/common/delete.svg'
 import PlusIcon from '@/public/images/common/plus.svg'
@@ -47,27 +42,16 @@
   chainId,
   addNetwork,
   rename,
-<<<<<<< HEAD
-  showSubaccounts,
-=======
   undeployedSafe,
->>>>>>> ed631fc4
 }: {
   name: string
   address: string
   chainId: string
   addNetwork: boolean
   rename: boolean
-<<<<<<< HEAD
-  showSubaccounts: boolean
+  undeployedSafe: boolean
 }): ReactElement => {
   const { data: subaccounts } = useGetSafesByOwnerQuery({ chainId, ownerAddress: address })
-  const addedSafes = useAppSelector((state) => selectAddedSafes(state, chainId))
-  const isAdded = !!addedSafes?.[address]
-=======
-  undeployedSafe: boolean
-}): ReactElement => {
->>>>>>> ed631fc4
   const addressBook = useAddressBook()
   const hasName = address in addressBook
 
@@ -106,7 +90,7 @@
         <MoreVertIcon sx={({ palette }) => ({ color: palette.border.main })} />
       </IconButton>
       <ContextMenu anchorEl={anchorEl} open={!!anchorEl} onClose={handleCloseContextMenu}>
-        {showSubaccounts && subaccounts?.safes && subaccounts.safes.length > 0 && (
+        {!undeployedSafe && subaccounts?.safes && subaccounts.safes.length > 0 && (
           <MenuItem onClick={handleOpenModal(ModalType.SUBACCOUNTS, OVERVIEW_EVENTS.SIDEBAR_SUBACCOUNTS)}>
             <ListItemIcon>
               <SvgIcon component={SubaccountsIcon} inheritViewBox fontSize="small" color="success" />
