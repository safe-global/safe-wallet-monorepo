import { Suspense, useState, type ReactElement } from 'react'
import dynamic from 'next/dynamic'
import Button from '@mui/material/Button'
import useIsSafeOwner from '@/hooks/useIsSafeOwner'
import useWallet from '@/hooks/wallets/useWallet'
import useIsWrongChain from '@/hooks/useIsWrongChain'
import css from './styles.module.css'
import { trackEvent, OVERVIEW_EVENTS } from '@/services/analytics'
import ChainSwitcher from '@/components/common/ChainSwitcher'

const NewTxModal = dynamic(() => import('@/components/tx/modals/NewTxModal'))

const NewTxButton = (): ReactElement => {
  const [txOpen, setTxOpen] = useState<boolean>(false)
  const wallet = useWallet()
  const isSafeOwner = useIsSafeOwner()
  const isWrongChain = useIsWrongChain()

  const onClick = () => {
    setTxOpen(true)

    trackEvent(OVERVIEW_EVENTS.NEW_TRANSACTION)
  }

  if (isWrongChain) return <ChainSwitcher fullWidth />

  return (
    <>
      <Button
        onClick={onClick}
        variant="contained"
        size="small"
        disabled={!isSafeOwner || isWrongChain || wallet?.sanctioned}
        fullWidth
        className={css.button}
        disableElevation
      >
<<<<<<< HEAD
        {!wallet
          ? 'Not connected'
          : isWrongChain
          ? 'Wrong wallet chain'
          : isSafeOwner && !wallet?.sanctioned
          ? 'New transaction'
          : 'Read only'}
=======
        {!wallet ? 'Not connected' : isSafeOwner ? 'New transaction' : 'Read only'}
>>>>>>> 51e07920
      </Button>

      {txOpen && (
        <Suspense>
          <NewTxModal onClose={() => setTxOpen(false)} />
        </Suspense>
      )}
    </>
  )
}

export default NewTxButton<|MERGE_RESOLUTION|>--- conflicted
+++ resolved
@@ -35,17 +35,7 @@
         className={css.button}
         disableElevation
       >
-<<<<<<< HEAD
-        {!wallet
-          ? 'Not connected'
-          : isWrongChain
-          ? 'Wrong wallet chain'
-          : isSafeOwner && !wallet?.sanctioned
-          ? 'New transaction'
-          : 'Read only'}
-=======
-        {!wallet ? 'Not connected' : isSafeOwner ? 'New transaction' : 'Read only'}
->>>>>>> 51e07920
+        {!wallet ? 'Not connected' : isSafeOwner && !wallet?.sanctioned ? 'New transaction' : 'Read only'}
       </Button>
 
       {txOpen && (
