--- conflicted
+++ resolved
@@ -10,13 +10,9 @@
 import { trackEvent, SETTINGS_EVENTS } from '@/services/analytics'
 import useTxSender from '@/hooks/useTxSender'
 
-<<<<<<< HEAD
 export const ReviewRemoveGuard = ({ data, onSubmit }: { data: RemoveGuardData; onSubmit: (txId?: string) => void }) => {
-=======
-export const ReviewRemoveGuard = ({ data, onSubmit }: { data: RemoveGuardData; onSubmit: (txId: string) => void }) => {
   const { createRemoveGuardTx } = useTxSender()
 
->>>>>>> df6a1896
   const [safeTx, safeTxError] = useAsync<SafeTransaction>(() => {
     return createRemoveGuardTx()
   }, [createRemoveGuardTx])
