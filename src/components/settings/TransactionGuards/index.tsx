import EthHashInfo from '@/components/common/EthHashInfo'
import useSafeInfo from '@/hooks/useSafeInfo'
import { Paper, Grid, Typography, Box } from '@mui/material'
import { RemoveGuard } from './RemoveGuard'

import css from './styles.module.css'
import ExternalLink from '@/components/common/ExternalLink'
import { SAFE_FEATURES } from '@safe-global/safe-core-sdk-utils'
import { hasSafeFeature } from '@/utils/safe-versions'
import { HelpCenterArticle } from '@/config/constants'

const NoTransactionGuard = () => {
  return (
    <Typography mt={2} color={({ palette }) => palette.primary.light}>
      No transaction guard set
    </Typography>
  )
}

const GuardDisplay = ({ guardAddress, chainId }: { guardAddress: string; chainId: string }) => {
  return (
    <Box className={css.guardDisplay}>
      <EthHashInfo shortAddress={false} address={guardAddress} showCopyButton chainId={chainId} />
      <RemoveGuard address={guardAddress} />
    </Box>
  )
}

const TransactionGuards = () => {
  const { safe, safeLoaded } = useSafeInfo()

  const isVersionWithGuards = safeLoaded && hasSafeFeature(SAFE_FEATURES.SAFE_TX_GUARDS, safe.version)

  if (!isVersionWithGuards) {
    return null
  }

  return (
    <Paper sx={{ padding: 4 }}>
      <Grid container direction="row" justifyContent="space-between" spacing={3}>
        <Grid item lg={4} xs={12}>
          <Typography variant="h4" fontWeight={700}>
            Transaction guards
          </Typography>
        </Grid>

        <Grid item xs>
          <Box>
            <Typography>
<<<<<<< HEAD
              Transaction guards impose additional constraints that are checked prior to executing a Safe Account
              transaction. Transaction guards are potentially risky, so make sure to only use transaction guards from
              trusted sources. Learn more about transaction guards{' '}
              <ExternalLink href={HelpCenterArticle.TRANSACTION_GUARD}>here</ExternalLink>.
=======
              Transaction guards impose additional constraints that are checked prior to executing a Safe transaction.
              Transaction guards are potentially risky, so make sure to only use transaction guards from trusted
              sources. Learn more about transaction guards{' '}
              <ExternalLink href="https://help.safe.global/en/articles/5324092-what-is-a-transaction-guard">
                here
              </ExternalLink>
              .
>>>>>>> 4daef690
            </Typography>
            {safe.guard ? (
              <GuardDisplay guardAddress={safe.guard.value} chainId={safe.chainId} />
            ) : (
              <NoTransactionGuard />
            )}
          </Box>
        </Grid>
      </Grid>
    </Paper>
  )
}

export default TransactionGuards<|MERGE_RESOLUTION|>--- conflicted
+++ resolved
@@ -47,20 +47,10 @@
         <Grid item xs>
           <Box>
             <Typography>
-<<<<<<< HEAD
-              Transaction guards impose additional constraints that are checked prior to executing a Safe Account
-              transaction. Transaction guards are potentially risky, so make sure to only use transaction guards from
-              trusted sources. Learn more about transaction guards{' '}
-              <ExternalLink href={HelpCenterArticle.TRANSACTION_GUARD}>here</ExternalLink>.
-=======
               Transaction guards impose additional constraints that are checked prior to executing a Safe transaction.
               Transaction guards are potentially risky, so make sure to only use transaction guards from trusted
               sources. Learn more about transaction guards{' '}
-              <ExternalLink href="https://help.safe.global/en/articles/5324092-what-is-a-transaction-guard">
-                here
-              </ExternalLink>
-              .
->>>>>>> 4daef690
+              <ExternalLink href={HelpCenterArticle.TRANSACTION_GUARD}>here</ExternalLink>.
             </Typography>
             {safe.guard ? (
               <GuardDisplay guardAddress={safe.guard.value} chainId={safe.chainId} />
