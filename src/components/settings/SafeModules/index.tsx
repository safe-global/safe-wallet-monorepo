import EthHashInfo from '@/components/common/EthHashInfo'
import useSafeInfo from '@/hooks/useSafeInfo'
import { Paper, Grid, Typography, Box, IconButton, SvgIcon } from '@mui/material'

import ExternalLink from '@/components/common/ExternalLink'
import RemoveModuleFlow from '@/components/tx-flow/flows/RemoveModule'
import DeleteIcon from '@/public/images/common/delete.svg'
import CheckWallet from '@/components/common/CheckWallet'
import { useContext, useState } from 'react'
import { TxModalContext } from '@/components/tx-flow'
<<<<<<< HEAD
import { useAppSelector } from '@/store'
import { selectDelayModifierByAddress } from '@/store/recoverySlice'
import { ConfirmRemoveRecoveryModal } from '../Recovery/ConfirmRemoveRecoveryModal'
=======
import { useRecovery } from '@/components/recovery/RecoveryContext'
import { selectDelayModifierByAddress } from '@/services/recovery/selectors'
import { ConfirmRemoveRecoveryModal } from '../Recovery/ConfirmRemoveRecoveryModal'

>>>>>>> 2a3ad269
import css from '../TransactionGuards/styles.module.css'

const NoModules = () => {
  return (
    <Typography mt={2} color={({ palette }) => palette.primary.light}>
      No modules enabled
    </Typography>
  )
}

const ModuleDisplay = ({ moduleAddress, chainId, name }: { moduleAddress: string; chainId: string; name?: string }) => {
  const { setTxFlow } = useContext(TxModalContext)
  const [confirmRemoveRecovery, setConfirmRemoveRecovery] = useState(false)
<<<<<<< HEAD
  const delayModifier = useAppSelector((state) => selectDelayModifierByAddress(state, moduleAddress))
=======
  const [recovery] = useRecovery()
  const delayModifier = recovery && selectDelayModifierByAddress(recovery, moduleAddress)
>>>>>>> 2a3ad269

  const onRemove = () => {
    if (delayModifier) {
      setConfirmRemoveRecovery(true)
    } else {
      setTxFlow(<RemoveModuleFlow address={moduleAddress} />)
    }
  }

  return (
    <>
      <Box className={css.guardDisplay}>
        <EthHashInfo
          name={name}
          shortAddress={false}
          address={moduleAddress}
          showCopyButton
          chainId={chainId}
          hasExplorer
        />
        <CheckWallet>
          {(isOk) => (
            <IconButton onClick={onRemove} color="error" size="small" disabled={!isOk} title="Remove module">
              <SvgIcon component={DeleteIcon} inheritViewBox color="error" fontSize="small" />
            </IconButton>
          )}
        </CheckWallet>
      </Box>
      {delayModifier && (
        <ConfirmRemoveRecoveryModal
          open={confirmRemoveRecovery}
          onClose={() => setConfirmRemoveRecovery(false)}
          delayModifier={delayModifier}
        />
      )}
    </>
  )
}

const SafeModules = () => {
  const { safe } = useSafeInfo()
  const safeModules = safe.modules || []

  return (
    <Paper sx={{ padding: 4 }}>
      <Grid container direction="row" justifyContent="space-between" spacing={3}>
        <Grid item lg={4} xs={12}>
          <Typography variant="h4" fontWeight={700}>
            Safe Account modules
          </Typography>
        </Grid>

        <Grid item xs>
          <Box>
            <Typography>
              Modules allow you to customize the access-control logic of your Safe Account. Modules are potentially
              risky, so make sure to only use modules from trusted sources. Learn more about modules{' '}
              <ExternalLink href="https://docs.safe.global/safe-core-protocol/plugins">here</ExternalLink>
            </Typography>
            {safeModules.length === 0 ? (
              <NoModules />
            ) : (
              safeModules.map((module) => (
                <ModuleDisplay
                  key={module.value}
                  chainId={safe.chainId}
                  moduleAddress={module.value}
                  name={module.name}
                />
              ))
            )}
          </Box>
        </Grid>
      </Grid>
    </Paper>
  )
}

export default SafeModules<|MERGE_RESOLUTION|>--- conflicted
+++ resolved
@@ -8,16 +8,10 @@
 import CheckWallet from '@/components/common/CheckWallet'
 import { useContext, useState } from 'react'
 import { TxModalContext } from '@/components/tx-flow'
-<<<<<<< HEAD
-import { useAppSelector } from '@/store'
-import { selectDelayModifierByAddress } from '@/store/recoverySlice'
-import { ConfirmRemoveRecoveryModal } from '../Recovery/ConfirmRemoveRecoveryModal'
-=======
-import { useRecovery } from '@/components/recovery/RecoveryContext'
 import { selectDelayModifierByAddress } from '@/services/recovery/selectors'
 import { ConfirmRemoveRecoveryModal } from '../Recovery/ConfirmRemoveRecoveryModal'
+import { useRecovery } from '@/components/recovery/RecoveryContext'
 
->>>>>>> 2a3ad269
 import css from '../TransactionGuards/styles.module.css'
 
 const NoModules = () => {
@@ -31,12 +25,8 @@
 const ModuleDisplay = ({ moduleAddress, chainId, name }: { moduleAddress: string; chainId: string; name?: string }) => {
   const { setTxFlow } = useContext(TxModalContext)
   const [confirmRemoveRecovery, setConfirmRemoveRecovery] = useState(false)
-<<<<<<< HEAD
-  const delayModifier = useAppSelector((state) => selectDelayModifierByAddress(state, moduleAddress))
-=======
   const [recovery] = useRecovery()
   const delayModifier = recovery && selectDelayModifierByAddress(recovery, moduleAddress)
->>>>>>> 2a3ad269
 
   const onRemove = () => {
     if (delayModifier) {
