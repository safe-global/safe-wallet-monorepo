import { useContext } from 'react'
import { Paper, Grid, Typography, Box, Button } from '@mui/material'
import { NoSpendingLimits } from '@/components/settings/SpendingLimits/NoSpendingLimits'
import { SpendingLimitsTable } from '@/components/settings/SpendingLimits/SpendingLimitsTable'
import { useSelector } from 'react-redux'
import { selectSpendingLimits, selectSpendingLimitsLoading } from '@/store/spendingLimitsSlice'
<<<<<<< HEAD
import NewSpendingLimitFlow from '@/components/tx-flow/flows/NewSpendingLimit'
import { useCurrentChain } from '@/hooks/useChains'
import { FEATURES, hasFeature } from '@/utils/chains'
import { SETTINGS_EVENTS } from '@/services/analytics'
import CheckWallet from '@/components/common/CheckWallet'
import Track from '@/components/common/Track'
import { TxModalContext } from '@/components/tx-flow'
=======
import { NewSpendingLimit } from '@/components/settings/SpendingLimits/NewSpendingLimit'
import { FEATURES } from '@/utils/chains'
import { useHasFeature } from '@/hooks/useChains'
>>>>>>> 9ea271c1

const SpendingLimits = () => {
  const { setTxFlow } = useContext(TxModalContext)
  const spendingLimits = useSelector(selectSpendingLimits)
  const spendingLimitsLoading = useSelector(selectSpendingLimitsLoading)
  const isEnabled = useHasFeature(FEATURES.SPENDING_LIMIT)

  return (
    <Paper sx={{ padding: 4 }}>
      <Grid container direction="row" justifyContent="space-between" spacing={3} mb={2}>
        <Grid item lg={4} xs={12}>
          <Typography variant="h4" fontWeight={700}>
            Spending limits
          </Typography>
        </Grid>

        <Grid item xs>
          {isEnabled ? (
            <Box>
              <Typography>
                You can set rules for specific beneficiaries to access funds from this Safe Account without having to
                collect all signatures.
              </Typography>

              <CheckWallet>
                {(isOk) => (
                  <Track {...SETTINGS_EVENTS.SPENDING_LIMIT.NEW_LIMIT}>
                    <Button
                      onClick={() => setTxFlow(<NewSpendingLimitFlow />)}
                      sx={{ mt: 2 }}
                      variant="contained"
                      disabled={!isOk}
                    >
                      New spending limit
                    </Button>
                  </Track>
                )}
              </CheckWallet>

              {!spendingLimits.length && !spendingLimitsLoading && <NoSpendingLimits />}
            </Box>
          ) : (
            <Typography>The spending limit module is not yet available on this chain.</Typography>
          )}
        </Grid>
      </Grid>
      <SpendingLimitsTable isLoading={spendingLimitsLoading} spendingLimits={spendingLimits} />
    </Paper>
  )
}

export default SpendingLimits<|MERGE_RESOLUTION|>--- conflicted
+++ resolved
@@ -4,19 +4,13 @@
 import { SpendingLimitsTable } from '@/components/settings/SpendingLimits/SpendingLimitsTable'
 import { useSelector } from 'react-redux'
 import { selectSpendingLimits, selectSpendingLimitsLoading } from '@/store/spendingLimitsSlice'
-<<<<<<< HEAD
+import { FEATURES } from '@/utils/chains'
+import { useHasFeature } from '@/hooks/useChains'
 import NewSpendingLimitFlow from '@/components/tx-flow/flows/NewSpendingLimit'
-import { useCurrentChain } from '@/hooks/useChains'
-import { FEATURES, hasFeature } from '@/utils/chains'
 import { SETTINGS_EVENTS } from '@/services/analytics'
 import CheckWallet from '@/components/common/CheckWallet'
 import Track from '@/components/common/Track'
 import { TxModalContext } from '@/components/tx-flow'
-=======
-import { NewSpendingLimit } from '@/components/settings/SpendingLimits/NewSpendingLimit'
-import { FEATURES } from '@/utils/chains'
-import { useHasFeature } from '@/hooks/useChains'
->>>>>>> 9ea271c1
 
 const SpendingLimits = () => {
   const { setTxFlow } = useContext(TxModalContext)
