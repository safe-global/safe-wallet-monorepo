import SignOrExecuteForm from '@/components/tx/SignOrExecuteForm'
import { getSpendingLimitInterface, getSpendingLimitModuleAddress } from '@/services/contracts/spendingLimitContracts'
import useChainId from '@/hooks/useChainId'
import { useWeb3 } from '@/hooks/wallets/web3'
import { createTx } from '@/services/tx/txSender'
import useAsync from '@/hooks/useAsync'
<<<<<<< HEAD
import { SafeTransaction } from '@gnosis.pm/safe-core-sdk-types'
=======
import type { SafeTransaction } from '@gnosis.pm/safe-core-sdk-types'
import useSafeInfo from '@/hooks/useSafeInfo'
>>>>>>> 41195227
import EthHashInfo from '@/components/common/EthHashInfo'
import { Typography } from '@mui/material'
import type { SpendingLimitState } from '@/store/spendingLimitsSlice'
import { relativeTime } from '@/utils/date'
import { trackEvent, SETTINGS_EVENTS } from '@/services/analytics'
import useBalances from '@/hooks/useBalances'
import { TokenTransferReview } from '@/components/tx/modals/TokenTransferModal/ReviewTokenTx'
import { safeFormatUnits } from '@/utils/formatters'
import SpendingLimitLabel from '@/components/common/SpendingLimitLabel'

export const RemoveSpendingLimit = ({
  data,
  onSubmit,
}: {
  data: SpendingLimitState
  onSubmit: (txId: string) => void
}) => {
  const chainId = useChainId()
  const provider = useWeb3()
  const { balances } = useBalances()
  const token = balances.items.find((item) => item.tokenInfo.address === data.token)

  const [safeTx, safeTxError] = useAsync<SafeTransaction>(() => {
    const spendingLimitAddress = getSpendingLimitModuleAddress(chainId)
    if (!provider || !spendingLimitAddress) return

    const spendingLimitInterface = getSpendingLimitInterface()
    const txData = spendingLimitInterface.encodeFunctionData('deleteAllowance', [data.beneficiary, data.token])

    const txParams = {
      to: spendingLimitAddress,
      value: '0',
      data: txData,
    }

    return createTx(txParams)
  }, [provider, chainId, data.beneficiary, data.token])

  const onFormSubmit = (txId: string) => {
    trackEvent(SETTINGS_EVENTS.SPENDING_LIMIT.LIMIT_REMOVED)

    onSubmit(txId)
  }

  return (
    <SignOrExecuteForm safeTx={safeTx} onSubmit={onFormSubmit} error={safeTxError}>
      {token && (
        <TokenTransferReview
          amount={safeFormatUnits(data.amount, token.tokenInfo.decimals)}
          tokenInfo={token.tokenInfo}
        />
      )}
      <Typography sx={({ palette }) => ({ color: palette.primary.light })}>Beneficiary</Typography>
      <EthHashInfo address={data.beneficiary} showCopyButton hasExplorer shortAddress={false} />
      <Typography mt={2} sx={({ palette }) => ({ color: palette.primary.light })}>
        Reset time
      </Typography>
      <SpendingLimitLabel
        label={relativeTime(data.lastResetMin, data.resetTimeMin)}
        mb={2}
        isOneTime={data.resetTimeMin === '0'}
      />
    </SignOrExecuteForm>
  )
}<|MERGE_RESOLUTION|>--- conflicted
+++ resolved
@@ -4,12 +4,7 @@
 import { useWeb3 } from '@/hooks/wallets/web3'
 import { createTx } from '@/services/tx/txSender'
 import useAsync from '@/hooks/useAsync'
-<<<<<<< HEAD
-import { SafeTransaction } from '@gnosis.pm/safe-core-sdk-types'
-=======
 import type { SafeTransaction } from '@gnosis.pm/safe-core-sdk-types'
-import useSafeInfo from '@/hooks/useSafeInfo'
->>>>>>> 41195227
 import EthHashInfo from '@/components/common/EthHashInfo'
 import { Typography } from '@mui/material'
 import type { SpendingLimitState } from '@/store/spendingLimitsSlice'
