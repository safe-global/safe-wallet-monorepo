--- conflicted
+++ resolved
@@ -125,33 +125,13 @@
           {!!existingSpendingLimit && (
             <>
               <Typography color="error" sx={{ textDecoration: 'line-through' }} component="span" fontSize={20}>
-                {formatUnits(BigNumber.from(existingSpendingLimit.amount), decimals)} {symbol}
+                {safeFormatUnits(BigNumber.from(existingSpendingLimit.amount), decimals)} {symbol}
               </Typography>
               {' → '}
             </>
           )}
         </TokenTransferReview>
       )}
-
-<<<<<<< HEAD
-        {existingSpendingLimit ? (
-          <Box display="flex" alignItems="center" justifyContent="center" gap="4px">
-            <Typography color="error" sx={{ textDecoration: 'line-through' }}>
-              {safeFormatUnits(BigNumber.from(existingSpendingLimit.amount), decimals)} {symbol}
-            </Typography>
-            {' →'}
-            <Typography>
-              {data.amount} {symbol}
-            </Typography>
-          </Box>
-        ) : (
-          <Typography variant="h4">
-            {data.amount} {symbol}
-          </Typography>
-        )}
-      </Box>
-=======
->>>>>>> cda3f77e
       <Typography color={({ palette }) => palette.text.secondary} pb={1}>
         Beneficiary
       </Typography>
