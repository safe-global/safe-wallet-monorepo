--- conflicted
+++ resolved
@@ -1,6 +1,5 @@
 import Track from '@/components/common/Track'
 import { SecurityQuestionRecovery } from '@/hooks/wallets/mpc/recovery/SecurityQuestionRecovery'
-<<<<<<< HEAD
 import {
   Typography,
   Button,
@@ -13,15 +12,9 @@
   SvgIcon,
   Divider,
 } from '@mui/material'
+import { MPC_WALLET_EVENTS } from '@/services/analytics/events/mpcWallet'
 import { useState, useMemo, type ChangeEvent } from 'react'
 import { FormProvider, useForm } from 'react-hook-form'
-=======
-import { MPC_WALLET_EVENTS } from '@/services/analytics/events/mpcWallet'
-import { Typography, TextField, Button, Box } from '@mui/material'
-import { type Web3AuthMPCCoreKit } from '@web3auth/mpc-core-kit'
-import { useState, useMemo } from 'react'
-import { useForm } from 'react-hook-form'
->>>>>>> df74f4e1
 import { enableMFA } from './helper'
 import CheckIcon from '@/public/images/common/check-filled.svg'
 import LockWarningIcon from '@/public/images/common/lock-warning.svg'
@@ -129,7 +122,6 @@
     !formMethods.formState.isValid
 
   return (
-<<<<<<< HEAD
     <FormProvider {...formMethods}>
       <form onSubmit={handleSubmit(onSubmit)}>
         <Box display="flex" flexDirection="column" gap={3} alignItems="baseline">
@@ -225,14 +217,16 @@
                   <Button variant="text" onClick={onReset} disabled={!formState.isDirty}>
                     Cancel
                   </Button>
-                  <Button
-                    sx={{ justifySelf: 'flex-end', marginLeft: 'auto', fontSize: '14px' }}
-                    disabled={isSubmitDisabled}
-                    type="submit"
-                    variant="contained"
-                  >
-                    {isPasswordSet ? 'Change' : 'Create'} Password
-                  </Button>
+                  <Track {...MPC_WALLET_EVENTS.UPSERT_PASSWORD}>
+                    <Button
+                      sx={{ justifySelf: 'flex-end', marginLeft: 'auto', fontSize: '14px' }}
+                      disabled={isSubmitDisabled}
+                      type="submit"
+                      variant="contained"
+                    >
+                      {isPasswordSet ? 'Change' : 'Create'} Password
+                    </Button>
+                  </Track>
                 </Grid>
                 <Grid item xs={12} md={5} p={3} sx={{ borderLeft: '1px solid #DCDEE0' }}>
                   <Box>
@@ -258,64 +252,5 @@
         </Box>
       </form>
     </FormProvider>
-=======
-    <form onSubmit={handleSubmit(onSubmit)}>
-      <Box display="flex" flexDirection="column" gap={3} alignItems="baseline">
-        {isPasswordSet ? (
-          <Typography>You already have a recovery password setup.</Typography>
-        ) : (
-          <Typography>You have no password setup. We suggest adding one to secure your Account.</Typography>
-        )}
-        {isPasswordSet && (
-          <TextField
-            placeholder="Old password"
-            label="Old password"
-            type="password"
-            error={!!formState.errors[PasswordFieldNames.oldPassword]}
-            helperText={formState.errors[PasswordFieldNames.oldPassword]?.message}
-            {...register(PasswordFieldNames.oldPassword, {
-              required: true,
-            })}
-          />
-        )}
-        <TextField
-          placeholder="New password"
-          label="New password"
-          type="password"
-          error={!!formState.errors[PasswordFieldNames.newPassword]}
-          helperText={formState.errors[PasswordFieldNames.newPassword]?.message}
-          {...register(PasswordFieldNames.newPassword, {
-            required: true,
-            minLength: 6,
-          })}
-        />
-        <TextField
-          placeholder="Confirm new password"
-          label="Confirm new password"
-          type="password"
-          error={!!formState.errors[PasswordFieldNames.confirmPassword]}
-          helperText={formState.errors[PasswordFieldNames.confirmPassword]?.message}
-          {...register(PasswordFieldNames.confirmPassword, {
-            required: true,
-            validate: (value: string) => {
-              const currentNewPW = getValues(PasswordFieldNames.newPassword)
-              if (value !== currentNewPW) {
-                return 'Passwords do not match'
-              }
-            },
-          })}
-        />
-        <Track {...MPC_WALLET_EVENTS.UPSERT_PASSWORD}>
-          <Button
-            sx={{ justifySelf: 'flex-start' }}
-            disabled={!formMethods.formState.isValid || enablingMFA}
-            type="submit"
-          >
-            Change
-          </Button>
-        </Track>
-      </Box>
-    </form>
->>>>>>> df74f4e1
   )
 }