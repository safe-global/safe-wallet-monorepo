--- conflicted
+++ resolved
@@ -1,15 +1,8 @@
-<<<<<<< HEAD
-import { trackEvent } from '@/services/analytics'
 import { RECOVERY_EVENTS } from '@/services/analytics/events/recovery'
 import { Alert, Box, Button, Grid, Paper, SvgIcon, Tooltip, Typography } from '@mui/material'
-import { useContext, useMemo } from 'react'
-=======
+import { useMemo, useState } from 'react'
 import Track from '@/components/common/Track'
 import { ChooseRecoveryMethodModal } from '@/components/settings/Recovery/ChooseRecoveryMethodModal'
-import { RECOVERY_EVENTS } from '@/services/analytics/events/recovery'
-import { Box, Button, Grid, Paper, SvgIcon, Tooltip, Typography } from '@mui/material'
-import { useMemo, useState } from 'react'
->>>>>>> 6db35d20
 import type { ReactElement } from 'react'
 
 import { Chip } from '@/components/common/Chip'
@@ -21,12 +14,8 @@
 import InfoIcon from '@/public/images/notifications/info.svg'
 import CheckWallet from '@/components/common/CheckWallet'
 import { getPeriod } from '@/utils/date'
-import { HelpCenterArticle, HelperCenterArticleTitles } from '@/config/constants'
+import { HelpCenterArticle, HelperCenterArticleTitles, RECOVERY_FEEDBACK_FORM } from '@/config/constants'
 import { TOOLTIP_TITLES } from '@/components/tx-flow/common/constants'
-<<<<<<< HEAD
-import Track from '@/components/common/Track'
-=======
->>>>>>> 6db35d20
 
 import tableCss from '@/components/common/EnhancedTable/styles.module.css'
 
@@ -148,33 +137,19 @@
           </Typography>
 
           {!isRecoveryEnabled ? (
-<<<<<<< HEAD
             <>
               <Alert severity="info">
                 Unhappy with the provided option?{' '}
-                <ExternalLink noIcon href={FEEDBACK_FORM} title="Give feedback about the Account recovery process">
+                <ExternalLink
+                  noIcon
+                  href={RECOVERY_FEEDBACK_FORM}
+                  title="Give feedback about the Account recovery process"
+                >
                   Give us feedback
                 </ExternalLink>
               </Alert>
-              <CheckWallet>
-                {(isOk) => (
-                  <Button
-                    variant="contained"
-                    disabled={!isOk}
-                    onClick={() => {
-                      setTxFlow(<UpsertRecoveryFlow />)
-                      trackEvent({ ...RECOVERY_EVENTS.SETUP_RECOVERY, label: 'settings' })
-                    }}
-                    sx={{ mt: 2 }}
-                  >
-                    Set up recovery
-                  </Button>
-                )}
-              </CheckWallet>
+              <SetupRecoveryButton eventLabel="settings" />
             </>
-=======
-            <SetupRecoveryButton eventLabel="settings" />
->>>>>>> 6db35d20
           ) : rows ? (
             <EnhancedTable rows={rows} headCells={headCells} />
           ) : null}
