import Track from '@/components/common/Track'
import { ChooseRecoveryMethodModal } from '@/components/settings/Recovery/ChooseRecoveryMethodModal'
import { RECOVERY_EVENTS } from '@/services/analytics/events/recovery'
import { Box, Button, Grid, Paper, SvgIcon, Tooltip, Typography } from '@mui/material'
import { useMemo, useState } from 'react'
import type { ReactElement } from 'react'

import { Chip } from '@/components/common/Chip'
import { DelayModifierRow } from './DelayModifierRow'
import { useRecovery } from '@/components/recovery/RecoveryContext'
import EthHashInfo from '@/components/common/EthHashInfo'
import EnhancedTable from '@/components/common/EnhancedTable'
import InfoIcon from '@/public/images/notifications/info.svg'
import CheckWallet from '@/components/common/CheckWallet'
import { getPeriod } from '@/utils/date'
import { HelpCenterArticle, HelperCenterArticleTitles } from '@/config/constants'
import { TOOLTIP_TITLES } from '@/components/tx-flow/common/constants'
import Track from '@/components/common/Track'

import tableCss from '@/components/common/EnhancedTable/styles.module.css'

enum HeadCells {
  Recoverer = 'recoverer',
  Delay = 'delay',
  Expiry = 'expiry',
  Actions = 'actions',
}

const headCells = [
  { id: HeadCells.Recoverer, label: 'Recoverer' },
  {
    id: HeadCells.Delay,
    label: (
      <>
        Review window{' '}
        <Tooltip title={TOOLTIP_TITLES.REVIEW_WINDOW}>
          <span>
            <SvgIcon
              component={InfoIcon}
              inheritViewBox
              color="border"
              fontSize="small"
              sx={{ verticalAlign: 'middle', ml: 0.5 }}
            />
          </span>
        </Tooltip>
      </>
    ),
  },
  {
    id: HeadCells.Expiry,
    label: (
      <>
        Proposal expiry{' '}
        <Tooltip title={TOOLTIP_TITLES.PROPOSAL_EXPIRY}>
          <span>
            <SvgIcon
              component={InfoIcon}
              inheritViewBox
              color="border"
              fontSize="small"
              sx={{ verticalAlign: 'middle', ml: 0.5 }}
            />
          </span>
        </Tooltip>
      </>
    ),
  },
  { id: HeadCells.Actions, label: '', sticky: true },
]

export function Recovery(): ReactElement {
  const [recovery] = useRecovery()

  const isRecoveryEnabled = recovery && recovery.length > 0

  const rows = useMemo(() => {
    return recovery?.flatMap((delayModifier) => {
      const { recoverers, delay, expiry } = delayModifier

      return recoverers.map((recoverer) => {
        const delaySeconds = delay.toNumber()
        const expirySeconds = expiry.toNumber()

        return {
          cells: {
            [HeadCells.Recoverer]: {
              rawValue: recoverer,
              content: <EthHashInfo address={recoverer} showCopyButton hasExplorer />,
            },
            [HeadCells.Delay]: {
              rawValue: delaySeconds,
              content: <Typography>{delaySeconds === 0 ? 'none' : getPeriod(delaySeconds)}</Typography>,
            },
            [HeadCells.Expiry]: {
              rawValue: expirySeconds,
              content: <Typography>{expirySeconds === 0 ? 'never' : getPeriod(expirySeconds)}</Typography>,
            },
            [HeadCells.Actions]: {
              rawValue: '',
              sticky: true,
              content: (
                <div className={tableCss.actions}>
                  <DelayModifierRow delayModifier={delayModifier} />
                </div>
              ),
            },
          },
        }
      })
    })
  }, [recovery])

  return (
    <Paper sx={{ p: 4 }}>
      <Grid container spacing={3}>
        <Grid item lg={4} xs={12}>
          <Box display="flex" alignItems="center" gap={1} mb={1}>
            <Typography variant="h4" fontWeight="bold">
              Account recovery
            </Typography>

            <Chip label="New" />
          </Box>
        </Grid>

        <Grid item xs>
          <Typography mb={2}>
            {isRecoveryEnabled
              ? 'The trusted Recoverer will be able to recover your Safe Account if you ever lose access. You can change Recoverers or alter your recovery setup at any time.'
              : 'Choose a trusted Recoverer to recover your Safe Account if you ever lose access. Enabling the Account recovery module will require a transaction.'}{' '}
            <Track {...RECOVERY_EVENTS.LEARN_MORE} label="settings">
              <ExternalLink href={HelpCenterArticle.RECOVERY} title={HelperCenterArticleTitles.RECOVERY}>
                Learn more
              </ExternalLink>
            </Track>
          </Typography>

<<<<<<< HEAD
          {!recovery || recovery.length === 0 ? (
            <SetupRecoveryButton eventLabel="settings" />
=======
          {!isRecoveryEnabled ? (
            <>
              <Alert severity="info">
                Unhappy with the provided option?{' '}
                <ExternalLink noIcon href={FEEDBACK_FORM} title="Give feedback about the Account recovery process">
                  Give us feedback
                </ExternalLink>
              </Alert>
              <CheckWallet>
                {(isOk) => (
                  <Button
                    variant="contained"
                    disabled={!isOk}
                    onClick={() => {
                      setTxFlow(<UpsertRecoveryFlow />)
                      trackEvent({ ...RECOVERY_EVENTS.SETUP_RECOVERY, label: 'settings' })
                    }}
                    sx={{ mt: 2 }}
                  >
                    Set up recovery
                  </Button>
                )}
              </CheckWallet>
            </>
>>>>>>> 0944b740
          ) : rows ? (
            <EnhancedTable rows={rows} headCells={headCells} />
          ) : null}
        </Grid>
      </Grid>
    </Paper>
  )
}

export const SetupRecoveryButton = ({ eventLabel }: { eventLabel: string }) => {
  const [open, setOpen] = useState<boolean>(false)

  return (
    <>
      <CheckWallet>
        {(isOk) => (
          <Track {...RECOVERY_EVENTS.SETUP_RECOVERY} label={eventLabel}>
            <Button variant="contained" disabled={!isOk} onClick={() => setOpen(true)} sx={{ mt: 2 }}>
              Set up recovery
            </Button>
          </Track>
        )}
      </CheckWallet>

      <ChooseRecoveryMethodModal open={open} onClose={() => setOpen(false)} />
    </>
  )
}<|MERGE_RESOLUTION|>--- conflicted
+++ resolved
@@ -6,6 +6,7 @@
 import type { ReactElement } from 'react'
 
 import { Chip } from '@/components/common/Chip'
+import ExternalLink from '@/components/common/ExternalLink'
 import { DelayModifierRow } from './DelayModifierRow'
 import { useRecovery } from '@/components/recovery/RecoveryContext'
 import EthHashInfo from '@/components/common/EthHashInfo'
@@ -15,7 +16,6 @@
 import { getPeriod } from '@/utils/date'
 import { HelpCenterArticle, HelperCenterArticleTitles } from '@/config/constants'
 import { TOOLTIP_TITLES } from '@/components/tx-flow/common/constants'
-import Track from '@/components/common/Track'
 
 import tableCss from '@/components/common/EnhancedTable/styles.module.css'
 
@@ -136,35 +136,8 @@
             </Track>
           </Typography>
 
-<<<<<<< HEAD
-          {!recovery || recovery.length === 0 ? (
+          {!isRecoveryEnabled ? (
             <SetupRecoveryButton eventLabel="settings" />
-=======
-          {!isRecoveryEnabled ? (
-            <>
-              <Alert severity="info">
-                Unhappy with the provided option?{' '}
-                <ExternalLink noIcon href={FEEDBACK_FORM} title="Give feedback about the Account recovery process">
-                  Give us feedback
-                </ExternalLink>
-              </Alert>
-              <CheckWallet>
-                {(isOk) => (
-                  <Button
-                    variant="contained"
-                    disabled={!isOk}
-                    onClick={() => {
-                      setTxFlow(<UpsertRecoveryFlow />)
-                      trackEvent({ ...RECOVERY_EVENTS.SETUP_RECOVERY, label: 'settings' })
-                    }}
-                    sx={{ mt: 2 }}
-                  >
-                    Set up recovery
-                  </Button>
-                )}
-              </CheckWallet>
-            </>
->>>>>>> 0944b740
           ) : rows ? (
             <EnhancedTable rows={rows} headCells={headCells} />
           ) : null}
