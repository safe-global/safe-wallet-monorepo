import { Alert, Box, Button, Grid, IconButton, Paper, SvgIcon, Tooltip, Typography } from '@mui/material'
import { useContext, useMemo } from 'react'
import type { ReactElement } from 'react'

import { UpsertRecoveryFlow } from '@/components/tx-flow/flows/UpsertRecovery'
import { TxModalContext } from '@/components/tx-flow'
import { Chip } from '@/components/common/Chip'
import ExternalLink from '@/components/common/ExternalLink'
<<<<<<< HEAD
import { useAppSelector } from '@/store'
import { selectRecovery } from '@/store/recoverySlice'
=======
import { RecoverAccountFlow } from '@/components/tx-flow/flows/RecoverAccount'
import useIsSafeOwner from '@/hooks/useIsSafeOwner'
import { useAppSelector } from '@/store'
import { selectRecovery } from '@/store/recoverySlice'
import EthHashInfo from '@/components/common/EthHashInfo'
import DeleteIcon from '@/public/images/common/delete.svg'
import EditIcon from '@/public/images/common/edit.svg'
import EnhancedTable from '@/components/common/EnhancedTable'
import CheckWallet from '@/components/common/CheckWallet'
import InfoIcon from '@/public/images/notifications/info.svg'

import tableCss from '@/components/common/EnhancedTable/styles.module.css'

enum HeadCells {
  Guardian = 'guardian',
  TxCooldown = 'txCooldown',
  TxExpiration = 'txExpiration',
  Actions = 'actions',
}

const headCells = [
  { id: HeadCells.Guardian, label: 'Guardian' },
  {
    id: HeadCells.TxCooldown,
    label: (
      <>
        Recovery delay{' '}
        <Tooltip title="You can cancel any recovery attempt when it is not needed or wanted within the delay period.">
          <span>
            <SvgIcon
              component={InfoIcon}
              inheritViewBox
              color="border"
              fontSize="small"
              sx={{ verticalAlign: 'middle', ml: 0.5 }}
            />
          </span>
        </Tooltip>
      </>
    ),
  },
  {
    id: HeadCells.TxExpiration,
    label: (
      <>
        Expiry{' '}
        <Tooltip title="A period of time after which the recovery attempt will expire and can no longer be executed.">
          <span>
            <SvgIcon
              component={InfoIcon}
              inheritViewBox
              color="border"
              fontSize="small"
              sx={{ verticalAlign: 'middle', ml: 0.5 }}
            />
          </span>
        </Tooltip>
      </>
    ),
  },
  { id: HeadCells.Actions, label: '', sticky: true },
]
>>>>>>> b06d1e45

// TODO: Migrate section
export function Recovery(): ReactElement {
  const { setTxFlow } = useContext(TxModalContext)
  const recovery = useAppSelector(selectRecovery)
<<<<<<< HEAD
=======
  const isOwner = useIsSafeOwner()

  const rows = useMemo(() => {
    return recovery.flatMap(({ guardians, txCooldown, txExpiration }) => {
      return guardians.map((guardian) => {
        const DAY_IN_SECONDS = 60 * 60 * 24

        const txCooldownDays = txCooldown.div(DAY_IN_SECONDS).toNumber()
        const txExpirationDays = txExpiration.div(DAY_IN_SECONDS).toNumber()

        return {
          cells: {
            [HeadCells.Guardian]: {
              rawValue: guardian,
              content: <EthHashInfo address={guardian} showCopyButton hasExplorer />,
            },
            [HeadCells.TxCooldown]: {
              rawValue: txCooldownDays,
              content: (
                <Typography>
                  {txCooldownDays} day{txCooldownDays > 1 ? 's' : ''}
                </Typography>
              ),
            },
            [HeadCells.TxExpiration]: {
              rawValue: txExpirationDays,
              content: (
                <Typography>
                  {txExpirationDays === 0 ? 'never' : `${txExpirationDays} day${txExpirationDays > 1 ? 's' : ''}`}
                </Typography>
              ),
            },
            [HeadCells.Actions]: {
              rawValue: '',
              sticky: true,
              content: (
                <div className={tableCss.actions}>
                  {isOwner && (
                    <CheckWallet>
                      {(isOk) => (
                        <>
                          <Tooltip title={isOk ? 'Edit recovery setup' : undefined}>
                            <span>
                              {/* TODO: Display flow */}
                              <IconButton onClick={() => setTxFlow(undefined)} size="small" disabled={!isOk}>
                                <SvgIcon component={EditIcon} inheritViewBox color="border" fontSize="small" />
                              </IconButton>
                            </span>
                          </Tooltip>

                          <Tooltip title={isOk ? 'Disable recovery' : undefined}>
                            <span>
                              {/* TODO: Display flow */}
                              <IconButton onClick={() => setTxFlow(undefined)} size="small" disabled={!isOk}>
                                <SvgIcon component={DeleteIcon} inheritViewBox color="error" fontSize="small" />
                              </IconButton>
                            </span>
                          </Tooltip>
                        </>
                      )}
                    </CheckWallet>
                  )}
                </div>
              ),
            },
          },
        }
      })
    })
  }, [recovery, isOwner, setTxFlow])
>>>>>>> b06d1e45

  return (
    <Paper sx={{ p: 4 }}>
      <Grid container spacing={3}>
        <Grid item lg={4} xs={12}>
          <Box display="flex" alignItems="center" gap={1} mb={1}>
            <Typography variant="h4" fontWeight="bold">
              Account recovery
            </Typography>

            <Chip label="New" />
          </Box>
        </Grid>

        <Grid item xs>
          <Typography mb={2}>
            Choose a trusted guardian to recover your Safe Account, in case you should ever lose access to your Account.
            Enabling the Account recovery module will require a transactions.
          </Typography>

<<<<<<< HEAD
          <Alert severity="info">
            Unhappy with the provided option? {/* TODO: Add link */}
            <ExternalLink noIcon href="#">
              Give us feedback
            </ExternalLink>
          </Alert>

          <Box mt={2}>
            {recovery ? (
              <Button
                variant="contained"
                onClick={() =>
                  setTxFlow(
                    <UpsertRecoveryFlow
                      recovery={
                        // TODO: Change to selected module when implementing https://github.com/safe-global/safe-wallet-web/issues/2756
                        recovery[0]
                      }
                    />,
                  )
                }
              >
                Edit recovery
              </Button>
            ) : (
              <Button variant="contained" onClick={() => setTxFlow(<UpsertRecoveryFlow />)}>
                Set up recovery
              </Button>
            )}
          </Box>
=======
          {recovery.length === 0 ? (
            <>
              <Alert severity="info">
                Unhappy with the provided option? {/* TODO: Add link */}
                <ExternalLink noIcon href="#">
                  Give us feedback
                </ExternalLink>
              </Alert>
              <Button variant="contained" onClick={() => setTxFlow(<EnableRecoveryFlow />)} sx={{ mt: 2 }}>
                Set up recovery
              </Button>
            </>
          ) : (
            <>
              <EnhancedTable rows={rows} headCells={headCells} />
              {/* TODO: Move to correct location when widget is ready */}
              <Button variant="contained" onClick={() => setTxFlow(<RecoverAccountFlow />)}>
                Propose recovery
              </Button>
            </>
          )}
>>>>>>> b06d1e45
        </Grid>
      </Grid>
    </Paper>
  )
}<|MERGE_RESOLUTION|>--- conflicted
+++ resolved
@@ -6,11 +6,6 @@
 import { TxModalContext } from '@/components/tx-flow'
 import { Chip } from '@/components/common/Chip'
 import ExternalLink from '@/components/common/ExternalLink'
-<<<<<<< HEAD
-import { useAppSelector } from '@/store'
-import { selectRecovery } from '@/store/recoverySlice'
-=======
-import { RecoverAccountFlow } from '@/components/tx-flow/flows/RecoverAccount'
 import useIsSafeOwner from '@/hooks/useIsSafeOwner'
 import { useAppSelector } from '@/store'
 import { selectRecovery } from '@/store/recoverySlice'
@@ -72,14 +67,11 @@
   },
   { id: HeadCells.Actions, label: '', sticky: true },
 ]
->>>>>>> b06d1e45
 
 // TODO: Migrate section
 export function Recovery(): ReactElement {
   const { setTxFlow } = useContext(TxModalContext)
   const recovery = useAppSelector(selectRecovery)
-<<<<<<< HEAD
-=======
   const isOwner = useIsSafeOwner()
 
   const rows = useMemo(() => {
@@ -150,7 +142,6 @@
       })
     })
   }, [recovery, isOwner, setTxFlow])
->>>>>>> b06d1e45
 
   return (
     <Paper sx={{ p: 4 }}>
@@ -171,38 +162,6 @@
             Enabling the Account recovery module will require a transactions.
           </Typography>
 
-<<<<<<< HEAD
-          <Alert severity="info">
-            Unhappy with the provided option? {/* TODO: Add link */}
-            <ExternalLink noIcon href="#">
-              Give us feedback
-            </ExternalLink>
-          </Alert>
-
-          <Box mt={2}>
-            {recovery ? (
-              <Button
-                variant="contained"
-                onClick={() =>
-                  setTxFlow(
-                    <UpsertRecoveryFlow
-                      recovery={
-                        // TODO: Change to selected module when implementing https://github.com/safe-global/safe-wallet-web/issues/2756
-                        recovery[0]
-                      }
-                    />,
-                  )
-                }
-              >
-                Edit recovery
-              </Button>
-            ) : (
-              <Button variant="contained" onClick={() => setTxFlow(<UpsertRecoveryFlow />)}>
-                Set up recovery
-              </Button>
-            )}
-          </Box>
-=======
           {recovery.length === 0 ? (
             <>
               <Alert severity="info">
@@ -211,20 +170,13 @@
                   Give us feedback
                 </ExternalLink>
               </Alert>
-              <Button variant="contained" onClick={() => setTxFlow(<EnableRecoveryFlow />)} sx={{ mt: 2 }}>
+              <Button variant="contained" onClick={() => setTxFlow(<UpsertRecoveryFlow />)} sx={{ mt: 2 }}>
                 Set up recovery
               </Button>
             </>
           ) : (
-            <>
-              <EnhancedTable rows={rows} headCells={headCells} />
-              {/* TODO: Move to correct location when widget is ready */}
-              <Button variant="contained" onClick={() => setTxFlow(<RecoverAccountFlow />)}>
-                Propose recovery
-              </Button>
-            </>
+            <EnhancedTable rows={rows} headCells={headCells} />
           )}
->>>>>>> b06d1e45
         </Grid>
       </Grid>
     </Paper>
