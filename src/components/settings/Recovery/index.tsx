import { Alert, Box, Button, Grid, Paper, Typography } from '@mui/material'
import { useContext } from 'react'
import type { ReactElement } from 'react'

import { EnableRecoveryFlow } from '@/components/tx-flow/flows/EnableRecovery'
import { TxModalContext } from '@/components/tx-flow'
<<<<<<< HEAD
import { useDarkMode } from '@/hooks/useDarkMode'
import { RecoverAccountFlow } from '@/components/tx-flow/flows/RecoverAccount'
import useWallet from '@/hooks/wallets/useWallet'
import { useAppSelector } from '@/store'
import { selectRecoveryByGuardian } from '@/store/recoverySlice'

export function Recovery(): ReactElement {
  const { setTxFlow } = useContext(TxModalContext)
  const isDarkMode = useDarkMode()
  const wallet = useWallet()
  const recovery = useAppSelector((state) => selectRecoveryByGuardian(state, wallet?.address ?? ''))
=======
import { Chip } from '@/components/common/Chip'
import ExternalLink from '@/components/common/ExternalLink'

export function Recovery(): ReactElement {
  const { setTxFlow } = useContext(TxModalContext)
>>>>>>> 5acef7a2

  return (
    <Paper sx={{ p: 4 }}>
      <Grid container spacing={3}>
        <Grid item lg={4} xs={12}>
          <Box display="flex" alignItems="center" gap={1} mb={1}>
            <Typography variant="h4" fontWeight="bold">
              Account recovery
            </Typography>

            <Chip label="New" />
          </Box>
        </Grid>

        <Grid item xs>
          <Typography mb={2}>
            Choose a trusted guardian to recover your Safe Account, in case you should ever lose access to your Account.
            Enabling the Account recovery module will require a transactions.
          </Typography>

<<<<<<< HEAD
          {recovery ? (
            // TODO: Move to correct location when widget is ready
            <Button variant="contained" onClick={() => setTxFlow(<RecoverAccountFlow />)}>
              Propose recovery
            </Button>
          ) : (
            <Button variant="contained" onClick={() => setTxFlow(<EnableRecoveryFlow />)}>
              Set up recovery
            </Button>
          )}
=======
          <Alert severity="info">
            Unhappy with the provided option? {/* TODO: Add link */}
            <ExternalLink noIcon href="#">
              Give us feedback
            </ExternalLink>
          </Alert>

          <Button variant="contained" onClick={() => setTxFlow(<EnableRecoveryFlow />)} sx={{ mt: 2 }}>
            Set up recovery
          </Button>
>>>>>>> 5acef7a2
        </Grid>
      </Grid>
    </Paper>
  )
}<|MERGE_RESOLUTION|>--- conflicted
+++ resolved
@@ -4,8 +4,8 @@
 
 import { EnableRecoveryFlow } from '@/components/tx-flow/flows/EnableRecovery'
 import { TxModalContext } from '@/components/tx-flow'
-<<<<<<< HEAD
-import { useDarkMode } from '@/hooks/useDarkMode'
+import { Chip } from '@/components/common/Chip'
+import ExternalLink from '@/components/common/ExternalLink'
 import { RecoverAccountFlow } from '@/components/tx-flow/flows/RecoverAccount'
 import useWallet from '@/hooks/wallets/useWallet'
 import { useAppSelector } from '@/store'
@@ -13,16 +13,8 @@
 
 export function Recovery(): ReactElement {
   const { setTxFlow } = useContext(TxModalContext)
-  const isDarkMode = useDarkMode()
   const wallet = useWallet()
   const recovery = useAppSelector((state) => selectRecoveryByGuardian(state, wallet?.address ?? ''))
-=======
-import { Chip } from '@/components/common/Chip'
-import ExternalLink from '@/components/common/ExternalLink'
-
-export function Recovery(): ReactElement {
-  const { setTxFlow } = useContext(TxModalContext)
->>>>>>> 5acef7a2
 
   return (
     <Paper sx={{ p: 4 }}>
@@ -37,13 +29,19 @@
           </Box>
         </Grid>
 
-        <Grid item xs>
-          <Typography mb={2}>
+        <Grid item xs display="flex" flexDirection="column" gap={2}>
+          <Typography>
             Choose a trusted guardian to recover your Safe Account, in case you should ever lose access to your Account.
             Enabling the Account recovery module will require a transactions.
           </Typography>
 
-<<<<<<< HEAD
+          <Alert severity="info">
+            Unhappy with the provided option? {/* TODO: Add link */}
+            <ExternalLink noIcon href="#">
+              Give us feedback
+            </ExternalLink>
+          </Alert>
+
           {recovery ? (
             // TODO: Move to correct location when widget is ready
             <Button variant="contained" onClick={() => setTxFlow(<RecoverAccountFlow />)}>
@@ -54,18 +52,6 @@
               Set up recovery
             </Button>
           )}
-=======
-          <Alert severity="info">
-            Unhappy with the provided option? {/* TODO: Add link */}
-            <ExternalLink noIcon href="#">
-              Give us feedback
-            </ExternalLink>
-          </Alert>
-
-          <Button variant="contained" onClick={() => setTxFlow(<EnableRecoveryFlow />)} sx={{ mt: 2 }}>
-            Set up recovery
-          </Button>
->>>>>>> 5acef7a2
         </Grid>
       </Grid>
     </Paper>
