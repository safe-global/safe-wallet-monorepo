--- conflicted
+++ resolved
@@ -155,7 +155,6 @@
   }
 
   return (
-<<<<<<< HEAD
     <>
       <TrackBanner />
       <CustomTooltip
@@ -174,13 +173,15 @@
                 <SvgIcon component={CloseIcon} inheritViewBox color="border" fontSize="small" />
               </IconButton>
               <Typography mt={0.5} mb={1.5} variant="body2">
-                Get notified about pending signatures, incoming and outgoing transactions and more when Safe{`{Wallet}`}{' '}
-                is in the background or closed.
+                Get notified about pending signatures, incoming and outgoing transactions for all Safe Accounts on{' '}
+                {chain?.chainName} when Safe
+                {`{Wallet}`} is in the background or closed.
               </Typography>
-              <div className={css.buttons}>
-                {totalAddedSafes > 0 && (
-                  <CheckWallet>
-                    {(isOk) => (
+              {/* Cannot wrap singular button as it causes style inconsistencies */}
+              <CheckWallet>
+                {(isOk) => (
+                  <div className={css.buttons}>
+                    {totalAddedSafes > 0 && (
                       <Button
                         variant="contained"
                         size="small"
@@ -191,64 +192,17 @@
                         Enable all
                       </Button>
                     )}
-                  </CheckWallet>
+                    {safe && (
+                      <Link passHref href={{ pathname: AppRoutes.settings.notifications, query }} onClick={onCustomize}>
+                        <Button variant="outlined" size="small" className={css.button}>
+                          Customize
+                        </Button>
+                      </Link>
+                    )}
+                  </div>
                 )}
-                {safe && (
-                  <Link passHref href={{ pathname: AppRoutes.settings.notifications, query }} onClick={onCustomize}>
-                    <Button variant="outlined" size="small" className={css.button}>
-                      Customize
-                    </Button>
-                  </Link>
-                )}
-              </div>
+              </CheckWallet>
             </Grid>
-=======
-    <CustomTooltip
-      className={css.banner}
-      title={
-        <Grid container className={css.container}>
-          <Grid item xs={3}>
-            <Chip label="New" className={css.chip} />
-            <SvgIcon component={PushNotificationIcon} inheritViewBox fontSize="inherit" className={css.icon} />
-          </Grid>
-          <Grid item xs={9}>
-            <Typography variant="subtitle2" fontWeight={700}>
-              Enable push notifications
-            </Typography>
-            <IconButton onClick={dismissBanner} className={css.close}>
-              <SvgIcon component={CloseIcon} inheritViewBox color="border" fontSize="small" />
-            </IconButton>
-            <Typography mt={0.5} mb={1.5} variant="body2">
-              Get notified about pending signatures, incoming and outgoing transactions for all Safe Accounts on{' '}
-              {chain?.chainName} when Safe
-              {`{Wallet}`} is in the background or closed.
-            </Typography>
-            {/* Cannot wrap singular button as it causes style inconsistencies */}
-            <CheckWallet>
-              {(isOk) => (
-                <div className={css.buttons}>
-                  {totalAddedSafes > 0 && (
-                    <Button
-                      variant="contained"
-                      size="small"
-                      className={css.button}
-                      onClick={onEnableAll}
-                      disabled={!isOk || !onboard}
-                    >
-                      Enable all
-                    </Button>
-                  )}
-                  {safe && (
-                    <Link passHref href={{ pathname: AppRoutes.settings.notifications, query }} onClick={onCustomize}>
-                      <Button variant="outlined" size="small" className={css.button}>
-                        Customize
-                      </Button>
-                    </Link>
-                  )}
-                </div>
-              )}
-            </CheckWallet>
->>>>>>> 998e8f90
           </Grid>
         }
         open
