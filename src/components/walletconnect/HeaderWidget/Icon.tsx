<<<<<<< HEAD
import { Button, SvgIcon, Typography } from '@mui/material'
import type { MouseEvent } from 'react'
=======
import { forwardRef, type RefObject } from 'react'
import { IconButton, SvgIcon } from '@mui/material'
import WalletConnectIcon from '@/public/images/common/walletconnect.svg'
>>>>>>> da792554

import WalletConnectIcon from '@/public/images/common/walletconnect.svg'

<<<<<<< HEAD
const Icon = (props: { onClick: (event: MouseEvent<HTMLButtonElement>) => void }) => (
  <Button onClick={props.onClick}>
    <SvgIcon component={WalletConnectIcon} inheritViewBox />
    <Typography ml={1}>WalletConnect</Typography>
  </Button>
)
=======
const Icon = forwardRef<HTMLButtonElement, IconProps>((props, ref) => (
  <IconButton onClick={props.onClick} ref={ref}>
    <SvgIcon component={WalletConnectIcon} inheritViewBox />
  </IconButton>
))

Icon.displayName = 'Icon'
>>>>>>> da792554

export default Icon<|MERGE_RESOLUTION|>--- conflicted
+++ resolved
@@ -1,29 +1,12 @@
-<<<<<<< HEAD
-import { Button, SvgIcon, Typography } from '@mui/material'
+import { Button, SvgIcon } from '@mui/material'
 import type { MouseEvent } from 'react'
-=======
-import { forwardRef, type RefObject } from 'react'
-import { IconButton, SvgIcon } from '@mui/material'
-import WalletConnectIcon from '@/public/images/common/walletconnect.svg'
->>>>>>> da792554
 
 import WalletConnectIcon from '@/public/images/common/walletconnect.svg'
 
-<<<<<<< HEAD
 const Icon = (props: { onClick: (event: MouseEvent<HTMLButtonElement>) => void }) => (
   <Button onClick={props.onClick}>
     <SvgIcon component={WalletConnectIcon} inheritViewBox />
-    <Typography ml={1}>WalletConnect</Typography>
   </Button>
 )
-=======
-const Icon = forwardRef<HTMLButtonElement, IconProps>((props, ref) => (
-  <IconButton onClick={props.onClick} ref={ref}>
-    <SvgIcon component={WalletConnectIcon} inheritViewBox />
-  </IconButton>
-))
-
-Icon.displayName = 'Icon'
->>>>>>> da792554
 
 export default Icon