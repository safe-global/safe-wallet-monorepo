import { Grid, DialogActions, Button, Box, Typography, DialogContent, SvgIcon } from '@mui/material'
import { useTheme } from '@mui/material/styles'
import { useCallback, useState } from 'react'
import { SafeMessageListItemType, SafeMessageStatus } from '@safe-global/safe-gateway-typescript-sdk'
import type { ReactElement } from 'react'
import type { SafeMessage } from '@safe-global/safe-gateway-typescript-sdk'
import type { RequestId } from '@safe-global/safe-apps-sdk'

import ModalDialog, { ModalDialogTitle } from '@/components/common/ModalDialog'
import SafeAppIconCard from '@/components/safe-apps/SafeAppIconCard'
import EthHashInfo from '@/components/common/EthHashInfo'
import RequiredIcon from '@/public/images/messages/required.svg'
import useSafeInfo from '@/hooks/useSafeInfo'

import useIsSafeOwner from '@/hooks/useIsSafeOwner'
import ErrorMessage from '@/components/tx/ErrorMessage'
import useWallet from '@/hooks/wallets/useWallet'
import { useSafeMessage } from '@/hooks/messages/useSafeMessages'
import useOnboard, { switchWallet } from '@/hooks/wallets/useOnboard'

import txStepperCss from '@/components/tx/TxStepper/styles.module.css'
import { DecodedMsg } from '../DecodedMsg'
import CopyButton from '@/components/common/CopyButton'
import { WrongChainWarning } from '@/components/tx/WrongChainWarning'
import MsgSigners from '@/components/safe-messages/MsgSigners'
import { ConfirmationDialog } from './ConfirmationDialog'
import useDecodedSafeMessage from '@/hooks/messages/useDecodedSafeMessage'
import useSyncSafeMessageSigner from '@/hooks/messages/useSyncSafeMessageSigner'
import SuccessMessage from '@/components/tx/SuccessMessage'
import InfoBox from '../InfoBox'
import useHighlightHiddenTab from '@/hooks/useHighlightHiddenTab'

const APP_LOGO_FALLBACK_IMAGE = '/images/apps/apps-icon.svg'
const APP_NAME_FALLBACK = 'Sign message off-chain'

const createSkeletonMessage = (confirmationsRequired: number): SafeMessage => {
  return {
    confirmations: [],
    confirmationsRequired,
    confirmationsSubmitted: 0,
    creationTimestamp: 0,
    message: '',
    logoUri: null,
    messageHash: '',
    modifiedTimestamp: 0,
    name: null,
    proposedBy: {
      value: '',
    },
    status: SafeMessageStatus.NEEDS_CONFIRMATION,
    type: SafeMessageListItemType.MESSAGE,
  }
}

const MessageHashField = ({ label, hashValue }: { label: string; hashValue: string }) => (
  <>
    <Typography variant="body2" fontWeight={700} mt={2}>
      {label}:
    </Typography>
    <Typography variant="body2">
      <EthHashInfo address={hashValue} showAvatar={false} shortAddress={false} showCopyButton />
    </Typography>
  </>
)

const DialogHeader = ({ threshold }: { threshold: number }) => (
  <>
    <Box textAlign="center" mt={4} mb={2}>
      <SvgIcon component={RequiredIcon} viewBox="0 0 32 32" fontSize="large" />
    </Box>
    <Typography variant="h4" textAlign="center" gutterBottom>
      Confirm message
    </Typography>
    <Typography variant="body1" textAlign="center" mb={2}>
      To sign this message, you need to collect <b>{threshold} owner signatures</b> of your Safe Account.
    </Typography>
  </>
)

const DialogTitle = ({
  onClose,
  name,
  logoUri,
}: {
  onClose: () => void
  name: string | null
  logoUri: string | null
}) => {
  const appName = name || APP_NAME_FALLBACK
  const appLogo = logoUri || APP_LOGO_FALLBACK_IMAGE
  return (
    <ModalDialogTitle onClose={onClose}>
      <Grid container px={1} alignItems="center" gap={2}>
        <Grid item>
          <Box display="flex" alignItems="center">
            <SafeAppIconCard src={appLogo} alt={name || 'The icon of the application'} width={24} height={24} />
            <Typography variant="h4" pl={1}>
              {appName}
            </Typography>
          </Box>
        </Grid>
      </Grid>
    </ModalDialogTitle>
  )
}

const MessageDialogError = ({ isOwner, submitError }: { isOwner: boolean; submitError: Error | undefined }) => {
  const wallet = useWallet()
  const onboard = useOnboard()

  const errorMessage =
    !wallet || !onboard
      ? 'No wallet is connected.'
      : !isOwner
      ? "You are currently not an owner of this Safe Account and won't be able to confirm this message."
      : submitError
      ? 'Error confirming the message. Please try again.'
      : null

  if (errorMessage) {
    return <ErrorMessage>{errorMessage}</ErrorMessage>
  }
  return null
}

const AlreadySignedByOwnerMessage = ({ hasSigned }: { hasSigned: boolean }) => {
  const onboard = useOnboard()

  const handleSwitchWallet = () => {
    if (onboard) {
      switchWallet(onboard)
    }
  }
  if (!hasSigned) {
    return null
  }
  return (
    <SuccessMessage>
      <Grid container direction="row">
        <Grid item xs>
          Your connected wallet has already signed this message.
        </Grid>
        <Grid item xs={4}>
          <Button variant="contained" size="small" onClick={handleSwitchWallet} fullWidth>
            Switch wallet
          </Button>
        </Grid>
      </Grid>
    </SuccessMessage>
  )
}

type BaseProps = {
  onClose: () => void
} & Pick<SafeMessage, 'logoUri' | 'name' | 'message'>

// Custom Safe Apps do not have a `safeAppId`
type ProposeProps = BaseProps & {
  safeAppId?: number
  requestId: RequestId
}

// A proposed message does not return the `safeAppId` but the `logoUri` and `name` of the Safe App that proposed it
type ConfirmProps = BaseProps & {
  safeAppId?: never
  requestId?: RequestId
}

const MsgModal = ({
  onClose,
  logoUri,
  name,
  message,
  safeAppId,
  requestId,
}: ProposeProps | ConfirmProps): ReactElement => {
  // Hooks & variables
  const [showCloseTooltip, setShowCloseTooltip] = useState<boolean>(false)
  const { palette } = useTheme()
  const { safe } = useSafeInfo()
  const isOwner = useIsSafeOwner()
  const wallet = useWallet()
<<<<<<< HEAD
=======
  const messages = useSafeMessages()

  useHighlightHiddenTab()

  const handleSwitchWallet = () => {
    if (onboard) {
      switchWallet(onboard)
    }
  }

  // Decode message if UTF-8 encoded
  const decodedMessage = useMemo(() => {
    return typeof message === 'string' ? getDecodedMessage(message) : message
  }, [message])
>>>>>>> 490b1aaa

  const { decodedMessage, safeMessageMessage, safeMessageHash } = useDecodedSafeMessage(message, safe)
  const ongoingMessage = useSafeMessage(safeMessageHash)

  const decodedMessageAsString =
    typeof decodedMessage === 'string' ? decodedMessage : JSON.stringify(decodedMessage, null, 2)

  const hasSigned = !!ongoingMessage?.confirmations.some(({ owner }) => owner.value === wallet?.address)

  const isDisabled = !isOwner || hasSigned

  const { onSign, submitError } = useSyncSafeMessageSigner(
    ongoingMessage,
    decodedMessage,
    safeMessageHash,
    requestId,
    safeAppId,
    onClose,
  )

  const handleClose = useCallback(() => {
    if (requestId && (!ongoingMessage || ongoingMessage.status === SafeMessageStatus.NEEDS_CONFIRMATION)) {
      // If we are in a Safe app modal we want to keep the modal open
      setShowCloseTooltip(true)
    } else {
      onClose()
    }
  }, [onClose, ongoingMessage, requestId])

  return (
    <>
      <ModalDialog open maxWidth="sm" fullWidth>
        <div className={txStepperCss.container}>
          <DialogTitle onClose={handleClose} logoUri={logoUri} name={name} />

          <DialogContent>
            <DialogHeader threshold={safe.threshold} />

            <Typography fontWeight={700} mb={1}>
              Message: <CopyButton text={decodedMessageAsString} />
            </Typography>
            <DecodedMsg message={decodedMessage} isInModal />

            <MessageHashField label="SafeMessage" hashValue={safeMessageMessage} />
            <MessageHashField label="SafeMessage hash" hashValue={safeMessageHash} />

            <AlreadySignedByOwnerMessage hasSigned={hasSigned} />

            <InfoBox
              message={
                requestId
                  ? 'Please keep this modal open until all signers confirm this message. Closing the modal will abort the signing request.'
                  : 'The signature will be submitted to the Safe App when the message is fully signed.'
              }
            >
              <MsgSigners
                msg={ongoingMessage || createSkeletonMessage(safe.threshold)}
                showOnlyConfirmations
                showMissingSignatures
                backgroundColor={palette.info.background}
              />
            </InfoBox>

            <WrongChainWarning />

            <MessageDialogError isOwner={isOwner} submitError={submitError} />
          </DialogContent>

          <DialogActions>
            <Button onClick={handleClose}>Cancel</Button>
            <Button variant="contained" color="primary" onClick={onSign} disabled={isDisabled}>
              Sign
            </Button>
          </DialogActions>
        </div>
      </ModalDialog>
      <ConfirmationDialog open={showCloseTooltip} onCancel={() => setShowCloseTooltip(false)} onClose={onClose} />
    </>
  )
}

export default MsgModal<|MERGE_RESOLUTION|>--- conflicted
+++ resolved
@@ -180,26 +180,10 @@
   const { safe } = useSafeInfo()
   const isOwner = useIsSafeOwner()
   const wallet = useWallet()
-<<<<<<< HEAD
-=======
-  const messages = useSafeMessages()
-
-  useHighlightHiddenTab()
-
-  const handleSwitchWallet = () => {
-    if (onboard) {
-      switchWallet(onboard)
-    }
-  }
-
-  // Decode message if UTF-8 encoded
-  const decodedMessage = useMemo(() => {
-    return typeof message === 'string' ? getDecodedMessage(message) : message
-  }, [message])
->>>>>>> 490b1aaa
 
   const { decodedMessage, safeMessageMessage, safeMessageHash } = useDecodedSafeMessage(message, safe)
   const ongoingMessage = useSafeMessage(safeMessageHash)
+  useHighlightHiddenTab()
 
   const decodedMessageAsString =
     typeof decodedMessage === 'string' ? decodedMessage : JSON.stringify(decodedMessage, null, 2)
