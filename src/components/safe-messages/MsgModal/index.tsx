import { Grid, DialogActions, Button, Box, Typography, DialogContent, SvgIcon } from '@mui/material'
import { useTheme } from '@mui/material/styles'
import { useCallback, useState } from 'react'
import { SafeMessageListItemType, SafeMessageStatus } from '@safe-global/safe-gateway-typescript-sdk'
import type { ReactElement } from 'react'
import type { SafeMessage } from '@safe-global/safe-gateway-typescript-sdk'
import type { RequestId } from '@safe-global/safe-apps-sdk'

import ModalDialog, { ModalDialogTitle } from '@/components/common/ModalDialog'
import SafeAppIconCard from '@/components/safe-apps/SafeAppIconCard'
import EthHashInfo from '@/components/common/EthHashInfo'
import RequiredIcon from '@/public/images/messages/required.svg'
import useSafeInfo from '@/hooks/useSafeInfo'

import useIsSafeOwner from '@/hooks/useIsSafeOwner'
import ErrorMessage from '@/components/tx/ErrorMessage'
import useWallet from '@/hooks/wallets/useWallet'
import { useSafeMessage } from '@/hooks/messages/useSafeMessages'
import useOnboard, { switchWallet } from '@/hooks/wallets/useOnboard'
import { asError } from '@/services/exceptions/utils'

import txStepperCss from '@/components/tx/TxStepper/styles.module.css'
import { DecodedMsg } from '../DecodedMsg'
import CopyButton from '@/components/common/CopyButton'
import { WrongChainWarning } from '@/components/tx/WrongChainWarning'
import MsgSigners from '@/components/safe-messages/MsgSigners'
import { ConfirmationDialog } from './ConfirmationDialog'
import useDecodedSafeMessage from '@/hooks/messages/useDecodedSafeMessage'
import useSyncSafeMessageSigner from '@/hooks/messages/useSyncSafeMessageSigner'
import SuccessMessage from '@/components/tx/SuccessMessage'
import InfoBox from '../InfoBox'
import useHighlightHiddenTab from '@/hooks/useHighlightHiddenTab'

const APP_LOGO_FALLBACK_IMAGE = '/images/apps/apps-icon.svg'
const APP_NAME_FALLBACK = 'Sign message off-chain'

const createSkeletonMessage = (confirmationsRequired: number): SafeMessage => {
  return {
    confirmations: [],
    confirmationsRequired,
    confirmationsSubmitted: 0,
    creationTimestamp: 0,
    message: '',
    logoUri: null,
    messageHash: '',
    modifiedTimestamp: 0,
    name: null,
    proposedBy: {
      value: '',
    },
    status: SafeMessageStatus.NEEDS_CONFIRMATION,
    type: SafeMessageListItemType.MESSAGE,
  }
}

const MessageHashField = ({ label, hashValue }: { label: string; hashValue: string }) => (
  <>
    <Typography variant="body2" fontWeight={700} mt={2}>
      {label}:
    </Typography>
    <Typography variant="body2">
      <EthHashInfo address={hashValue} showAvatar={false} shortAddress={false} showCopyButton />
    </Typography>
  </>
)

const DialogHeader = ({ threshold }: { threshold: number }) => (
  <>
    <Box textAlign="center" mt={4} mb={2}>
      <SvgIcon component={RequiredIcon} viewBox="0 0 32 32" fontSize="large" />
    </Box>
    <Typography variant="h4" textAlign="center" gutterBottom>
      Confirm message
    </Typography>
    <Typography variant="body1" textAlign="center" mb={2}>
      To sign this message, you need to collect <b>{threshold} owner signatures</b> of your Safe Account.
    </Typography>
  </>
)

const DialogTitle = ({
  onClose,
  name,
  logoUri,
}: {
  onClose: () => void
  name: string | null
  logoUri: string | null
}) => {
  const appName = name || APP_NAME_FALLBACK
  const appLogo = logoUri || APP_LOGO_FALLBACK_IMAGE
  return (
    <ModalDialogTitle onClose={onClose}>
      <Grid container px={1} alignItems="center" gap={2}>
        <Grid item>
          <Box display="flex" alignItems="center">
            <SafeAppIconCard src={appLogo} alt={name || 'The icon of the application'} width={24} height={24} />
            <Typography variant="h4" pl={1}>
              {appName}
            </Typography>
          </Box>
        </Grid>
      </Grid>
    </ModalDialogTitle>
  )
}

const MessageDialogError = ({ isOwner, submitError }: { isOwner: boolean; submitError: Error | undefined }) => {
  const wallet = useWallet()
  const onboard = useOnboard()

  const errorMessage =
    !wallet || !onboard
      ? 'No wallet is connected.'
      : !isOwner
      ? "You are currently not an owner of this Safe Account and won't be able to confirm this message."
      : submitError
      ? 'Error confirming the message. Please try again.'
      : null

  if (errorMessage) {
    return <ErrorMessage>{errorMessage}</ErrorMessage>
  }
  return null
}

const AlreadySignedByOwnerMessage = ({ hasSigned }: { hasSigned: boolean }) => {
  const onboard = useOnboard()

  const handleSwitchWallet = () => {
    if (onboard) {
      switchWallet(onboard)
    }
  }
  if (!hasSigned) {
    return null
  }
  return (
    <SuccessMessage>
      <Grid container direction="row">
        <Grid item xs>
          Your connected wallet has already signed this message.
        </Grid>
        <Grid item xs={4}>
          <Button variant="contained" size="small" onClick={handleSwitchWallet} fullWidth>
            Switch wallet
          </Button>
        </Grid>
      </Grid>
    </SuccessMessage>
  )
}

type BaseProps = {
  onClose: () => void
} & Pick<SafeMessage, 'logoUri' | 'name' | 'message'>

// Custom Safe Apps do not have a `safeAppId`
type ProposeProps = BaseProps & {
  safeAppId?: number
  requestId: RequestId
}

// A proposed message does not return the `safeAppId` but the `logoUri` and `name` of the Safe App that proposed it
type ConfirmProps = BaseProps & {
  safeAppId?: never
  requestId?: RequestId
}

const MsgModal = ({
  onClose,
  logoUri,
  name,
  message,
  safeAppId,
  requestId,
}: ProposeProps | ConfirmProps): ReactElement => {
  // Hooks & variables
  const [showCloseTooltip, setShowCloseTooltip] = useState<boolean>(false)
  const { palette } = useTheme()
  const { safe } = useSafeInfo()
  const isOwner = useIsSafeOwner()
  const wallet = useWallet()

  const { decodedMessage, safeMessageMessage, safeMessageHash } = useDecodedSafeMessage(message, safe)
  const ongoingMessage = useSafeMessage(safeMessageHash)
  useHighlightHiddenTab()

  const decodedMessageAsString =
    typeof decodedMessage === 'string' ? decodedMessage : JSON.stringify(decodedMessage, null, 2)

  const hasSigned = !!ongoingMessage?.confirmations.some(({ owner }) => owner.value === wallet?.address)

  const isDisabled = !isOwner || hasSigned

<<<<<<< HEAD
  const onSign = useCallback(async () => {
    // Error is shown when no wallet is connected, this appeases TypeScript
    if (!onboard) {
      return
    }

    setSubmitError(undefined)

    try {
      // When collecting the first signature
      if (!ongoingMessage) {
        await dispatchSafeMsgProposal({ onboard, safe, message: decodedMessage, safeAppId })

        // If threshold 1, we do not want to wait for polling
        if (safe.threshold === 1) {
          await dispatchPreparedSignature(safe.chainId, safeMessageHash, onClose, requestId)
        }
      } else {
        await dispatchSafeMsgConfirmation({ onboard, safe, message: decodedMessage })

        // No requestID => we are in the confirm message dialog and do not need to leave the window open
        if (!requestId) {
          onClose()
          return
        }

        // If the last signature was added to the message, we can immediately dispatch the signature
        if (ongoingMessage.confirmationsRequired <= ongoingMessage.confirmationsSubmitted + 1) {
          dispatchPreparedSignature(safe.chainId, safeMessageHash, onClose, requestId)
        }
      }
    } catch (e) {
      setSubmitError(asError(e))
    }
  }, [onboard, requestId, ongoingMessage, safe, decodedMessage, safeAppId, safeMessageHash, onClose])
=======
  const { onSign, submitError } = useSyncSafeMessageSigner(
    ongoingMessage,
    decodedMessage,
    safeMessageHash,
    requestId,
    safeAppId,
    onClose,
  )
>>>>>>> bbc7f308

  const handleClose = useCallback(() => {
    if (requestId && (!ongoingMessage || ongoingMessage.status === SafeMessageStatus.NEEDS_CONFIRMATION)) {
      // If we are in a Safe app modal we want to keep the modal open
      setShowCloseTooltip(true)
    } else {
      onClose()
    }
  }, [onClose, ongoingMessage, requestId])

  return (
    <>
      <ModalDialog open maxWidth="sm" fullWidth>
        <div className={txStepperCss.container}>
          <DialogTitle onClose={handleClose} logoUri={logoUri} name={name} />

          <DialogContent>
            <DialogHeader threshold={safe.threshold} />

            <Typography fontWeight={700} mb={1}>
              Message: <CopyButton text={decodedMessageAsString} />
            </Typography>
            <DecodedMsg message={decodedMessage} isInModal />

            <MessageHashField label="SafeMessage" hashValue={safeMessageMessage} />
            <MessageHashField label="SafeMessage hash" hashValue={safeMessageHash} />

            <AlreadySignedByOwnerMessage hasSigned={hasSigned} />

            <InfoBox
              message={
                requestId
                  ? 'Please keep this modal open until all signers confirm this message. Closing the modal will abort the signing request.'
                  : 'The signature will be submitted to the Safe App when the message is fully signed.'
              }
            >
              <MsgSigners
                msg={ongoingMessage || createSkeletonMessage(safe.threshold)}
                showOnlyConfirmations
                showMissingSignatures
                backgroundColor={palette.info.background}
              />
            </InfoBox>

            <WrongChainWarning />

            <MessageDialogError isOwner={isOwner} submitError={submitError} />
          </DialogContent>

          <DialogActions>
            <Button onClick={handleClose}>Cancel</Button>
            <Button variant="contained" color="primary" onClick={onSign} disabled={isDisabled}>
              Sign
            </Button>
          </DialogActions>
        </div>
      </ModalDialog>
      <ConfirmationDialog open={showCloseTooltip} onCancel={() => setShowCloseTooltip(false)} onClose={onClose} />
    </>
  )
}

export default MsgModal<|MERGE_RESOLUTION|>--- conflicted
+++ resolved
@@ -17,7 +17,6 @@
 import useWallet from '@/hooks/wallets/useWallet'
 import { useSafeMessage } from '@/hooks/messages/useSafeMessages'
 import useOnboard, { switchWallet } from '@/hooks/wallets/useOnboard'
-import { asError } from '@/services/exceptions/utils'
 
 import txStepperCss from '@/components/tx/TxStepper/styles.module.css'
 import { DecodedMsg } from '../DecodedMsg'
@@ -193,43 +192,6 @@
 
   const isDisabled = !isOwner || hasSigned
 
-<<<<<<< HEAD
-  const onSign = useCallback(async () => {
-    // Error is shown when no wallet is connected, this appeases TypeScript
-    if (!onboard) {
-      return
-    }
-
-    setSubmitError(undefined)
-
-    try {
-      // When collecting the first signature
-      if (!ongoingMessage) {
-        await dispatchSafeMsgProposal({ onboard, safe, message: decodedMessage, safeAppId })
-
-        // If threshold 1, we do not want to wait for polling
-        if (safe.threshold === 1) {
-          await dispatchPreparedSignature(safe.chainId, safeMessageHash, onClose, requestId)
-        }
-      } else {
-        await dispatchSafeMsgConfirmation({ onboard, safe, message: decodedMessage })
-
-        // No requestID => we are in the confirm message dialog and do not need to leave the window open
-        if (!requestId) {
-          onClose()
-          return
-        }
-
-        // If the last signature was added to the message, we can immediately dispatch the signature
-        if (ongoingMessage.confirmationsRequired <= ongoingMessage.confirmationsSubmitted + 1) {
-          dispatchPreparedSignature(safe.chainId, safeMessageHash, onClose, requestId)
-        }
-      }
-    } catch (e) {
-      setSubmitError(asError(e))
-    }
-  }, [onboard, requestId, ongoingMessage, safe, decodedMessage, safeAppId, safeMessageHash, onClose])
-=======
   const { onSign, submitError } = useSyncSafeMessageSigner(
     ongoingMessage,
     decodedMessage,
@@ -238,7 +200,6 @@
     safeAppId,
     onClose,
   )
->>>>>>> bbc7f308
 
   const handleClose = useCallback(() => {
     if (requestId && (!ongoingMessage || ongoingMessage.status === SafeMessageStatus.NEEDS_CONFIRMATION)) {
