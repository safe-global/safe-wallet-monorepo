import { Accordion, AccordionDetails, AccordionSummary } from '@mui/material'
import ExpandMoreIcon from '@mui/icons-material/ExpandMore'
import type { ReactElement } from 'react'
import type { SafeMessage } from '@safe-global/safe-gateway-typescript-sdk'

import MsgDetails from '@/components/safe-messages/MsgDetails'
import MsgSummary from '@/components/safe-messages/MsgSummary'

import txListItemCss from '@/components/transactions/TxListItem/styles.module.css'

const ExpandableMsgItem = ({ msg, expanded = false }: { msg: SafeMessage; expanded?: boolean }): ReactElement => {
  return (
<<<<<<< HEAD
    <Accordion defaultExpanded={expanded} disableGutters elevation={0} className={txListItemCss.accordion}>
=======
    <Accordion
      disableGutters
      elevation={0}
      className={txListItemCss.accordion}
      sx={{ border: 'none', '&:before': { display: 'none' } }}
    >
>>>>>>> 6beff838
      <AccordionSummary
        data-testid="message-item"
        expandIcon={<ExpandMoreIcon />}
        sx={{ justifyContent: 'flex-start', overflowX: 'auto' }}
      >
        <MsgSummary msg={msg} />
      </AccordionSummary>

      <AccordionDetails sx={{ padding: 0 }}>
        <MsgDetails msg={msg} />
      </AccordionDetails>
    </Accordion>
  )
}

export default ExpandableMsgItem<|MERGE_RESOLUTION|>--- conflicted
+++ resolved
@@ -10,16 +10,13 @@
 
 const ExpandableMsgItem = ({ msg, expanded = false }: { msg: SafeMessage; expanded?: boolean }): ReactElement => {
   return (
-<<<<<<< HEAD
-    <Accordion defaultExpanded={expanded} disableGutters elevation={0} className={txListItemCss.accordion}>
-=======
     <Accordion
+      defaultExpanded={expanded}
       disableGutters
       elevation={0}
       className={txListItemCss.accordion}
       sx={{ border: 'none', '&:before': { display: 'none' } }}
     >
->>>>>>> 6beff838
       <AccordionSummary
         data-testid="message-item"
         expandIcon={<ExpandMoreIcon />}
