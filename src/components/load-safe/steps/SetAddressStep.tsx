import React, { useEffect } from 'react'
import { Box, Button, CircularProgress, Divider, Grid, InputAdornment, Link, Paper, Typography } from '@mui/material'
import { useForm, FormProvider } from 'react-hook-form'
import { StepRenderProps } from '@/components/tx/TxStepper/useTxStepper'
import ChainIndicator from '@/components/common/ChainIndicator'
import AddressInput from '@/components/common/AddressInput'
import { getSafeInfo } from '@gnosis.pm/safe-react-gateway-sdk'
import useChainId from '@/hooks/useChainId'
import { useAppSelector } from '@/store'
import { selectAddedSafes } from '@/store/addedSafesSlice'
import NameInput from '@/components/common/NameInput'
import { useAddressResolver } from '@/hooks/useAddressResolver'
import { useMnemonicSafeName } from '@/hooks/useMnemonicName'
import { SafeFormData } from '@/components/create-safe/types'

type Props = {
  params: SafeFormData
  onSubmit: StepRenderProps['onSubmit']
  onBack: StepRenderProps['onBack']
}

const SetAddressStep = ({ params, onSubmit, onBack }: Props) => {
  const currentChainId = useChainId()
  const addedSafes = useAppSelector((state) => selectAddedSafes(state, currentChainId))
  const formMethods = useForm<SafeFormData>({
    mode: 'onChange',
    defaultValues: {
<<<<<<< HEAD
      safeAddress: {
        name: params?.safeAddress.name,
        address: params?.safeAddress.address,
        resolving: false,
      },
=======
      name: params?.name || fallbackName,
      address: params?.address,
>>>>>>> be1d5937
    },
  })

  const { handleSubmit, watch, setValue, formState } = formMethods

  const safeAddress = watch('address')

<<<<<<< HEAD
  const { name: fallbackName, resolving } = useAddressResolver(safeAddress.address, useMnemonicSafeName())

  useEffect(() => {
    setValue(`safeAddress.resolving`, resolving)
  }, [resolving, setValue])
=======
  const { name, resolving } = useAddressResolver(safeAddress)

  useEffect(() => {
    name && setValue(`name`, name)
  }, [name, setValue])
>>>>>>> be1d5937

  const validateSafeAddress = async (address: string) => {
    if (addedSafes && Object.keys(addedSafes).includes(address)) {
      return 'Safe is already added'
    }

    try {
      await getSafeInfo(currentChainId, address)
    } catch (error) {
      return 'Address given is not a valid Safe address'
    }
  }

  const onFormSubmit = handleSubmit(async (data: LoadSafeFormData) => {
    const { safeAddress } = data
    const { address, name } = safeAddress
    const safeName = name || fallbackName
    onSubmit({ safeAddress: { address, name: safeName } })
  })

  return (
    <FormProvider {...formMethods}>
      <Paper>
        <form onSubmit={onFormSubmit}>
          <Box padding={3}>
            <Typography variant="body1" mb={2}>
              You are about to add an existing Safe on <ChainIndicator inline />. First, choose a name and enter the
              Safe address. The name is only stored locally and will never be shared with Gnosis or any third parties.
              Your connected wallet does not have to be the owner of this Safe. In this case, the interface will provide
              you a read-only view.
            </Typography>

            <Typography mb={3}>
              Don&apos;t have the address of the Safe you created?{' '}
              <Link
                href="https://help.gnosis-safe.io/en/articles/4971293-i-don-t-remember-my-safe-address-where-can-i-find-it"
                target="_blank"
                rel="noreferrer"
              >
                This article explains how to find it.
              </Link>
            </Typography>

            <Box marginBottom={2} paddingRight={6} width={{ lg: '70%' }}>
              <NameInput
                name="safe.name"
                label="Safe name"
                placeholder={fallbackName}
                InputLabelProps={{ shrink: true }}
                InputProps={{
                  endAdornment: resolving && (
                    <InputAdornment position="end">
                      <CircularProgress size={20} />
                    </InputAdornment>
                  ),
                }}
              />
            </Box>

            <Box width={{ lg: '70%' }}>
              <AddressInput label="Safe address" validate={validateSafeAddress} name="address" />
            </Box>

            <Typography mt={2}>
              By continuing you consent to the{' '}
              <Link href="https://gnosis-safe.io/terms" target="_blank" rel="noreferrer">
                terms of use
              </Link>{' '}
              and{' '}
              <Link href="https://gnosis-safe.io/privacy" target="_blank" rel="noreferrer">
                privacy policy
              </Link>
              .
            </Typography>
          </Box>

          <Divider />

          <Box padding={3}>
            <Grid container alignItems="center" justifyContent="center" spacing={3}>
              <Grid item>
                <Button onClick={onBack}>Back</Button>
              </Grid>
              <Grid item>
                <Button variant="contained" type="submit" disabled={!formState.isValid}>
                  Continue
                </Button>
              </Grid>
            </Grid>
          </Box>
        </form>
      </Paper>
    </FormProvider>
  )
}

export default SetAddressStep<|MERGE_RESOLUTION|>--- conflicted
+++ resolved
@@ -1,4 +1,4 @@
-import React, { useEffect } from 'react'
+import React from 'react'
 import { Box, Button, CircularProgress, Divider, Grid, InputAdornment, Link, Paper, Typography } from '@mui/material'
 import { useForm, FormProvider } from 'react-hook-form'
 import { StepRenderProps } from '@/components/tx/TxStepper/useTxStepper'
@@ -25,36 +25,16 @@
   const formMethods = useForm<SafeFormData>({
     mode: 'onChange',
     defaultValues: {
-<<<<<<< HEAD
-      safeAddress: {
-        name: params?.safeAddress.name,
-        address: params?.safeAddress.address,
-        resolving: false,
-      },
-=======
-      name: params?.name || fallbackName,
+      name: params?.name,
       address: params?.address,
->>>>>>> be1d5937
     },
   })
 
-  const { handleSubmit, watch, setValue, formState } = formMethods
+  const { handleSubmit, watch, formState } = formMethods
 
   const safeAddress = watch('address')
 
-<<<<<<< HEAD
-  const { name: fallbackName, resolving } = useAddressResolver(safeAddress.address, useMnemonicSafeName())
-
-  useEffect(() => {
-    setValue(`safeAddress.resolving`, resolving)
-  }, [resolving, setValue])
-=======
-  const { name, resolving } = useAddressResolver(safeAddress)
-
-  useEffect(() => {
-    name && setValue(`name`, name)
-  }, [name, setValue])
->>>>>>> be1d5937
+  const { name: fallbackName, resolving } = useAddressResolver(safeAddress, useMnemonicSafeName())
 
   const validateSafeAddress = async (address: string) => {
     if (addedSafes && Object.keys(addedSafes).includes(address)) {
@@ -68,11 +48,8 @@
     }
   }
 
-  const onFormSubmit = handleSubmit(async (data: LoadSafeFormData) => {
-    const { safeAddress } = data
-    const { address, name } = safeAddress
-    const safeName = name || fallbackName
-    onSubmit({ safeAddress: { address, name: safeName } })
+  const onFormSubmit = handleSubmit(async (data: SafeFormData) => {
+    onSubmit({ ...data, name: data.name || fallbackName })
   })
 
   return (
