--- conflicted
+++ resolved
@@ -20,7 +20,6 @@
 }
 
 const SetAddressStep = ({ params, onSubmit, onBack }: Props) => {
-  console.log(params)
   const fallbackName = useMnemonicSafeName()
   const currentChainId = useChainId()
   const addedSafes = useAppSelector((state) => selectAddedSafes(state, currentChainId))
@@ -92,26 +91,9 @@
                 required
               />
             </Box>
-<<<<<<< HEAD
-            <Box width={{ lg: '50%' }}>
-              <AddressInput
-                label="Safe address"
-                validate={validateSafeAddress}
-                InputLabelProps={{ shrink: true }}
-                InputProps={{
-                  endAdornment: resolving && (
-                    <InputAdornment position="end">
-                      <CircularProgress size={20} />
-                    </InputAdornment>
-                  ),
-                }}
-                {...register('address')}
-              />
-=======
 
             <Box width={{ lg: '70%' }}>
-              <AddressInput label="Safe address" validate={validateSafeAddress} name="safeAddress.address" />
->>>>>>> ebb9e99f
+              <AddressInput label="Safe address" validate={validateSafeAddress} name="address" />
             </Box>
 
             <Typography mt={2}>
