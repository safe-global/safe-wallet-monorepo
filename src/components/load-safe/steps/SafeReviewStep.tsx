--- conflicted
+++ resolved
@@ -28,13 +28,8 @@
   const chainId = currentChain?.chainId || ''
 
   const addSafe = () => {
-<<<<<<< HEAD
     const safeName = params.name
-    const safeAddress = parsePrefixedAddress(params.address).address
-=======
-    const safeName = params.safeAddress.name
-    const safeAddress = params.safeAddress.address
->>>>>>> ebb9e99f
+    const safeAddress = params.address
 
     dispatch(
       addOrUpdateSafe({
