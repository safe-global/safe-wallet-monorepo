--- conflicted
+++ resolved
@@ -28,17 +28,9 @@
   })
 
   const [safeInfo] = useAsync<SafeInfo | undefined>(async () => {
-<<<<<<< HEAD
     if (!params.address) return
-    const { address } = parsePrefixedAddress(params.address)
-
-    return getSafeInfo(chainId, address)
+    return getSafeInfo(chainId, params.address)
   }, [chainId, params.address])
-=======
-    if (!params.safeAddress.address) return
-    return getSafeInfo(chainId, params.safeAddress.address)
-  }, [chainId, params.safeAddress.address])
->>>>>>> ebb9e99f
 
   useEffect(() => {
     if (!safeInfo) return
