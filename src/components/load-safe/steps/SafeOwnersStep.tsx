--- conflicted
+++ resolved
@@ -19,13 +19,8 @@
 
 const SafeOwnersStep = ({ params, onSubmit, onBack }: Props): ReactElement => {
   const chainId = useChainId()
-<<<<<<< HEAD
-  const formMethods = useForm<LoadSafeFormData>({ defaultValues: params, mode: 'onChange' })
+  const formMethods = useForm<SafeFormData>({ defaultValues: params, mode: 'onChange' })
   const { handleSubmit, setValue, control } = formMethods
-=======
-  const formMethods = useForm<SafeFormData>({ defaultValues: params, mode: 'onChange' })
-  const { handleSubmit, setValue, control, formState } = formMethods
->>>>>>> be1d5937
 
   const { fields } = useFieldArray({
     control,
