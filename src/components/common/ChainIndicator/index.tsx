--- conflicted
+++ resolved
@@ -80,19 +80,16 @@
           loading="lazy"
         />
       )}
-<<<<<<< HEAD
-
-      {!onlyLogo && <span className={css.name}>{chainConfig.chainName}</span>}
-=======
-      <Stack>
-        <span className={css.name}>{chainConfig.chainName}</span>
-        {fiatValue && (
-          <Typography fontWeight={700} textAlign="left" fontSize="14px">
-            <FiatValue value={fiatValue} />
-          </Typography>
-        )}
-      </Stack>
->>>>>>> eb6381fa
+      {!onlyLogo && (
+        <Stack>
+          <span className={css.name}>{chainConfig.chainName}</span>
+          {fiatValue && (
+            <Typography fontWeight={700} textAlign="left" fontSize="14px">
+              <FiatValue value={fiatValue} />
+            </Typography>
+          )}
+        </Stack>
+      )}
     </span>
   ) : null
 }
