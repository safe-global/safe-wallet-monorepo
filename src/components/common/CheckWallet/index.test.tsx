import { getByLabelText, render } from '@/tests/test-utils'
import CheckWallet from '.'
import useIsOnlySpendingLimitBeneficiary from '@/hooks/useIsOnlySpendingLimitBeneficiary'
import useIsSafeOwner from '@/hooks/useIsSafeOwner'
import useIsWrongChain from '@/hooks/useIsWrongChain'
import useWallet from '@/hooks/wallets/useWallet'
import { chainBuilder } from '@/tests/builders/chains'
<<<<<<< HEAD
import { useNestedSafeOwners } from '@/hooks/useNestedSafeOwners'
import { faker } from '@faker-js/faker'
=======
import { useIsWalletDelegate } from '@/hooks/useDelegates'
import { faker } from '@faker-js/faker'
import { extendedSafeInfoBuilder } from '@/tests/builders/safe'
import useSafeInfo from '@/hooks/useSafeInfo'
>>>>>>> 93164b90

const mockWalletAddress = faker.finance.ethereumAddress()
// mock useWallet
jest.mock('@/hooks/wallets/useWallet', () => ({
  __esModule: true,
  default: jest.fn(() => ({
    address: mockWalletAddress,
  })),
}))

// mock useIsSafeOwner
jest.mock('@/hooks/useIsSafeOwner', () => ({
  __esModule: true,
  default: jest.fn(() => true),
}))

// mock useIsOnlySpendingLimitBeneficiary
jest.mock('@/hooks/useIsOnlySpendingLimitBeneficiary', () => ({
  __esModule: true,
  default: jest.fn(() => false),
}))

// mock useCurrentChain
jest.mock('@/hooks/useChains', () => ({
  __esModule: true,
  useCurrentChain: jest.fn(() => chainBuilder().build()),
}))

// mock useIsWrongChain
jest.mock('@/hooks/useIsWrongChain', () => ({
  __esModule: true,
  default: jest.fn(() => false),
}))

<<<<<<< HEAD
jest.mock('@/hooks/useNestedSafeOwners')

const mockUseNestedSafeOwners = useNestedSafeOwners as jest.MockedFunction<typeof useNestedSafeOwners>
=======
jest.mock('@/hooks/useDelegates', () => ({
  __esModule: true,
  useIsWalletDelegate: jest.fn(() => false),
}))

jest.mock('@/hooks/useSafeInfo', () => ({
  __esModule: true,
  default: jest.fn(() => {
    const safeAddress = faker.finance.ethereumAddress()
    return {
      safeAddress,
      safe: extendedSafeInfoBuilder()
        .with({ address: { value: safeAddress } })
        .with({ deployed: true })
        .build(),
    }
  }),
}))
>>>>>>> 93164b90

const renderButton = () =>
  render(<CheckWallet checkNetwork={false}>{(isOk) => <button disabled={!isOk}>Continue</button>}</CheckWallet>)

describe('CheckWallet', () => {
  beforeEach(() => {
    jest.clearAllMocks()
    mockUseNestedSafeOwners.mockReturnValue([])
  })

  it('renders correctly when the wallet is connected to the right chain and is an owner', () => {
    const { container } = renderButton()

    // Check that the button is enabled
    expect(container.querySelector('button')).not.toBeDisabled()
  })

  it('should disable the button when the wallet is not connected', () => {
    ;(useWallet as jest.MockedFunction<typeof useWallet>).mockReturnValueOnce(null)

    const { container } = renderButton()

    // Check that the button is disabled
    expect(container.querySelector('button')).toBeDisabled()

    // Check the tooltip text
    getByLabelText(container, 'Please connect your wallet')
  })

  it('should disable the button when the wallet is connected to the right chain but is not an owner', () => {
    ;(useIsSafeOwner as jest.MockedFunction<typeof useIsSafeOwner>).mockReturnValueOnce(false)

    const { container } = renderButton()

    expect(container.querySelector('button')).toBeDisabled()
    expect(container.querySelector('span[aria-label]')).toHaveAttribute(
      'aria-label',
      `Your connected wallet is not a signer of this Safe Account`,
    )
  })

  it('should be disabled when connected to the wrong network', () => {
    ;(useIsWrongChain as jest.MockedFunction<typeof useIsWrongChain>).mockReturnValue(true)
    ;(useIsSafeOwner as jest.MockedFunction<typeof useIsSafeOwner>).mockReturnValueOnce(true)

    const renderButtonWithNetworkCheck = () =>
      render(<CheckWallet checkNetwork={true}>{(isOk) => <button disabled={!isOk}></button>}</CheckWallet>)

    const { container } = renderButtonWithNetworkCheck()

    expect(container.querySelector('button')).toBeDisabled()
  })

  it('should not disable the button for non-owner spending limit benificiaries', () => {
    ;(useIsSafeOwner as jest.MockedFunction<typeof useIsSafeOwner>).mockReturnValueOnce(false)
    ;(
      useIsOnlySpendingLimitBeneficiary as jest.MockedFunction<typeof useIsOnlySpendingLimitBeneficiary>
    ).mockReturnValueOnce(true)

    const { container: allowContainer } = render(
      <CheckWallet allowSpendingLimit>{(isOk) => <button disabled={!isOk}>Continue</button>}</CheckWallet>,
    )

    expect(allowContainer.querySelector('button')).not.toBeDisabled()
  })

  it('should not disable the button for delegates', () => {
    ;(useIsSafeOwner as jest.MockedFunction<typeof useIsSafeOwner>).mockReturnValueOnce(false)
    ;(useIsWalletDelegate as jest.MockedFunction<typeof useIsWalletDelegate>).mockReturnValueOnce(true)

    const { container } = renderButton()

    expect(container.querySelector('button')).not.toBeDisabled()
  })

  it('should disable the button for counterfactual Safes', () => {
    ;(useIsSafeOwner as jest.MockedFunction<typeof useIsSafeOwner>).mockReturnValueOnce(true)

    const safeAddress = faker.finance.ethereumAddress()
    const mockSafeInfo = {
      safeAddress,
      safe: extendedSafeInfoBuilder()
        .with({ address: { value: safeAddress } })
        .with({ deployed: false })
        .build(),
    }

    ;(useSafeInfo as jest.MockedFunction<typeof useSafeInfo>).mockReturnValueOnce(
      mockSafeInfo as unknown as ReturnType<typeof useSafeInfo>,
    )

    const { container } = renderButton()

    expect(container.querySelector('button')).toBeDisabled()
    getByLabelText(container, 'You need to activate the Safe before transacting')
  })

  it('should enable the button for counterfactual Safes if allowed', () => {
    ;(useIsSafeOwner as jest.MockedFunction<typeof useIsSafeOwner>).mockReturnValueOnce(true)

    const safeAddress = faker.finance.ethereumAddress()
    const mockSafeInfo = {
      safeAddress,
      safe: extendedSafeInfoBuilder()
        .with({ address: { value: safeAddress } })
        .with({ deployed: false })
        .build(),
    }

    ;(useSafeInfo as jest.MockedFunction<typeof useSafeInfo>).mockReturnValueOnce(
      mockSafeInfo as unknown as ReturnType<typeof useSafeInfo>,
    )

    const { container } = render(
      <CheckWallet allowUndeployedSafe>{(isOk) => <button disabled={!isOk}>Continue</button>}</CheckWallet>,
    )

    expect(container.querySelector('button')).toBeEnabled()
  })

  it('should allow non-owners if specified', () => {
    ;(useIsSafeOwner as jest.MockedFunction<typeof useIsSafeOwner>).mockReturnValueOnce(false)

    const { container } = render(
      <CheckWallet allowNonOwner>{(isOk) => <button disabled={!isOk}>Continue</button>}</CheckWallet>,
    )

    expect(container.querySelector('button')).not.toBeDisabled()
  })

<<<<<<< HEAD
  it('should allow nested Safe owners', () => {
    ;(useIsSafeOwner as jest.MockedFunction<typeof useIsSafeOwner>).mockReturnValueOnce(false)
    mockUseNestedSafeOwners.mockReturnValue([
      {
        address: faker.finance.ethereumAddress(),
        chainId: '1',
        isWatchlist: false,
      },
    ])

    const { container } = render(<CheckWallet>{(isOk) => <button disabled={!isOk}>Continue</button>}</CheckWallet>)
    expect(container.querySelector('button')).not.toBeDisabled()
=======
  it('should not allow non-owners that have a spending limit without allowing spending limits', () => {
    ;(useIsSafeOwner as jest.MockedFunction<typeof useIsSafeOwner>).mockReturnValueOnce(false)
    ;(
      useIsOnlySpendingLimitBeneficiary as jest.MockedFunction<typeof useIsOnlySpendingLimitBeneficiary>
    ).mockReturnValueOnce(true)

    const { container: allowContainer } = render(
      <CheckWallet>{(isOk) => <button disabled={!isOk}>Continue</button>}</CheckWallet>,
    )

    expect(allowContainer.querySelector('button')).toBeDisabled()
>>>>>>> 93164b90
  })
})<|MERGE_RESOLUTION|>--- conflicted
+++ resolved
@@ -5,15 +5,11 @@
 import useIsWrongChain from '@/hooks/useIsWrongChain'
 import useWallet from '@/hooks/wallets/useWallet'
 import { chainBuilder } from '@/tests/builders/chains'
-<<<<<<< HEAD
 import { useNestedSafeOwners } from '@/hooks/useNestedSafeOwners'
-import { faker } from '@faker-js/faker'
-=======
 import { useIsWalletDelegate } from '@/hooks/useDelegates'
 import { faker } from '@faker-js/faker'
 import { extendedSafeInfoBuilder } from '@/tests/builders/safe'
 import useSafeInfo from '@/hooks/useSafeInfo'
->>>>>>> 93164b90
 
 const mockWalletAddress = faker.finance.ethereumAddress()
 // mock useWallet
@@ -48,11 +44,9 @@
   default: jest.fn(() => false),
 }))
 
-<<<<<<< HEAD
 jest.mock('@/hooks/useNestedSafeOwners')
 
 const mockUseNestedSafeOwners = useNestedSafeOwners as jest.MockedFunction<typeof useNestedSafeOwners>
-=======
 jest.mock('@/hooks/useDelegates', () => ({
   __esModule: true,
   useIsWalletDelegate: jest.fn(() => false),
@@ -71,7 +65,6 @@
     }
   }),
 }))
->>>>>>> 93164b90
 
 const renderButton = () =>
   render(<CheckWallet checkNetwork={false}>{(isOk) => <button disabled={!isOk}>Continue</button>}</CheckWallet>)
@@ -202,7 +195,6 @@
     expect(container.querySelector('button')).not.toBeDisabled()
   })
 
-<<<<<<< HEAD
   it('should allow nested Safe owners', () => {
     ;(useIsSafeOwner as jest.MockedFunction<typeof useIsSafeOwner>).mockReturnValueOnce(false)
     mockUseNestedSafeOwners.mockReturnValue([
@@ -215,7 +207,7 @@
 
     const { container } = render(<CheckWallet>{(isOk) => <button disabled={!isOk}>Continue</button>}</CheckWallet>)
     expect(container.querySelector('button')).not.toBeDisabled()
-=======
+  })
   it('should not allow non-owners that have a spending limit without allowing spending limits', () => {
     ;(useIsSafeOwner as jest.MockedFunction<typeof useIsSafeOwner>).mockReturnValueOnce(false)
     ;(
@@ -227,6 +219,5 @@
     )
 
     expect(allowContainer.querySelector('button')).toBeDisabled()
->>>>>>> 93164b90
   })
 })