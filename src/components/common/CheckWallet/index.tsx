--- conflicted
+++ resolved
@@ -56,21 +56,17 @@
       return Message.SafeNotActivated
     }
 
-<<<<<<< HEAD
     if (
       !allowNonOwner &&
       !isSafeOwner &&
-      !isDelegate &&
+      !isProposer &&
       !isNestedSafeOwner &&
       (!isOnlySpendingLimit || !allowSpendingLimit)
     ) {
-=======
-    if (!allowNonOwner && !isSafeOwner && !isProposer && (!isOnlySpendingLimit || !allowSpendingLimit)) {
       return Message.NotSafeOwner
     }
 
     if (!allowProposer && isProposer && !isSafeOwner) {
->>>>>>> e6b7bf1a
       return Message.NotSafeOwner
     }
   }, [
@@ -78,12 +74,8 @@
     allowProposer,
     allowSpendingLimit,
     allowUndeployedSafe,
-<<<<<<< HEAD
-    isDelegate,
+    isProposer,
     isNestedSafeOwner,
-=======
-    isProposer,
->>>>>>> e6b7bf1a
     isOnlySpendingLimit,
     isSafeOwner,
     isUndeployedSafe,
