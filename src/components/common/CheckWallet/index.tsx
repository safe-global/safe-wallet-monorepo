import { useIsWalletDelegate } from '@/hooks/useDelegates'
import { type ReactElement } from 'react'
import useIsOnlySpendingLimitBeneficiary from '@/hooks/useIsOnlySpendingLimitBeneficiary'
import useIsSafeOwner from '@/hooks/useIsSafeOwner'
import useWallet from '@/hooks/wallets/useWallet'
import useConnectWallet from '../ConnectWallet/useConnectWallet'
<<<<<<< HEAD
import { useNestedSafeOwners } from '@/hooks/useNestedSafeOwners'
=======
import useIsWrongChain from '@/hooks/useIsWrongChain'
import { Tooltip } from '@mui/material'
import useSafeInfo from '@/hooks/useSafeInfo'
>>>>>>> e09f6d50

type CheckWalletProps = {
  children: (ok: boolean) => ReactElement
  allowSpendingLimit?: boolean
  allowNonOwner?: boolean
  noTooltip?: boolean
  checkNetwork?: boolean
}

enum Message {
  WalletNotConnected = 'Please connect your wallet',
  NotSafeOwner = 'Your connected wallet is not a signer of this Safe Account',
  CounterfactualMultisig = 'You need to activate the Safe before transacting',
}

const CheckWallet = ({
  children,
  allowSpendingLimit,
  allowNonOwner,
  noTooltip,
  checkNetwork = false,
}: CheckWalletProps): ReactElement => {
  const wallet = useWallet()
  const isSafeOwner = useIsSafeOwner()
  const isSpendingLimit = useIsOnlySpendingLimitBeneficiary()
  const connectWallet = useConnectWallet()
  const isWrongChain = useIsWrongChain()
  const isDelegate = useIsWalletDelegate()

  const { safe } = useSafeInfo()

  const isCounterfactualMultiSig = !allowNonOwner && !safe.deployed && safe.threshold > 1

  const nestedOwners = useNestedSafeOwners()

  const message =
    wallet &&
<<<<<<< HEAD
    (isSafeOwner ||
      allowNonOwner ||
      (isSpendingLimit && allowSpendingLimit) ||
      (nestedOwners && nestedOwners.length > 0))
=======
    (isSafeOwner || allowNonOwner || (isSpendingLimit && allowSpendingLimit) || isDelegate) &&
    !isCounterfactualMultiSig
>>>>>>> e09f6d50
      ? ''
      : !wallet
      ? Message.WalletNotConnected
      : isCounterfactualMultiSig
      ? Message.CounterfactualMultisig
      : Message.NotSafeOwner

  if (checkNetwork && isWrongChain) return children(false)
  if (!message) return children(true)
  if (noTooltip) return children(false)

  return (
    <Tooltip title={message}>
      <span onClick={wallet ? undefined : connectWallet}>{children(false)}</span>
    </Tooltip>
  )
}

export default CheckWallet<|MERGE_RESOLUTION|>--- conflicted
+++ resolved
@@ -4,13 +4,10 @@
 import useIsSafeOwner from '@/hooks/useIsSafeOwner'
 import useWallet from '@/hooks/wallets/useWallet'
 import useConnectWallet from '../ConnectWallet/useConnectWallet'
-<<<<<<< HEAD
 import { useNestedSafeOwners } from '@/hooks/useNestedSafeOwners'
-=======
 import useIsWrongChain from '@/hooks/useIsWrongChain'
 import { Tooltip } from '@mui/material'
 import useSafeInfo from '@/hooks/useSafeInfo'
->>>>>>> e09f6d50
 
 type CheckWalletProps = {
   children: (ok: boolean) => ReactElement
@@ -48,15 +45,12 @@
 
   const message =
     wallet &&
-<<<<<<< HEAD
     (isSafeOwner ||
       allowNonOwner ||
       (isSpendingLimit && allowSpendingLimit) ||
-      (nestedOwners && nestedOwners.length > 0))
-=======
-    (isSafeOwner || allowNonOwner || (isSpendingLimit && allowSpendingLimit) || isDelegate) &&
+      isDelegate ||
+      (nestedOwners && nestedOwners.length > 0)) &&
     !isCounterfactualMultiSig
->>>>>>> e09f6d50
       ? ''
       : !wallet
       ? Message.WalletNotConnected
