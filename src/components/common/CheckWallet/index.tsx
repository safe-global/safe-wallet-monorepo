--- conflicted
+++ resolved
@@ -3,13 +3,10 @@
 import useIsSafeOwner from '@/hooks/useIsSafeOwner'
 import useWallet from '@/hooks/wallets/useWallet'
 import useConnectWallet from '../ConnectWallet/useConnectWallet'
-<<<<<<< HEAD
 import useIsWrongChain from '@/hooks/useIsWrongChain'
 import ChainSwitcher from '../ChainSwitcher'
 import { Tooltip } from '@mui/material'
-=======
 import useSafeInfo from '@/hooks/useSafeInfo'
->>>>>>> 95f4fbb9
 
 type CheckWalletProps = {
   children: (ok: boolean) => ReactElement
@@ -37,12 +34,12 @@
   const isSpendingLimit = useIsOnlySpendingLimitBeneficiary()
   const connectWallet = useConnectWallet()
   const isWrongChain = useIsWrongChain()
+  const { safe } = useSafeInfo()
 
   if (checkNetwork && isWrongChain) {
     return <ChainSwitcher primaryCta />
   }
 
-  const { safe } = useSafeInfo()
   const isCounterfactualMultiSig = !allowNonOwner && !safe.deployed && safe.threshold > 1
 
   const message =
