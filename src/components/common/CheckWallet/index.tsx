--- conflicted
+++ resolved
@@ -1,9 +1,5 @@
-<<<<<<< HEAD
 import { useSafeSDK } from '@/hooks/coreSDK/safeCoreSDK'
-import { useIsWalletDelegate } from '@/hooks/useDelegates'
-=======
 import { useIsWalletProposer } from '@/hooks/useProposers'
->>>>>>> 06161d69
 import { useMemo, type ReactElement } from 'react'
 import useIsOnlySpendingLimitBeneficiary from '@/hooks/useIsOnlySpendingLimitBeneficiary'
 import useIsSafeOwner from '@/hooks/useIsSafeOwner'
@@ -44,12 +40,8 @@
   const isOnlySpendingLimit = useIsOnlySpendingLimitBeneficiary()
   const connectWallet = useConnectWallet()
   const isWrongChain = useIsWrongChain()
-<<<<<<< HEAD
-  const isDelegate = useIsWalletDelegate()
   const sdk = useSafeSDK()
-=======
   const isProposer = useIsWalletProposer()
->>>>>>> 06161d69
 
   const { safe } = useSafeInfo()
 
@@ -59,13 +51,10 @@
     if (!wallet) {
       return Message.WalletNotConnected
     }
-<<<<<<< HEAD
     if (!sdk) {
       return Message.SDKNotInitialized
     }
-=======
 
->>>>>>> 06161d69
     if (isUndeployedSafe && !allowUndeployedSafe) {
       return Message.SafeNotActivated
     }
