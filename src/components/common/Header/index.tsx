--- conflicted
+++ resolved
@@ -11,18 +11,10 @@
 import { AppRoutes } from '@/config/routes'
 import useChainId from '@/hooks/useChainId'
 import SafeLogo from '@/public/logo.svg'
-<<<<<<< HEAD
 import { OVERVIEW_EVENTS } from '@/services/analytics/events/overview'
-import MenuIcon from '@mui/icons-material/Menu'
-import { Box, IconButton, Paper } from '@mui/material'
-import classnames from 'classnames'
+import router from 'next/router'
+import Track from '../Track'
 import Link from 'next/link'
-import { useRouter } from 'next/router'
-import { type ReactElement } from 'react'
-import Track from '../Track'
-import css from './styles.module.css'
-=======
->>>>>>> e890f2bb
 
 type HeaderProps = {
   onMenuToggle: () => void
@@ -30,11 +22,7 @@
 
 const Header = ({ onMenuToggle }: HeaderProps): ReactElement => {
   const chainId = useChainId()
-<<<<<<< HEAD
-  const router = useRouter()
-=======
   const showSafeToken = !!getSafeTokenAddress(chainId)
->>>>>>> e890f2bb
 
   return (
     <Paper className={css.container}>
@@ -44,17 +32,12 @@
         </IconButton>
       </div>
 
-<<<<<<< HEAD
-      <div className={css.logo}>
+      <div className={classnames(css.element, css.hideMobile, css.logo)}>
         <Track {...OVERVIEW_EVENTS.HOME}>
           <Link href={{ href: AppRoutes.index, query: router.query }} passHref>
-            <SafeLogo alt="Safe Logo" height={29} className={css.logo} />
+            <SafeLogo alt="Safe Logo" height={29} />
           </Link>
         </Track>
-=======
-      <div className={classnames(css.element, css.hideMobile, css.logo)}>
-        <SafeLogo alt="Safe Logo" height={29} />
->>>>>>> e890f2bb
       </div>
 
       <div className={classnames(css.element, css.hideMobile)}>
