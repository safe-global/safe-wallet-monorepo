.container {
  height: var(--header-height);
  display: flex;
  justify-content: center;
  border-radius: 0 !important;
  background-color: var(--color-background-paper);
  padding-right: 0;
}

.element {
  height: var(--header-height);
  display: flex;
  align-items: center;
  justify-content: center;
  border-left: 2px solid var(--color-border-light);
}

.header > div {
  padding: 0 var(--space-2);
}

.logo {
  flex: 1;
}

.logo svg {
  width: auto;
  display: block;
  fill: var(--color-logo-main);
}

.menuButton {
  display: none;
}

<<<<<<< HEAD
@media (max-width: 768px) {
=======
.tokenWidget {
  height: 100%;
}

.chainSwitcher {
  margin-right: var(--space-2);
}

@media (--breakpoint-sm) {
>>>>>>> 04c5245c
  .logo,
  .tokenWidget,
  .notificationCenter,
  .chainSwitcher {
    display: none;
  }

  .menuButton {
    display: block;
    flex: 1;
  }

  .header > div {
    padding: 0 var(--space-1);
  }
}<|MERGE_RESOLUTION|>--- conflicted
+++ resolved
@@ -33,19 +33,7 @@
   display: none;
 }
 
-<<<<<<< HEAD
-@media (max-width: 768px) {
-=======
-.tokenWidget {
-  height: 100%;
-}
-
-.chainSwitcher {
-  margin-right: var(--space-2);
-}
-
 @media (--breakpoint-sm) {
->>>>>>> 04c5245c
   .logo,
   .tokenWidget,
   .notificationCenter,
