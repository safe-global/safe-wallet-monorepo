import Identicon from '@/components/common/Identicon'
import { Box, Typography } from '@mui/material'
import { type BigNumber } from 'ethers'
import { Suspense } from 'react'
import type { ReactElement } from 'react'

import EthHashInfo from '@/components/common/EthHashInfo'
import WalletIcon from '@/components/common/WalletIcon'
import type { ConnectedWallet } from '@/hooks/wallets/useOnboard'
import { useAppSelector } from '@/store'
import { selectChainById } from '@/store/chainsSlice'
import WalletBalance from '@/components/common/WalletBalance'

import css from './styles.module.css'
import { isSocialLoginWallet } from '@/services/mpc/SocialLoginModule'
import SocialLoginInfo from '@/components/common/SocialLoginInfo'

export const WalletIdenticon = ({ wallet, size = 32 }: { wallet: ConnectedWallet; size?: number }) => {
  return (
    <Box className={css.imageContainer}>
      <Identicon address={wallet.address} size={size} />
      <Suspense>
        <Box className={css.walletIcon}>
          <WalletIcon provider={wallet.label} icon={wallet.icon} width={size / 2} height={size / 2} />
        </Box>
      </Suspense>
    </Box>
  )
}

const WalletOverview = ({
  wallet,
  balance,
  showBalance,
}: {
  wallet: ConnectedWallet
  balance?: BigNumber | undefined
  showBalance?: boolean
}): ReactElement => {
  const walletChain = useAppSelector((state) => selectChainById(state, wallet.chainId))
  const prefix = walletChain?.shortName

  const isSocialLogin = isSocialLoginWallet(wallet.label)

  if (isSocialLogin) {
    return (
      <div className={css.socialLoginInfo}>
        <SocialLoginInfo wallet={wallet} chainInfo={walletChain} hideActions={true} />
      </div>
    )
  }

  return (
    <Box className={css.container}>
      <WalletIdenticon wallet={wallet} />

      <Box className={css.walletDetails}>
        <Typography variant="body2" component="div">
          {wallet.ens ? (
            <div>{wallet.ens}</div>
          ) : (
            <EthHashInfo
<<<<<<< HEAD
              showPrefix={false}
              prefix={prefix || ''}
              address={wallet.address}
              showName={false}
              showAvatar={false}
=======
              prefix={prefix || ''}
              address={wallet.address}
              showName={false}
              showAvatar
              avatarSize={12}
              copyAddress={false}
>>>>>>> edd7745e
            />
          )}
        </Typography>

        {showBalance && (
          <Box display="flex" flexDirection="row" alignItems="center" gap={1}>
            <Typography variant="caption" component="div" fontWeight="bold" className={css.balance}>
              <WalletBalance balance={balance} />
            </Typography>
          </Box>
        )}
      </Box>
    </Box>
  )
}

export default WalletOverview<|MERGE_RESOLUTION|>--- conflicted
+++ resolved
@@ -60,20 +60,12 @@
             <div>{wallet.ens}</div>
           ) : (
             <EthHashInfo
-<<<<<<< HEAD
-              showPrefix={false}
               prefix={prefix || ''}
               address={wallet.address}
               showName={false}
               showAvatar={false}
-=======
-              prefix={prefix || ''}
-              address={wallet.address}
-              showName={false}
-              showAvatar
               avatarSize={12}
               copyAddress={false}
->>>>>>> edd7745e
             />
           )}
         </Typography>
