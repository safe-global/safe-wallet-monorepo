--- conflicted
+++ resolved
@@ -74,13 +74,10 @@
   display: flex;
   align-items: center;
   gap: var(--space-1);
-<<<<<<< HEAD
+  width: 100%;
 }
 
 .multiChainChip {
   padding: var(--space-2) 0;
   margin: 2px;
-=======
-  width: 100%;
->>>>>>> eb6381fa
 }