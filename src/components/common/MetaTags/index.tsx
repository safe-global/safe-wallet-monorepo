--- conflicted
+++ resolved
@@ -9,15 +9,13 @@
 
 const MetaTags = ({ prefetchUrl }: { prefetchUrl: string }) => (
   <>
-<<<<<<< HEAD
     <meta
       name="description"
       content="Celo Safe is the most trusted platform to manage digital assets on Celo (forked of the Gnosis Safe multisig project)."
     />
-=======
-    <meta name="description" content={descriptionText} />
 
     {/* Social sharing */}
+    {/*
     <meta name="og:image" content="https://app.safe.global/images/social-share.png" />
     <meta name="og:description" content={descriptionText} />
     <meta name="og:title" content={titleText} />
@@ -26,7 +24,7 @@
     <meta name="twitter:title" content={titleText} />
     <meta name="twitter:description" content={descriptionText} />
     <meta name="twitter:image" content="https://app.safe.global/images/social-share.png" />
->>>>>>> 51e07920
+    */}
 
     {/* CSP */}
     <meta httpEquiv="Content-Security-Policy" content={ContentSecurityPolicy} />
