<<<<<<< HEAD
import { type ReactElement } from 'react'
import { IconButton, Dialog, DialogTitle, type DialogProps } from '@mui/material'
import classnames from 'classnames'
=======
import { Fragment, type ReactElement } from 'react'
import { IconButton } from '@mui/material'
import { Dialog, DialogTitle, type DialogProps } from '@mui/material'
>>>>>>> b553fa8f
import CloseIcon from '@mui/icons-material/Close'
import css from './styles.module.css'

interface ModalDialogProps extends DialogProps {
  dialogTitle?: React.ReactNode
  hideChainIndicator?: boolean
}

const TxModalDialog = ({
  dialogTitle,
  hideChainIndicator,
  children,
  onClose,
  fullScreen = false,
  fullWidth = false,
  ...restProps
}: ModalDialogProps): ReactElement => {
  return (
    <Dialog
      {...restProps}
      fullScreen={true}
      scroll={fullScreen ? 'paper' : 'body'}
      className={classnames(css.dialog, { [css.fullWidth]: fullWidth })}
      onClick={(e) => e.stopPropagation()}
      TransitionComponent={Fragment}
      slots={{ backdrop: Fragment }}
      PaperProps={{
        className: css.paper,
      }}
    >
      <DialogTitle className={css.title}>
        <div className={css.buttons}>
          <IconButton
            className={css.close}
            aria-label="close"
            onClick={(e) => onClose?.(e, 'backdropClick')}
            size="small"
          >
            <CloseIcon />
          </IconButton>
        </div>
      </DialogTitle>

      {children}
    </Dialog>
  )
}

export default TxModalDialog<|MERGE_RESOLUTION|>--- conflicted
+++ resolved
@@ -1,12 +1,6 @@
-<<<<<<< HEAD
-import { type ReactElement } from 'react'
+import { Fragment, type ReactElement } from 'react'
 import { IconButton, Dialog, DialogTitle, type DialogProps } from '@mui/material'
 import classnames from 'classnames'
-=======
-import { Fragment, type ReactElement } from 'react'
-import { IconButton } from '@mui/material'
-import { Dialog, DialogTitle, type DialogProps } from '@mui/material'
->>>>>>> b553fa8f
 import CloseIcon from '@mui/icons-material/Close'
 import css from './styles.module.css'
 
