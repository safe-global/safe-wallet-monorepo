--- conflicted
+++ resolved
@@ -35,13 +35,8 @@
 
   const url: UrlObject | undefined = governanceApp
     ? {
-<<<<<<< HEAD
-        pathname: AppRoutes.apps.index,
+        pathname: AppRoutes.apps.open,
         query: { safe: router.query.safe, appUrl: governanceApp.url },
-=======
-        pathname: AppRoutes.apps.open,
-        query: { safe: router.query.safe, appUrl: claimingApp.url },
->>>>>>> 007f5d7f
       }
     : undefined
 
