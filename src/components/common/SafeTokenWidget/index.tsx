--- conflicted
+++ resolved
@@ -11,17 +11,12 @@
 import SafeTokenIcon from '@/public/images/common/safe-token.svg'
 import SafePassStar from '@/public/images/common/safe-pass-star.svg'
 import css from './styles.module.css'
-<<<<<<< HEAD
-import UnreadBadge from '../UnreadBadge'
-import classnames from 'classnames'
 import { useSanctionedAddress } from '@/hooks/useSanctionedAddress'
-=======
 import useSafeAddress from '@/hooks/useSafeAddress'
 import { skipToken } from '@reduxjs/toolkit/query/react'
 import { useDarkMode } from '@/hooks/useDarkMode'
 import { useGetOwnGlobalCampaignRankQuery } from '@/store/safePass'
 import { formatAmount } from '@/utils/formatNumber'
->>>>>>> 10191d6c
 
 const TOKEN_DECIMALS = 18
 
@@ -49,14 +44,11 @@
   const [allocationData, , allocationDataLoading] = useSafeTokenAllocation()
   const [allocation, , allocationLoading] = useSafeVotingPower(allocationData)
 
-<<<<<<< HEAD
   const sanctionedAddress = useSanctionedAddress()
-=======
   const { data: ownGlobalRank, isLoading: ownGlobalRankLoading } = useGetOwnGlobalCampaignRankQuery(
     chainId !== '1' && chainId !== '11155111' ? skipToken : { chainId, safeAddress },
     { refetchOnFocus: false },
   )
->>>>>>> 10191d6c
 
   const tokenAddress = getSafeTokenAddress(chainId)
   if (!tokenAddress || Boolean(sanctionedAddress)) {
