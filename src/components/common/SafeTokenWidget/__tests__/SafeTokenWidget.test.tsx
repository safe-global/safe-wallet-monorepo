import * as nextRouter from 'next/router'
import useChainId from '@/hooks/useChainId'
import { render, waitFor } from '@/tests/test-utils'
import { SafeAppAccessPolicyTypes } from '@safe-global/safe-gateway-typescript-sdk'
import { BigNumber } from 'ethers'
import SafeTokenWidget from '..'
import { hexZeroPad } from 'ethers/lib/utils'
import { AppRoutes } from '@/config/routes'
import useSafeTokenAllocation from '@/hooks/useSafeTokenAllocation'

const MOCK_GOVERNANCE_APP_URL = 'https://mock.governance.safe.global'

jest.mock('@/hooks/useChainId', () => jest.fn(() => '1'))

jest.mock('@/hooks/useSafeTokenAllocation')

jest.mock(
  '@/hooks/safe-apps/useRemoteSafeApps',
  jest.fn(() => ({
    useRemoteSafeApps: () => [
      [
        {
          id: 61,
          url: MOCK_GOVERNANCE_APP_URL,
          chainIds: ['4'],
          name: 'Safe {DAO} Governance',
          description: '',
          iconUrl: '',
          tags: ['safe-dao-governance-app'],
          accessControl: {
            type: SafeAppAccessPolicyTypes.NoRestrictions,
          },
        },
      ],
    ],
  })),
)

describe('SafeTokenWidget', () => {
  const fakeSafeAddress = hexZeroPad('0x1', 20)
  beforeEach(() => {
    jest.restoreAllMocks()
    jest.spyOn(nextRouter, 'useRouter').mockImplementation(
      () =>
        ({
          query: {
            safe: fakeSafeAddress,
          },
        } as any),
    )
  })

  it('Should render nothing for unsupported chains', () => {
    ;(useChainId as jest.Mock).mockImplementationOnce(jest.fn(() => '100'))
    ;(useSafeTokenAllocation as jest.Mock).mockImplementation(() => [BigNumber.from(0), false])

    const result = render(<SafeTokenWidget />)
    expect(result.baseElement).toContainHTML('<body><div /></body>')
  })

  it('Should display 0 if Safe has no SAFE token', async () => {
    ;(useSafeTokenAllocation as jest.Mock).mockImplementation(() => [BigNumber.from(0), false])

    const result = render(<SafeTokenWidget />)
    await waitFor(() => expect(result.baseElement).toHaveTextContent('0'))
  })

  it('Should display the value formatted correctly', async () => {
    ;(useSafeTokenAllocation as jest.Mock).mockImplementation(() => [BigNumber.from('472238796133701648384'), false])

    // to avoid failing tests in some environments
    const NumberFormat = Intl.NumberFormat
    const englishTestLocale = 'en'

    jest.spyOn(Intl, 'NumberFormat').mockImplementation((_, ...rest) => new NumberFormat([englishTestLocale], ...rest))

    const result = render(<SafeTokenWidget />)
    await waitFor(() => {
      expect(result.baseElement).toHaveTextContent('472.24')
      expect(result.baseElement).not.toHaveTextContent('472.2388')
    })
  })

  it('Should render a link to the governance app', async () => {
    ;(useSafeTokenAllocation as jest.Mock).mockImplementation(() => [BigNumber.from(420000), false])

    const result = render(<SafeTokenWidget />)
    await waitFor(() => {
      expect(result.baseElement).toContainHTML(
<<<<<<< HEAD
        `href="${AppRoutes.apps.index}?safe=${fakeSafeAddress}&appUrl=${encodeURIComponent(MOCK_GOVERNANCE_APP_URL)}"`,
=======
        `href="${AppRoutes.apps.open}?safe=${fakeSafeAddress}&appUrl=${encodeURIComponent(MOCK_CLAIMING_APP_URL)}"`,
>>>>>>> 007f5d7f
      )
    })
  })
})<|MERGE_RESOLUTION|>--- conflicted
+++ resolved
@@ -87,11 +87,7 @@
     const result = render(<SafeTokenWidget />)
     await waitFor(() => {
       expect(result.baseElement).toContainHTML(
-<<<<<<< HEAD
-        `href="${AppRoutes.apps.index}?safe=${fakeSafeAddress}&appUrl=${encodeURIComponent(MOCK_GOVERNANCE_APP_URL)}"`,
-=======
-        `href="${AppRoutes.apps.open}?safe=${fakeSafeAddress}&appUrl=${encodeURIComponent(MOCK_CLAIMING_APP_URL)}"`,
->>>>>>> 007f5d7f
+        `href="${AppRoutes.apps.open}?safe=${fakeSafeAddress}&appUrl=${encodeURIComponent(MOCK_GOVERNANCE_APP_URL)}"`,
       )
     })
   })
