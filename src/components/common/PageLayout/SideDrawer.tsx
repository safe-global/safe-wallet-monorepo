import { useEffect, type ReactElement } from 'react'
import { IconButton, Drawer, useMediaQuery } from '@mui/material'
import { useTheme } from '@mui/material/styles'
import DoubleArrowRightIcon from '@mui/icons-material/KeyboardDoubleArrowRightRounded'
import DoubleArrowLeftIcon from '@mui/icons-material/KeyboardDoubleArrowLeftRounded'
import { useRouter } from 'next/router'
import classnames from 'classnames'
import { type ParsedUrlQuery } from 'querystring'

import Sidebar from '@/components/sidebar/Sidebar'
import css from './styles.module.css'
import { AppRoutes } from '@/config/routes'

type SideDrawerProps = {
  isOpen: boolean
  onToggle: (isOpen: boolean) => void
}

const isNewSafeRoute = (pathname: string): boolean => {
  return pathname === AppRoutes.newSafe.create
}

<<<<<<< HEAD
const isWelcomeRoute = (pathname: string): boolean => {
  return pathname === AppRoutes.welcome
=======
const isLoadSafeRoute = (pathname: string): boolean => {
  return pathname === AppRoutes.newSafe.load
>>>>>>> 9597d390
}

const isAppShareRoute = (pathname: string): boolean => {
  return pathname === AppRoutes.share.safeApp
}

const isSafeAppRoute = (pathname: string, query: ParsedUrlQuery): boolean => {
  return pathname === AppRoutes.apps && !!query.appUrl
}

const SideDrawer = ({ isOpen, onToggle }: SideDrawerProps): ReactElement => {
  const { pathname, query } = useRouter()
  const { breakpoints } = useTheme()
  const isSmallScreen = useMediaQuery(`(max-width: ${breakpoints.values.md}px)`)
  const showSidebarToggle = isSafeAppRoute(pathname, query) && !isSmallScreen

  useEffect(() => {
    const closeSidebar =
      isSmallScreen ||
      isSafeAppRoute(pathname, query) ||
      isAppShareRoute(pathname) ||
      isNewSafeRoute(pathname) ||
<<<<<<< HEAD
      isWelcomeRoute(pathname)
=======
      isLoadSafeRoute(pathname)
>>>>>>> 9597d390
    onToggle(!closeSidebar)
  }, [isSmallScreen, onToggle, pathname, query])

  return (
    <>
      <Drawer
        variant={isSmallScreen ? 'temporary' : 'persistent'}
        anchor="left"
        open={isOpen}
        onClose={() => onToggle(false)}
      >
        <aside>
          <Sidebar />
        </aside>
      </Drawer>

      {showSidebarToggle && (
        <div className={classnames(css.sidebarTogglePosition, isOpen && css.sidebarOpen)}>
          <div className={css.sidebarToggle} role="button" onClick={() => onToggle(!isOpen)}>
            <IconButton aria-label="collapse sidebar" size="small" disableRipple>
              {isOpen ? <DoubleArrowLeftIcon fontSize="inherit" /> : <DoubleArrowRightIcon fontSize="inherit" />}
            </IconButton>
          </div>
        </div>
      )}
    </>
  )
}

export default SideDrawer<|MERGE_RESOLUTION|>--- conflicted
+++ resolved
@@ -20,13 +20,12 @@
   return pathname === AppRoutes.newSafe.create
 }
 
-<<<<<<< HEAD
 const isWelcomeRoute = (pathname: string): boolean => {
   return pathname === AppRoutes.welcome
-=======
+}
+
 const isLoadSafeRoute = (pathname: string): boolean => {
   return pathname === AppRoutes.newSafe.load
->>>>>>> 9597d390
 }
 
 const isAppShareRoute = (pathname: string): boolean => {
@@ -49,11 +48,8 @@
       isSafeAppRoute(pathname, query) ||
       isAppShareRoute(pathname) ||
       isNewSafeRoute(pathname) ||
-<<<<<<< HEAD
+      isLoadSafeRoute(pathname) ||
       isWelcomeRoute(pathname)
-=======
-      isLoadSafeRoute(pathname)
->>>>>>> 9597d390
     onToggle(!closeSidebar)
   }, [isSmallScreen, onToggle, pathname, query])
 
