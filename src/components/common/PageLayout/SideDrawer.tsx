import { useEffect, type ReactElement } from 'react'
import { IconButton, Drawer, useMediaQuery } from '@mui/material'
import type { ParsedUrlQuery } from 'querystring'
import { useTheme } from '@mui/material/styles'
import DoubleArrowRightIcon from '@mui/icons-material/KeyboardDoubleArrowRightRounded'
import DoubleArrowLeftIcon from '@mui/icons-material/KeyboardDoubleArrowLeftRounded'
import { useRouter } from 'next/router'

import classnames from 'classnames'
import Sidebar from '@/components/sidebar/Sidebar'
import css from './styles.module.css'
import { AppRoutes } from '@/config/routes'
import useDebounce from '@/hooks/useDebounce'

type SideDrawerProps = {
  isOpen: boolean
  onToggle: (isOpen: boolean) => void
}

const isSafeAppFrameRoute = (pathname: string, query: ParsedUrlQuery): boolean => {
  return pathname === AppRoutes.apps.index && !!query.appUrl
}

const SideDrawer = ({ isOpen, onToggle }: SideDrawerProps): ReactElement => {
  const { pathname, query } = useRouter()
  const { breakpoints } = useTheme()
  const isSmallScreen = useMediaQuery(breakpoints.down('md'))
<<<<<<< HEAD
  const showSidebarToggle = isSafeAppFrameRoute(pathname, query) && !isSmallScreen

  useEffect(() => {
    const hideSidebar = isNoSidebarRoute(pathname)
    const closeSidebar = hideSidebar || isSmallScreen || isSafeAppFrameRoute(pathname, query)
=======
  const showSidebarToggle = isSafeAppRoute(pathname, query) && !isSmallScreen
  // Keep the sidebar hidden on small screens via CSS until we collapse it via JS.
  // With a small delay to avoid flickering.
  const smDrawerHidden = useDebounce(!isSmallScreen, 300)

  useEffect(() => {
    const closeSidebar = isSmallScreen || isSafeAppRoute(pathname, query)
>>>>>>> 1b4f92c9
    onToggle(!closeSidebar)
  }, [isSmallScreen, onToggle, pathname, query])

  return (
    <>
      <Drawer
        variant={isSmallScreen ? 'temporary' : 'persistent'}
        anchor="left"
        open={isOpen}
        onClose={() => onToggle(false)}
        className={smDrawerHidden ? css.smDrawerHidden : undefined}
      >
        <aside>
          <Sidebar />
        </aside>
      </Drawer>

      {showSidebarToggle && (
        <div className={classnames(css.sidebarTogglePosition, isOpen && css.sidebarOpen)}>
          <div className={css.sidebarToggle} role="button" onClick={() => onToggle(!isOpen)}>
            <IconButton aria-label="collapse sidebar" size="small" disableRipple>
              {isOpen ? <DoubleArrowLeftIcon fontSize="inherit" /> : <DoubleArrowRightIcon fontSize="inherit" />}
            </IconButton>
          </div>
        </div>
      )}
    </>
  )
}

export default SideDrawer<|MERGE_RESOLUTION|>--- conflicted
+++ resolved
@@ -25,21 +25,13 @@
   const { pathname, query } = useRouter()
   const { breakpoints } = useTheme()
   const isSmallScreen = useMediaQuery(breakpoints.down('md'))
-<<<<<<< HEAD
   const showSidebarToggle = isSafeAppFrameRoute(pathname, query) && !isSmallScreen
-
-  useEffect(() => {
-    const hideSidebar = isNoSidebarRoute(pathname)
-    const closeSidebar = hideSidebar || isSmallScreen || isSafeAppFrameRoute(pathname, query)
-=======
-  const showSidebarToggle = isSafeAppRoute(pathname, query) && !isSmallScreen
   // Keep the sidebar hidden on small screens via CSS until we collapse it via JS.
   // With a small delay to avoid flickering.
   const smDrawerHidden = useDebounce(!isSmallScreen, 300)
 
   useEffect(() => {
-    const closeSidebar = isSmallScreen || isSafeAppRoute(pathname, query)
->>>>>>> 1b4f92c9
+    const closeSidebar = isSmallScreen || isSafeAppFrameRoute(pathname, query)
     onToggle(!closeSidebar)
   }, [isSmallScreen, onToggle, pathname, query])
 
