--- conflicted
+++ resolved
@@ -8,13 +8,7 @@
 import SideDrawer from './SideDrawer'
 
 const PageLayout = ({ children }: { children: ReactElement }): ReactElement => {
-<<<<<<< HEAD
-  const router = useRouter()
-  const [isMobileDrawerOpen, setIsMobileDrawerOpen] = useState<boolean>(false)
-  const hideSidebar = [AppRoutes.share.safeApp, AppRoutes.newSafe.create].includes(router.pathname)
-=======
   const [isSidebarOpen, setSidebarOpen] = useState<boolean>(true)
->>>>>>> 01792011
 
   const toggleSidebar = () => {
     setSidebarOpen((prev) => !prev)
