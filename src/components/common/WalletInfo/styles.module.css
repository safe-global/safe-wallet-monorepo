--- conflicted
+++ resolved
@@ -3,32 +3,8 @@
   margin-bottom: var(--space-1);
 }
 
-<<<<<<< HEAD
-.imageContainer {
-  display: flex;
-  justify-content: center;
-  position: relative;
-}
-
-.walletIcon {
-  position: absolute;
-  display: flex;
-  justify-content: center;
-  align-items: center;
-  bottom: -6px;
-  right: -6px;
-  border-radius: 50%;
-  border: 2px solid var(--color-background-paper);
-  background-color: var(--color-background-main);
-  overflow: hidden;
-}
-
-.walletIcon img {
-  padding: 2px;
-=======
 .accountContainer > span {
   border-radius: 8px 8px 0 0;
->>>>>>> 5399c1a4
 }
 
 .addressContainer {
@@ -45,12 +21,33 @@
   font-size: 12px;
 }
 
-<<<<<<< HEAD
-  .balance {
-    display: none;
-  }
-=======
 .warningButton:global.MuiButton-root:hover {
   background-color: var(--color-warning-background);
->>>>>>> 5399c1a4
+}
+
+.address {
+  height: 40px;
+}
+
+.address div[title] {
+  font-weight: bold;
+}
+
+.rowContainer {
+  align-self: stretch;
+  border: 1px solid var(--color-border-light);
+  border-radius: 4px;
+}
+
+.row {
+  display: flex;
+  align-items: center;
+  justify-content: space-between;
+  border-top: 1px solid var(--color-border-light);
+  padding: 12px;
+  margin-top: -2px;
+}
+
+.row:first-of-type {
+  border: 0;
 }