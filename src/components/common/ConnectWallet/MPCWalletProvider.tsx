--- conflicted
+++ resolved
@@ -1,27 +1,7 @@
-<<<<<<< HEAD
-import { useMPCWallet, MPCWalletState } from '@/hooks/wallets/mpc/useMPCWallet'
-import { type UserInfo } from '@web3auth/mpc-core-kit'
-import { createContext, useMemo, type ReactElement } from 'react'
-
-type MPCWalletContext = {
-  loginPending: boolean
-  triggerLogin: () => Promise<void>
-  resetAccount: () => Promise<void>
-  upsertPasswordBackup: (password: string) => Promise<void>
-  recoverFactorWithPassword: (password: string, storeDeviceFactor: boolean) => Promise<void>
-  walletState: MPCWalletState
-  userInfo: UserInfo | undefined
-  exportPk: (password: string) => Promise<string | undefined>
-}
-
-export const MpcWalletContext = createContext<MPCWalletContext>({
-  loginPending: false,
-=======
 import { useMPCWallet, MPCWalletState, type MPCWalletHook } from '@/hooks/wallets/mpc/useMPCWallet'
 import { createContext, type ReactElement } from 'react'
 
 export const MpcWalletContext = createContext<MPCWalletHook>({
->>>>>>> df74f4e1
   walletState: MPCWalletState.NOT_INITIALIZED,
   triggerLogin: () => Promise.resolve(false),
   resetAccount: () => Promise.resolve(),
@@ -34,14 +14,5 @@
 export const MpcWalletProvider = ({ children }: { children: ReactElement }) => {
   const mpcValue = useMPCWallet()
 
-<<<<<<< HEAD
-  const providedValue = useMemo(
-    () => ({ ...mpcValue, loginPending: mpcValue.walletState === MPCWalletState.AUTHENTICATING }),
-    [mpcValue],
-  )
-
-  return <MpcWalletContext.Provider value={providedValue}>{children}</MpcWalletContext.Provider>
-=======
   return <MpcWalletContext.Provider value={mpcValue}>{children}</MpcWalletContext.Provider>
->>>>>>> df74f4e1
 }