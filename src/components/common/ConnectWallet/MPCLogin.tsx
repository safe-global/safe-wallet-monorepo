--- conflicted
+++ resolved
@@ -8,19 +8,14 @@
 
 import css from './styles.module.css'
 import useWallet from '@/hooks/wallets/useWallet'
-<<<<<<< HEAD
 import Track from '../Track'
 import { CREATE_SAFE_EVENTS } from '@/services/analytics'
 import { MPC_WALLET_EVENTS } from '@/services/analytics/events/mpcWallet'
-import { useCurrentChain } from '@/hooks/useChains'
-import chains from '@/config/chains'
-=======
 import useChains, { useCurrentChain } from '@/hooks/useChains'
 import { isSocialWalletEnabled } from '@/hooks/wallets/wallets'
 import { ONBOARD_MPC_MODULE_LABEL } from '@/services/mpc/module'
 import { CGW_NAMES } from '@/hooks/wallets/consts'
 import { type ChainInfo } from '@safe-global/safe-gateway-typescript-sdk'
->>>>>>> 27477471
 
 export const _getSupportedChains = (chains: ChainInfo[]) => {
   return chains
@@ -70,9 +65,8 @@
 
   return (
     <>
-<<<<<<< HEAD
       <Box sx={{ width: '100%' }}>
-        {wallet && userInfo ? (
+        {wallet?.label === ONBOARD_MPC_MODULE_LABEL && userInfo ? (
           <Track {...CREATE_SAFE_EVENTS.CONTINUE_TO_CREATION} label={wallet.label}>
             <Button
               variant="outlined"
@@ -116,49 +110,6 @@
           </Track>
         )}
       </Box>
-=======
-      {wallet?.label === ONBOARD_MPC_MODULE_LABEL && userInfo ? (
-        <>
-          <Button
-            variant="outlined"
-            sx={{ px: 2, py: 1, borderWidth: '1px !important' }}
-            onClick={onLogin}
-            size="small"
-            disabled={isDisabled}
-            fullWidth
-          >
-            <Box width="100%" display="flex" flexDirection="row" alignItems="center" gap={1}>
-              <img
-                src={userInfo.profileImage}
-                className={css.profileImg}
-                alt="Profile Image"
-                referrerPolicy="no-referrer"
-              />
-              <div className={css.profileData}>
-                <Typography variant="subtitle2" fontWeight={700}>
-                  Continue as {userInfo.name}
-                </Typography>
-                <Typography variant="body2">{userInfo.email}</Typography>
-              </div>
-              <SvgIcon component={GoogleLogo} inheritViewBox fontSize="medium" sx={{ marginLeft: 'auto' }} />
-            </Box>
-          </Button>
-        </>
-      ) : (
-        <Button
-          variant="outlined"
-          onClick={login}
-          size="small"
-          disabled={isDisabled}
-          fullWidth
-          sx={{ borderWidth: '1px !important' }}
-        >
-          <Box display="flex" flexDirection="row" alignItems="center" gap={1}>
-            <SvgIcon component={GoogleLogo} inheritViewBox fontSize="medium" /> Continue with Google
-          </Box>
-        </Button>
-      )}
->>>>>>> 27477471
 
       {!isMPCLoginEnabled && (
         <Typography variant="body2" color="text.secondary" display="flex" gap={1} alignItems="center">
