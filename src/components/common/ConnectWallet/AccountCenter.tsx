--- conflicted
+++ resolved
@@ -13,11 +13,7 @@
 import useAddressBook from '@/hooks/useAddressBook'
 import { type ConnectedWallet } from '@/hooks/wallets/useOnboard'
 import WalletInfo, { UNKNOWN_CHAIN_NAME } from '../WalletInfo'
-<<<<<<< HEAD
-import AddressEmoji from '../AddressEmoji'
 import { MPCWallet } from './MPCWallet'
-=======
->>>>>>> d65ffea6
 
 const AccountCenter = ({ wallet }: { wallet: ConnectedWallet }) => {
   const [anchorEl, setAnchorEl] = useState<HTMLButtonElement | null>(null)
