--- conflicted
+++ resolved
@@ -1,36 +1,17 @@
+import useWalletBalance from '@/hooks/wallets/useWalletBalance'
 import type { MouseEvent } from 'react'
 import { useState } from 'react'
 import { Box, ButtonBase, Paper, Popover } from '@mui/material'
 import css from '@/components/common/ConnectWallet/styles.module.css'
 import ExpandLessIcon from '@mui/icons-material/ExpandLess'
 import ExpandMoreIcon from '@mui/icons-material/ExpandMore'
-<<<<<<< HEAD
-import useOnboard, { switchWallet } from '@/hooks/wallets/useOnboard'
-import { useAppSelector } from '@/store'
-import { selectChainById } from '@/store/chainsSlice'
-import ChainSwitcher from '../ChainSwitcher'
-import useAddressBook from '@/hooks/useAddressBook'
-import { type ConnectedWallet } from '@/hooks/wallets/useOnboard'
-import WalletInfo, { UNKNOWN_CHAIN_NAME, WalletIdenticon } from '../WalletInfo'
-import useWalletBalance from '@/hooks/wallets/useWalletBalance'
-import WalletBalance from '@/components/common/WalletBalance'
-import PowerSettingsNewIcon from '@mui/icons-material/PowerSettingsNew'
-=======
 import { type ConnectedWallet } from '@/hooks/wallets/useOnboard'
 import WalletOverview from '../WalletOverview'
 import WalletInfo from '@/components/common/WalletInfo'
->>>>>>> 5399c1a4
 
 export const AccountCenter = ({ wallet }: { wallet: ConnectedWallet }) => {
   const [anchorEl, setAnchorEl] = useState<HTMLButtonElement | null>(null)
-<<<<<<< HEAD
-  const onboard = useOnboard()
-  const chainInfo = useAppSelector((state) => selectChainById(state, wallet.chainId))
-  const addressBook = useAddressBook()
   const [balance] = useWalletBalance()
-  const prefix = chainInfo?.shortName
-=======
->>>>>>> 5399c1a4
 
   const openWalletInfo = (event: MouseEvent<HTMLButtonElement>) => {
     setAnchorEl(event.currentTarget)
@@ -53,11 +34,7 @@
         data-testid="open-account-center"
       >
         <Box className={css.buttonContainer}>
-<<<<<<< HEAD
-          <WalletInfo wallet={wallet} balance={balance} showBalance />
-=======
-          <WalletOverview wallet={wallet} />
->>>>>>> 5399c1a4
+          <WalletOverview wallet={wallet} balance={balance} showBalance />
 
           <Box display="flex" alignItems="center" justifyContent="flex-end" marginLeft="auto">
             {open ? <ExpandLessIcon color="border" /> : <ExpandMoreIcon color="border" />}
@@ -85,66 +62,7 @@
         }}
       >
         <Paper className={css.popoverContainer}>
-<<<<<<< HEAD
-          <Box display="flex" gap="12px">
-            <WalletIdenticon wallet={wallet} size={36} />
-            <Typography variant="body2" className={css.address}>
-              <EthHashInfo
-                address={wallet.address}
-                name={addressBook[wallet.address] || wallet.ens || wallet.label}
-                showAvatar={false}
-                showPrefix={false}
-                hasExplorer
-                showCopyButton
-                prefix={prefix}
-              />
-            </Typography>
-          </Box>
-
-          <Box className={css.rowContainer}>
-            <Box className={css.row}>
-              <Typography variant="body2" color="primary.light">
-                Balance
-              </Typography>
-              <Typography variant="body2">
-                <WalletBalance balance={balance} />
-              </Typography>
-            </Box>
-            <Box className={css.row}>
-              <Typography variant="body2" color="primary.light">
-                Wallet
-              </Typography>
-              <Typography variant="body2">{wallet.label}</Typography>
-            </Box>
-            <Box className={css.row}>
-              <Typography variant="body2" color="primary.light">
-                Network
-              </Typography>
-              <Typography variant="body2">{chainInfo?.chainName || UNKNOWN_CHAIN_NAME}</Typography>
-            </Box>
-          </Box>
-
-          <Box display="flex" flexDirection="column" gap={1}>
-            <ChainSwitcher fullWidth />
-
-            <Button variant="contained" size="small" onClick={handleSwitchWallet} fullWidth>
-              Switch wallet
-            </Button>
-
-            <Button
-              onClick={handleDisconnect}
-              variant="danger"
-              size="small"
-              fullWidth
-              disableElevation
-              startIcon={<PowerSettingsNewIcon />}
-            >
-              Disconnect
-            </Button>
-          </Box>
-=======
           <WalletInfo wallet={wallet} handleClose={closeWalletInfo} />
->>>>>>> 5399c1a4
         </Paper>
       </Popover>
     </>
