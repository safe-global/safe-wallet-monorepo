import { useMemo } from 'react'
import type { MouseEvent } from 'react'
import { useState } from 'react'
import { Box, Button, ButtonBase, Paper, Popover, Typography } from '@mui/material'
import css from '@/components/common/ConnectWallet/styles.module.css'
import EthHashInfo from '@/components/common/EthHashInfo'
import ExpandLessIcon from '@mui/icons-material/ExpandLess'
import ExpandMoreIcon from '@mui/icons-material/ExpandMore'
import useOnboard, { forgetLastWallet, switchWallet } from '@/hooks/wallets/useOnboard'
import { useAppSelector } from '@/store'
import { selectChainById } from '@/store/chainsSlice'
import Identicon from '@/components/common/Identicon'
import ChainSwitcher from '../ChainSwitcher'
import useAddressBook from '@/hooks/useAddressBook'
import { type ConnectedWallet } from '@/hooks/wallets/useOnboard'
import WalletInfo, { UNKNOWN_CHAIN_NAME } from '../WalletInfo'
<<<<<<< HEAD
import { getShortName } from '@/utils/chains'
=======
import chains from '@/config/chains'
>>>>>>> b4b6748b

const AccountCenter = ({ wallet }: { wallet: ConnectedWallet }) => {
  const [anchorEl, setAnchorEl] = useState<HTMLButtonElement | null>(null)
  const onboard = useOnboard()
  const chainInfo = useAppSelector((state) => selectChainById(state, wallet.chainId))
  const addressBook = useAddressBook()

  const prefix = useMemo(() => {
<<<<<<< HEAD
    return chainInfo?.shortName || (wallet?.chainId && getShortName(wallet?.chainId))
=======
    return chainInfo?.shortName || Object.entries(chains).find(([, chainId]) => chainId === wallet.chainId)?.[0]
>>>>>>> b4b6748b
  }, [chainInfo?.shortName, wallet?.chainId])

  const handleSwitchWallet = () => {
    if (onboard) {
      handleClose()
      switchWallet(onboard)
    }
  }

  const handleDisconnect = () => {
    if (!wallet) return

    onboard?.disconnectWallet({
      label: wallet.label,
    })

    forgetLastWallet()
    handleClose()
  }

  const handleClick = (event: MouseEvent<HTMLButtonElement>) => {
    setAnchorEl(event.currentTarget)
  }

  const handleClose = () => {
    setAnchorEl(null)
  }

  const open = Boolean(anchorEl)
  const id = open ? 'simple-popover' : undefined

  return (
    <>
      <ButtonBase onClick={handleClick} aria-describedby={id} disableRipple sx={{ alignSelf: 'stretch' }}>
        <Box className={css.buttonContainer}>
          <WalletInfo wallet={wallet} />

          <Box display="flex" alignItems="center" justifyContent="flex-end" marginLeft="auto">
            {open ? <ExpandLessIcon color="border" /> : <ExpandMoreIcon color="border" />}
          </Box>
        </Box>
      </ButtonBase>

      <Popover
        id={id}
        open={open}
        anchorEl={anchorEl}
        onClose={handleClose}
        anchorOrigin={{
          vertical: 'bottom',
          horizontal: 'center',
        }}
        transformOrigin={{
          vertical: 'top',
          horizontal: 'center',
        }}
        sx={{ marginTop: 1 }}
      >
        <Paper className={css.popoverContainer}>
          <Identicon address={wallet.address} />

          <Typography variant="h5" className={css.addressName}>
            {addressBook[wallet.address] || wallet.ens}
          </Typography>

          <Box bgcolor="border.background" px={2} py={1} fontSize={14}>
            <EthHashInfo
              address={wallet.address}
              showAvatar={false}
              showName={false}
              hasExplorer
              showCopyButton
              prefix={prefix}
            />
          </Box>

          <Box className={css.rowContainer}>
            <Box className={css.row}>
              <Typography variant="caption">Wallet</Typography>
              <Typography variant="body2">{wallet.label}</Typography>
            </Box>
            <Box className={css.row}>
              <Typography variant="caption">Connected network</Typography>
              <Typography variant="body2">{chainInfo?.chainName || UNKNOWN_CHAIN_NAME}</Typography>
            </Box>
          </Box>

          <ChainSwitcher fullWidth />

          <Button
            variant="contained"
            size="small"
            onClick={handleSwitchWallet}
            fullWidth
            sx={{ display: ['none', 'block'] }}
          >
            Switch wallet
          </Button>

          <Button onClick={handleDisconnect} variant="danger" size="small" fullWidth disableElevation>
            Disconnect
          </Button>
        </Paper>
      </Popover>
    </>
  )
}

export default AccountCenter<|MERGE_RESOLUTION|>--- conflicted
+++ resolved
@@ -14,11 +14,7 @@
 import useAddressBook from '@/hooks/useAddressBook'
 import { type ConnectedWallet } from '@/hooks/wallets/useOnboard'
 import WalletInfo, { UNKNOWN_CHAIN_NAME } from '../WalletInfo'
-<<<<<<< HEAD
 import { getShortName } from '@/utils/chains'
-=======
-import chains from '@/config/chains'
->>>>>>> b4b6748b
 
 const AccountCenter = ({ wallet }: { wallet: ConnectedWallet }) => {
   const [anchorEl, setAnchorEl] = useState<HTMLButtonElement | null>(null)
@@ -27,11 +23,7 @@
   const addressBook = useAddressBook()
 
   const prefix = useMemo(() => {
-<<<<<<< HEAD
     return chainInfo?.shortName || (wallet?.chainId && getShortName(wallet?.chainId))
-=======
-    return chainInfo?.shortName || Object.entries(chains).find(([, chainId]) => chainId === wallet.chainId)?.[0]
->>>>>>> b4b6748b
   }, [chainInfo?.shortName, wallet?.chainId])
 
   const handleSwitchWallet = () => {
