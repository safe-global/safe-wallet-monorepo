--- conflicted
+++ resolved
@@ -13,16 +13,12 @@
   LinearProgress,
 } from '@mui/material'
 import { useState } from 'react'
-<<<<<<< HEAD
+import Track from '../Track'
 import { useForm } from 'react-hook-form'
 
 type PasswordFormData = {
   password: string
 }
-=======
-import ModalDialog from '../ModalDialog'
-import Track from '../Track'
->>>>>>> 0140ec0f
 
 export const PasswordRecovery = ({
   recoverFactorWithPassword,
@@ -66,7 +62,6 @@
               color="secondary"
               sx={{ borderTopLeftRadius: '6px', borderTopRightRadius: '6px', opacity: isDisabled ? 1 : 0 }}
             />
-<<<<<<< HEAD
             <Box p={4}>
               <Typography variant="h6" fontWeight="bold" mb={0.5}>
                 Enter security password
@@ -109,24 +104,12 @@
             </Box>
             <Divider />
             <Box p={4} display="flex" justifyContent="flex-end">
-              <Button variant="contained" type="submit" disabled={isDisabled}>
-                Submit
-              </Button>
+              <Track {...MPC_WALLET_EVENTS.RECOVER_PASSWORD}>
+                <Button variant="contained" type="submit" disabled={isDisabled}>
+                  Submit
+                </Button>
+              </Track>
             </Box>
-=======
-            <FormControlLabel
-              control={<Checkbox checked={storeDeviceFactor} onClick={() => setStoreDeviceFactor((prev) => !prev)} />}
-              label="Do not ask again on this device"
-            />
-            <Track {...MPC_WALLET_EVENTS.RECOVER_PASSWORD}>
-              <Button
-                variant="contained"
-                onClick={() => recoverFactorWithPassword(recoveryPassword, storeDeviceFactor)}
-              >
-                Submit
-              </Button>
-            </Track>
->>>>>>> 0140ec0f
           </Box>
         </Grid>
       </Grid>
