import type { ReactElement } from 'react'
import { OpenInNewRounded } from '@mui/icons-material'
import { Box, Button, Link, type LinkProps } from '@mui/material'

/**
 * Renders an external Link which always sets the noopener and noreferrer rel attribute and the target to _blank.
 * It also always adds the external link icon as end adornment.
 */
const ExternalLink = ({
  noIcon = false,
  children,
  href,
  mode = 'link',
  ...props
}: Omit<LinkProps, 'target' | 'rel'> & { noIcon?: boolean; mode?: 'button' | 'link' }): ReactElement => {
  if (!href) return <>{children}</>

<<<<<<< HEAD
  const linkContent = (
    <Box display="inline-flex" alignItems="center" gap={0.2} component="span">
      {children}
      {!noIcon && <OpenInNewRounded fontSize="small" />}
    </Box>
  )
  return mode === 'link' ? (
    <Link href={href} rel="noreferrer noopener" target="_blank" {...props}>
      {linkContent}
=======
  return (
    <Link rel="noreferrer noopener" target="_blank" {...props}>
      <Box
        component="span"
        sx={{
          display: 'inline-flex',
          alignItems: 'center',
          gap: 0.2,
        }}
      >
        {children}
        {!noIcon && <OpenInNewRounded fontSize="small" />}
      </Box>
>>>>>>> 43d158f7
    </Link>
  ) : (
    <Button variant="outlined" href={href} rel="noreferrer noopener" target="_blank" sx={props.sx}>
      {linkContent}
    </Button>
  )
}

export default ExternalLink<|MERGE_RESOLUTION|>--- conflicted
+++ resolved
@@ -15,9 +15,15 @@
 }: Omit<LinkProps, 'target' | 'rel'> & { noIcon?: boolean; mode?: 'button' | 'link' }): ReactElement => {
   if (!href) return <>{children}</>
 
-<<<<<<< HEAD
   const linkContent = (
-    <Box display="inline-flex" alignItems="center" gap={0.2} component="span">
+    <Box
+      component="span"
+      sx={{
+        display: 'inline-flex',
+        alignItems: 'center',
+        gap: 0.2,
+      }}
+    >
       {children}
       {!noIcon && <OpenInNewRounded fontSize="small" />}
     </Box>
@@ -25,21 +31,6 @@
   return mode === 'link' ? (
     <Link href={href} rel="noreferrer noopener" target="_blank" {...props}>
       {linkContent}
-=======
-  return (
-    <Link rel="noreferrer noopener" target="_blank" {...props}>
-      <Box
-        component="span"
-        sx={{
-          display: 'inline-flex',
-          alignItems: 'center',
-          gap: 0.2,
-        }}
-      >
-        {children}
-        {!noIcon && <OpenInNewRounded fontSize="small" />}
-      </Box>
->>>>>>> 43d158f7
     </Link>
   ) : (
     <Button variant="outlined" href={href} rel="noreferrer noopener" target="_blank" sx={props.sx}>
