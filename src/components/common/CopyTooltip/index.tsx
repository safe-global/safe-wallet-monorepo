import type { ReactNode } from 'react'
import React, { type ReactElement, type SyntheticEvent, useCallback, useState } from 'react'
import { Tooltip } from '@mui/material'
import ConfirmCopyModal from './ConfirmCopyModal'

const spanStyle = { cursor: 'pointer' }

const CopyTooltip = ({
  text,
  children,
  initialToolTipText = 'Copy to clipboard',
  onCopy,
  dialogContent,
}: {
  text: string
  children?: ReactNode
  initialToolTipText?: string
  onCopy?: () => void
  dialogContent?: ReactElement
}): ReactElement => {
  const [tooltipText, setTooltipText] = useState(initialToolTipText)
  const [showTooltip, setShowTooltip] = useState(false)
  const [isCopyEnabled, setIsCopyEnabled] = useState(true)
  const [showConfirmation, setShowConfirmation] = useState(false)

  const handleCopy = useCallback(
    async (e: SyntheticEvent) => {
      e.preventDefault()
      e.stopPropagation()

      if (dialogContent && !showConfirmation) {
        setShowConfirmation(true)
        return
      }
      let timeout: NodeJS.Timeout | undefined

      try {
<<<<<<< HEAD
        await navigator.clipboard.writeText(text)
        setTooltipText('Copied')
=======
        navigator.clipboard.writeText(text).then(() => setTooltipText('Copied'))
        setShowConfirmation(false)
        setShowTooltip(true)
        timeout = setTimeout(() => {
          if (isCopyEnabled) {
            setShowTooltip(false)
            setTooltipText(initialToolTipText)
          }
        }, 750)
>>>>>>> efc21e56
        onCopy?.()
      } catch (err) {
        setIsCopyEnabled(false)
        setTooltipText('Copying is disabled in your browser')
      }

      return () => clearTimeout(timeout)
    },
    [dialogContent, showConfirmation, text, onCopy, isCopyEnabled, initialToolTipText],
  )

  return (
<<<<<<< HEAD
    <Tooltip title={tooltipText} placement="top" onMouseLeave={handleMouseLeave}>
      <span onClick={(e) => void handleCopy(e)} style={cursorPointer}>
        {children}
      </span>
    </Tooltip>
=======
    <>
      <Tooltip
        title={tooltipText}
        open={showTooltip}
        onOpen={() => setShowTooltip(true)}
        onClose={() => setShowTooltip(false)}
        placement="top"
        TransitionProps={{
          // Otherwise the initialToolTipText is briefly visible during the exit animation
          exit: false,
        }}
      >
        <span onClick={handleCopy} style={spanStyle}>
          {children}
        </span>
      </Tooltip>
      {dialogContent !== undefined && (
        <ConfirmCopyModal onClose={() => setShowConfirmation(false)} onCopy={handleCopy} open={showConfirmation}>
          {dialogContent}
        </ConfirmCopyModal>
      )}
    </>
>>>>>>> efc21e56
  )
}

export default CopyTooltip<|MERGE_RESOLUTION|>--- conflicted
+++ resolved
@@ -35,11 +35,8 @@
       let timeout: NodeJS.Timeout | undefined
 
       try {
-<<<<<<< HEAD
         await navigator.clipboard.writeText(text)
         setTooltipText('Copied')
-=======
-        navigator.clipboard.writeText(text).then(() => setTooltipText('Copied'))
         setShowConfirmation(false)
         setShowTooltip(true)
         timeout = setTimeout(() => {
@@ -48,7 +45,6 @@
             setTooltipText(initialToolTipText)
           }
         }, 750)
->>>>>>> efc21e56
         onCopy?.()
       } catch (err) {
         setIsCopyEnabled(false)
@@ -61,13 +57,6 @@
   )
 
   return (
-<<<<<<< HEAD
-    <Tooltip title={tooltipText} placement="top" onMouseLeave={handleMouseLeave}>
-      <span onClick={(e) => void handleCopy(e)} style={cursorPointer}>
-        {children}
-      </span>
-    </Tooltip>
-=======
     <>
       <Tooltip
         title={tooltipText}
@@ -90,7 +79,6 @@
         </ConfirmCopyModal>
       )}
     </>
->>>>>>> efc21e56
   )
 }
 
