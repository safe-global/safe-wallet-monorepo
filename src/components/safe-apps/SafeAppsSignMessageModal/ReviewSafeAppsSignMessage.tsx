import type { ReactElement } from 'react'
import { useState } from 'react'
import { useMemo } from 'react'
import { hashMessage, _TypedDataEncoder } from 'ethers/lib/utils'
import { Box } from '@mui/system'
import { TextField, Typography, SvgIcon } from '@mui/material'
import WarningIcon from '@/public/images/notifications/warning.svg'
import { isObjectEIP712TypedData, Methods } from '@gnosis.pm/safe-apps-sdk'
import type { SafeTransaction } from '@safe-global/safe-core-sdk-types'
import { OperationType } from '@safe-global/safe-core-sdk-types'

import SendFromBlock from '@/components/tx/SendFromBlock'
import { InfoDetails } from '@/components/transactions/InfoDetails'
import EthHashInfo from '@/components/common/EthHashInfo'
import SignOrExecuteForm from '@/components/tx/SignOrExecuteForm'
import { generateDataRowValue } from '@/components/transactions/TxDetails/Summary/TxDataRow'
import type { SafeAppsSignMessageParams } from '../SafeAppsSignMessageModal'
import useChainId from '@/hooks/useChainId'
import useAsync from '@/hooks/useAsync'
import { getSignMessageLibDeploymentContractInstance } from '@/services/contracts/safeContracts'
import useTxSender from '@/hooks/useTxSender'
import { getDecodedMessage } from '../utils'

type ReviewSafeAppsSignMessageProps = {
  safeAppsSignMessage: SafeAppsSignMessageParams
}

const ReviewSafeAppsSignMessage = ({
  safeAppsSignMessage: { message, method, requestId },
}: ReviewSafeAppsSignMessageProps): ReactElement => {
  const chainId = useChainId()
  const { createTx, dispatchSafeAppsTx } = useTxSender()
  const [submitError, setSubmitError] = useState<Error>()

  const isTextMessage = method === Methods.signMessage && typeof message === 'string'
  const isTypedMessage = method === Methods.signTypedMessage && isObjectEIP712TypedData(message)

  const signMessageDeploymentInstance = useMemo(() => getSignMessageLibDeploymentContractInstance(chainId), [chainId])
  const signMessageAddress = signMessageDeploymentInstance.getAddress()

  const readableData = useMemo(() => {
    if (isTextMessage) {
      return getDecodedMessage(message)
    } else if (isTypedMessage) {
      return JSON.stringify(message, undefined, 2)
    }
  }, [isTextMessage, isTypedMessage, message])

  const [safeTx, safeTxError] = useAsync<SafeTransaction>(() => {
    let txData

    if (isTextMessage) {
<<<<<<< HEAD
      txData = signMessageDeploymentInstance.encode('signMessage', [hashMessage(message)])
=======
      txData = signMessageDeploymentInstance.interface.encodeFunctionData('signMessage', [
        hashMessage(getDecodedMessage(message)),
      ])
>>>>>>> e8e549cb
    } else if (isTypedMessage) {
      const typesCopy = { ...message.types }

      // We need to remove the EIP712Domain type from the types object
      // Because it's a part of the JSON-RPC payload, but for the `.hash` in ethers.js
      // The types are not allowed to be recursive, so ever type must either be used by another type, or be
      // the primary type. And there must only be one type that is not used by any other type.
      delete typesCopy.EIP712Domain
      txData = signMessageDeploymentInstance.encode('signMessage', [
        _TypedDataEncoder.hash(message.domain, typesCopy, message.message),
      ])
    }

    return createTx({
      to: signMessageAddress,
      value: '0',
      data: txData || '0x',
      operation: OperationType.DelegateCall,
    })
  }, [message, createTx])

  const handleSubmit = async () => {
    setSubmitError(undefined)
    if (!safeTx) return
    try {
      await dispatchSafeAppsTx(safeTx, requestId)
    } catch (error) {
      setSubmitError(error as Error)
    }
  }

  return (
    <SignOrExecuteForm safeTx={safeTx} onSubmit={handleSubmit} error={safeTxError || submitError}>
      <>
        <SendFromBlock />

        <InfoDetails title="Interact with SignMessageLib">
          <EthHashInfo address={signMessageAddress} shortAddress={false} showCopyButton hasExplorer />
        </InfoDetails>

        {safeTx && (
          <Box pb={1}>
            <Typography mt={2} color="primary.light">
              Data (hex encoded)
            </Typography>
            {generateDataRowValue(safeTx.data.data, 'rawData')}
          </Box>
        )}

        <Typography my={1}>
          <b>Signing Method:</b> <code>{method}</code>
        </Typography>

        <Typography my={2}>
          <b>Signing message:</b>
        </Typography>

        <TextField
          rows={isTextMessage ? 2 : 6}
          multiline
          disabled
          fullWidth
          sx={({ palette }) => ({
            '&& .MuiInputBase-input': {
              WebkitTextFillColor: palette.text.primary,
              fontFamily: 'monospace',
              fontSize: '0.85rem',
            },
          })}
          inputProps={{
            value: readableData,
          }}
        />

        <Box display="flex" alignItems="center" my={2}>
          <SvgIcon component={WarningIcon} inheritViewBox color="warning" />
          <Typography ml={1}>Signing a message with the Safe requires a transaction on the blockchain</Typography>
        </Box>
      </>
    </SignOrExecuteForm>
  )
}

export default ReviewSafeAppsSignMessage<|MERGE_RESOLUTION|>--- conflicted
+++ resolved
@@ -50,13 +50,7 @@
     let txData
 
     if (isTextMessage) {
-<<<<<<< HEAD
       txData = signMessageDeploymentInstance.encode('signMessage', [hashMessage(message)])
-=======
-      txData = signMessageDeploymentInstance.interface.encodeFunctionData('signMessage', [
-        hashMessage(getDecodedMessage(message)),
-      ])
->>>>>>> e8e549cb
     } else if (isTypedMessage) {
       const typesCopy = { ...message.types }
 
