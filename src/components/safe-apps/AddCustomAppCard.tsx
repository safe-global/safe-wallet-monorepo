--- conflicted
+++ resolved
@@ -3,11 +3,7 @@
 import { Button, Box } from '@mui/material'
 import { AddCustomAppModal } from '@/components/safe-apps/AddCustomAppModal'
 import { AppCardContainer } from './AppCard'
-<<<<<<< HEAD
-=======
-import { IS_PRODUCTION, SAFE_REACT_URL } from '@/config/constants'
 import AddCustomAppIcon from '@/public/images/add-custom-app.svg'
->>>>>>> 465c4f20
 
 type Props = { onSave: (data: SafeAppData) => void; safeAppList: SafeAppData[] }
 
