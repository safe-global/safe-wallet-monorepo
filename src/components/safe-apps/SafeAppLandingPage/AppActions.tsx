import { Box, Button, MenuItem, Select, Typography, Grid, FormControl, InputLabel } from '@mui/material'
import type { ChainInfo, SafeAppData } from '@gnosis.pm/safe-react-gateway-sdk'
import { useEffect, useMemo, useState } from 'react'
import Link from 'next/link'
import type { UrlObject } from 'url'
import type { ConnectedWallet } from '@/hooks/wallets/useOnboard'
import { useAppSelector } from '@/store'
import { selectAllAddressBooks } from '@/store/addressBookSlice'
import { selectChains } from '@/store/chainsSlice'
import useLastSafe from '@/hooks/useLastSafe'
import { parsePrefixedAddress } from '@/utils/addresses'
import SafeIcon from '@/components/common/SafeIcon'
import EthHashInfo from '@/components/common/EthHashInfo'
import { AppRoutes } from '@/config/routes'
import useOwnedSafes from '@/hooks/useOwnedSafes'
import { CTA_BUTTON_WIDTH, CTA_HEIGHT } from '@/components/safe-apps/SafeAppLandingPage/constants'
<<<<<<< HEAD
import Link from 'next/link'
=======
import CreateNewSafeSVG from '@/public/images/open/safe-creation.svg'
>>>>>>> 8ab249a1

type Props = {
  appUrl: string
  wallet: ConnectedWallet | null
  onConnectWallet: () => Promise<void>
  chain: ChainInfo
  app: SafeAppData
}

type CompatibleSafesType = { address: string; chainId: string; shortName?: string }

const AppActions = ({ wallet, onConnectWallet, chain, appUrl, app }: Props): React.ReactElement => {
  const lastUsedSafe = useLastSafe()
  const ownedSafes = useOwnedSafes()
  const addressBook = useAppSelector(selectAllAddressBooks)
  const chains = useAppSelector(selectChains)
  const compatibleChains = app.chainIds

  const compatibleSafes = useMemo(
    () => getCompatibleSafes(ownedSafes, compatibleChains, chains.data),
    [ownedSafes, compatibleChains, chains.data],
  )

  const [safeToUse, setSafeToUse] = useState<CompatibleSafesType>()

  useEffect(() => {
    const defaultSafe = getDefaultSafe(compatibleSafes, chain.chainId, lastUsedSafe)
    if (defaultSafe) {
      setSafeToUse(defaultSafe)
    }
  }, [compatibleSafes, chain.chainId, lastUsedSafe])

  const hasWallet = !!wallet
  const hasSafes = compatibleSafes.length > 0
  const shouldCreateSafe = hasWallet && !hasSafes

  let button: React.ReactNode
  switch (true) {
    case hasWallet && hasSafes && !!safeToUse:
      const safe = `${safeToUse?.shortName}:${safeToUse?.address}`
      const href: UrlObject = {
        pathname: AppRoutes.apps,
        query: { safe, appUrl },
      }

      button = (
        <Link href={href} passHref>
          <Button variant="contained" sx={{ width: CTA_BUTTON_WIDTH }} disabled={!safeToUse}>
            Use app
          </Button>
        </Link>
      )
      break
    case shouldCreateSafe:
      const redirect = `${AppRoutes.apps}?appUrl=${appUrl}`
      const createSafeHrefWithRedirect: UrlObject = {
        pathname: AppRoutes.open,
        query: { safeViewRedirectURL: redirect, chain: chain.shortName },
      }
      button = (
        <Link href={createSafeHrefWithRedirect} passHref>
          <Button variant="contained" sx={{ width: CTA_BUTTON_WIDTH }}>
            Create new Safe
          </Button>
        </Link>
      )
      break
    default:
      button = (
        <Button onClick={onConnectWallet} variant="contained" sx={{ width: CTA_BUTTON_WIDTH }}>
          Connect wallet
        </Button>
      )
  }
  let body: React.ReactNode
  if (hasWallet && hasSafes) {
    body = (
      <FormControl>
        <InputLabel id="safe-select-label">Select a Safe</InputLabel>
        <Select
          labelId="safe-select-label"
          value={safeToUse?.address || ''}
          onChange={(e) => {
            const safeToUse = compatibleSafes.find(({ address }) => address === e.target.value)
            setSafeToUse(safeToUse)
          }}
          autoWidth
          label="Select a Safe"
          sx={({ spacing }) => ({
            width: '311px',
            minHeight: '56px',
            '.MuiSelect-select': { padding: `${spacing(1)} ${spacing(2)}` },
          })}
        >
          {compatibleSafes.map(({ address, chainId, shortName }) => (
            <MenuItem key={`${chainId}:${address}`} value={address}>
              <Grid container alignItems="center" gap={1}>
                <SafeIcon address={address} />

                <Grid item xs>
                  <Typography variant="body2">{addressBook?.[chainId]?.[address]}</Typography>

                  <EthHashInfo address={address} showAvatar={false} showName={false} prefix={shortName} />
                </Grid>
              </Grid>
            </MenuItem>
          ))}
        </Select>
      </FormControl>
    )
  } else {
    body = <CreateNewSafeSVG alt="An icon of a physical safe with a plus sign" />
  }

  return (
    <Box
      display="flex"
      flexDirection="column"
      alignItems="center"
      justifyContent="space-between"
      fontWeight={700}
      height={CTA_HEIGHT}
    >
      <Typography variant="h5" fontWeight={700}>
        Use the App with your Safe
      </Typography>
      {body}
      {button}
    </Box>
  )
}

export { AppActions }

const getCompatibleSafes = (
  ownedSafes: { [chainId: string]: string[] },
  compatibleChains: string[],
  chainsData: ChainInfo[],
): CompatibleSafesType[] => {
  return compatibleChains.reduce<CompatibleSafesType[]>((safes, chainId) => {
    const chainData = chainsData.find((chain: ChainInfo) => chain.chainId === chainId)

    return [
      ...safes,
      ...(ownedSafes[chainId] || []).map((address) => ({
        address,
        chainId,
        shortName: chainData?.shortName,
      })),
    ]
  }, [])
}

const getDefaultSafe = (
  compatibleSafes: CompatibleSafesType[],
  chainId: string,
  lastUsedSafe = '',
): CompatibleSafesType => {
  // as a first option, we use the last used Safe in the provided chain
  const lastViewedSafe = compatibleSafes.find((safe) => safe.address === parsePrefixedAddress(lastUsedSafe).address)

  if (lastViewedSafe) {
    return lastViewedSafe
  }

  // as a second option, we use any user Safe in the provided chain
  const safeInTheSameChain = compatibleSafes.find((safe) => safe.chainId === chainId)

  if (safeInTheSameChain) {
    return safeInTheSameChain
  }

  // as a fallback we salect a random compatible user Safe
  return compatibleSafes[0]
}<|MERGE_RESOLUTION|>--- conflicted
+++ resolved
@@ -14,11 +14,8 @@
 import { AppRoutes } from '@/config/routes'
 import useOwnedSafes from '@/hooks/useOwnedSafes'
 import { CTA_BUTTON_WIDTH, CTA_HEIGHT } from '@/components/safe-apps/SafeAppLandingPage/constants'
-<<<<<<< HEAD
 import Link from 'next/link'
-=======
 import CreateNewSafeSVG from '@/public/images/open/safe-creation.svg'
->>>>>>> 8ab249a1
 
 type Props = {
   appUrl: string
