--- conflicted
+++ resolved
@@ -96,17 +96,12 @@
         <InputLabel id="safe-select-label">Select a Safe</InputLabel>
         <Select
           labelId="safe-select-label"
-<<<<<<< HEAD
-          defaultValue={lastUsedSafeAddress}
-          onChange={(e) => setSafeToUse(e.target.value)}
-          autoWidth
-=======
           value={safeToUse?.address || ''}
           onChange={(e) => {
             const safeToUse = compatibleSafes.find(({ address }) => address === e.target.value)
             setSafeToUse(safeToUse)
           }}
->>>>>>> ff707bfc
+          autoWidth
           label="Select a Safe"
           sx={({ spacing }) => ({
             width: '311px',
