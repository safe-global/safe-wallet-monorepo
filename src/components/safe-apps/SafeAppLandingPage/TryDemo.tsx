import { Box, Button, Typography } from '@mui/material'
import { CTA_HEIGHT, CTA_BUTTON_WIDTH } from '@/components/safe-apps/SafeAppLandingPage/constants'
<<<<<<< HEAD
import Link from 'next/link'
import type { LinkProps } from 'next/link'
=======
import DemoAppSVG from '@/public/images/apps/apps-demo.svg'
>>>>>>> 59fb7730

type Props = {
  demoUrl: LinkProps['href']
  onClick(): void
}

const TryDemo = ({ demoUrl, onClick }: Props) => (
  <Box display="flex" flexDirection="column" alignItems="center" justifyContent="space-between" height={CTA_HEIGHT}>
    <Typography variant="h5" fontWeight={700}>
      Try the app before using it
    </Typography>
<<<<<<< HEAD
    <img src="/images/apps/apps-demo.svg" alt="An icon of a internet browser" />
    <Link href={demoUrl} passHref>
      <Button variant="outlined" sx={{ width: CTA_BUTTON_WIDTH }} onClick={onClick}>
        Try demo
      </Button>
    </Link>
=======
    <DemoAppSVG alt="An icon of a internet browser" />
    <Button href={demoUrl} variant="outlined" sx={{ width: CTA_BUTTON_WIDTH }} onClick={onClick}>
      Try demo
    </Button>
>>>>>>> 59fb7730
  </Box>
)

export { TryDemo }<|MERGE_RESOLUTION|>--- conflicted
+++ resolved
@@ -1,11 +1,8 @@
 import { Box, Button, Typography } from '@mui/material'
 import { CTA_HEIGHT, CTA_BUTTON_WIDTH } from '@/components/safe-apps/SafeAppLandingPage/constants'
-<<<<<<< HEAD
 import Link from 'next/link'
 import type { LinkProps } from 'next/link'
-=======
 import DemoAppSVG from '@/public/images/apps/apps-demo.svg'
->>>>>>> 59fb7730
 
 type Props = {
   demoUrl: LinkProps['href']
@@ -17,19 +14,14 @@
     <Typography variant="h5" fontWeight={700}>
       Try the app before using it
     </Typography>
-<<<<<<< HEAD
-    <img src="/images/apps/apps-demo.svg" alt="An icon of a internet browser" />
+
+    <DemoAppSVG alt="An icon of a internet browser" />
+
     <Link href={demoUrl} passHref>
       <Button variant="outlined" sx={{ width: CTA_BUTTON_WIDTH }} onClick={onClick}>
         Try demo
       </Button>
     </Link>
-=======
-    <DemoAppSVG alt="An icon of a internet browser" />
-    <Button href={demoUrl} variant="outlined" sx={{ width: CTA_BUTTON_WIDTH }} onClick={onClick}>
-      Try demo
-    </Button>
->>>>>>> 59fb7730
   </Box>
 )
 
