--- conflicted
+++ resolved
@@ -1,22 +1,14 @@
 import { useMemo, useState } from 'react'
 import type { ReactElement } from 'react'
-import type { DecodedDataResponse } from '@safe-global/safe-gateway-typescript-sdk'
-<<<<<<< HEAD
-import { getDecodedData, Operation } from '@safe-global/safe-gateway-typescript-sdk'
 import { ErrorBoundary } from '@sentry/react'
-=======
-import { getDecodedData } from '@safe-global/safe-gateway-typescript-sdk'
->>>>>>> 3d3652cc
 import type { SafeTransaction } from '@safe-global/safe-core-sdk-types'
 import SendFromBlock from '@/components/tx/SendFromBlock'
 import SendToBlock from '@/components/tx/SendToBlock'
 import SignOrExecuteForm from '@/components/tx/SignOrExecuteForm'
 import useAsync from '@/hooks/useAsync'
-import useChainId from '@/hooks/useChainId'
 import { useCurrentChain } from '@/hooks/useChains'
 import { getInteractionTitle } from '../utils'
 import type { SafeAppsTxParams } from '.'
-import { isEmptyHexData } from '@/utils/hex'
 import { trackSafeAppTxCount } from '@/services/safe-apps/track-app-usage-count'
 import { getTxOrigin } from '@/utils/transactions'
 import { ApprovalEditor } from '../../tx/ApprovalEditor'
@@ -31,7 +23,6 @@
 const ReviewSafeAppsTx = ({
   safeAppsTx: { txs, requestId, params, appId, app },
 }: ReviewSafeAppsTxProps): ReactElement => {
-  const chainId = useChainId()
   const { safe } = useSafeInfo()
   const onboard = useOnboard()
   const chain = useCurrentChain()
@@ -52,12 +43,6 @@
     return tx
   }, [txList])
 
-  const [decodedData] = useAsync<DecodedDataResponse | undefined>(async () => {
-    if (!safeTx || isEmptyHexData(safeTx.data.data)) return
-
-    return getDecodedData(chainId, safeTx.data.data)
-  }, [safeTx, chainId])
-
   const handleSubmit = async () => {
     setSubmitError(undefined)
     if (!safeTx || !onboard) return
@@ -75,17 +60,9 @@
   return (
     <SignOrExecuteForm safeTx={safeTx} onSubmit={handleSubmit} error={safeTxError || submitError} origin={origin}>
       <>
-<<<<<<< HEAD
         <ErrorBoundary fallback={<div>Error parsing data</div>}>
           <ApprovalEditor txs={txList} updateTxs={setTxList} />
         </ErrorBoundary>
-        <SendFromBlock />
-        {safeTx && (
-          <>
-            <SendToBlock address={safeTx.data.to} title={getInteractionTitle(safeTx.data.value || '', chain)} />
-=======
-        <ApprovalEditor txs={txList} updateTxs={setTxList} />
->>>>>>> 3d3652cc
 
         <SendFromBlock />
 
