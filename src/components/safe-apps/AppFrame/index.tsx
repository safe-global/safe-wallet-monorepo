import type { ReactElement } from 'react'
import { useMemo } from 'react'
import { useCallback, useEffect } from 'react'
import { CircularProgress, Typography } from '@mui/material'
import { useRouter } from 'next/router'
import Head from 'next/head'
import { getBalances, getTransactionDetails } from '@gnosis.pm/safe-react-gateway-sdk'
import type { AddressBookItem, RequestId } from '@gnosis.pm/safe-apps-sdk'
import { Methods } from '@gnosis.pm/safe-apps-sdk'

import { trackSafeAppOpenCount } from '@/services/safe-apps/track-app-usage-count'
import { TxEvent, txSubscribe } from '@/services/tx/txEvents'
import { SAFE_APPS_EVENTS, trackSafeAppEvent } from '@/services/analytics'
import { useSafeAppFromManifest } from '@/hooks/safe-apps/useSafeAppFromManifest'
import useSafeInfo from '@/hooks/useSafeInfo'
import { useSafeAppFromBackend } from '@/hooks/safe-apps/useSafeAppFromBackend'
import useChainId from '@/hooks/useChainId'
import useAddressBook from '@/hooks/useAddressBook'
import { useSafePermissions } from '@/hooks/safe-apps/permissions'
import useIsGranted from '@/hooks/useIsGranted'
import { useCurrentChain } from '@/hooks/useChains'
import { isSameUrl } from '@/utils/url'
import { isMultisigDetailedExecutionInfo } from '@/utils/transaction-guards'
import useTransactionQueueBarState from '@/components/safe-apps/AppFrame/useTransactionQueueBarState'
import { gtmTrackPageview } from '@/services/analytics/gtm'
import { getLegacyChainName } from '../utils'
import useThirdPartyCookies from './useThirdPartyCookies'
import useAnalyticsFromSafeApp from './useFromAppAnalytics'
import useAppIsLoading from './useAppIsLoading'
import useAppCommunicator, { CommunicatorMessages } from './useAppCommunicator'
import { ThirdPartyCookiesWarning } from './ThirdPartyCookiesWarning'
import SafeAppsTxModal from '../SafeAppsTxModal'
import useTxModal from '../SafeAppsTxModal/useTxModal'
import SafeAppsSignMessageModal from '../SafeAppsSignMessageModal'
import useSignMessageModal from '../SignMessageModal/useSignMessageModal'
import TransactionQueueBar, { TRANSACTION_BAR_HEIGHT } from './TransactionQueueBar'
import PermissionsPrompt from '../PermissionsPrompt'
import { PermissionStatus } from '../types'

import css from './styles.module.css'
import classnames from 'classnames'

const UNKNOWN_APP_NAME = 'Unknown App'

type AppFrameProps = {
  appUrl: string
  allowedFeaturesList: string
  isWidget?: boolean
}

<<<<<<< HEAD
const AppFrame = ({ appUrl, allowedFeaturesList, isWidget = false }: AppFrameProps): ReactElement => {
=======
// see sandbox mdn docs for more details https://developer.mozilla.org/en-US/docs/Web/HTML/Element/iframe#attr-sandbox
const IFRAME_SANDBOX_ALLOWED_FEATURES =
  'allow-scripts allow-same-origin allow-popups allow-popups-to-escape-sandbox allow-forms allow-downloads allow-orientation-lock'

const AppFrame = ({ appUrl, allowedFeaturesList }: AppFrameProps): ReactElement => {
>>>>>>> 94cd4d46
  const chainId = useChainId()
  const [txModalState, openTxModal, closeTxModal] = useTxModal()
  const [signMessageModalState, openSignMessageModal, closeSignMessageModal] = useSignMessageModal()
  const { safe, safeLoaded, safeAddress } = useSafeInfo()
  const addressBook = useAddressBook()
  const chain = useCurrentChain()
  const granted = useIsGranted()
  const router = useRouter()
  const {
    expanded: queueBarExpanded,
    dismissedByUser: queueBarDismissed,
    setExpanded,
    dismissQueueBar,
    transactions,
  } = useTransactionQueueBarState()
  const queueBarVisible = !isWidget && transactions.results.length > 0 && !queueBarDismissed
  const [remoteApp, , isBackendAppsLoading] = useSafeAppFromBackend(appUrl, safe.chainId)
  const { safeApp: safeAppFromManifest } = useSafeAppFromManifest(appUrl, safe.chainId)
  const { thirdPartyCookiesDisabled, setThirdPartyCookiesDisabled } = useThirdPartyCookies()
  const { iframeRef, appIsLoading, isLoadingSlow, setAppIsLoading } = useAppIsLoading()
  useAnalyticsFromSafeApp(iframeRef)
  const { getPermissions, hasPermission, permissionsRequest, setPermissionsRequest, confirmPermissionRequest } =
    useSafePermissions()
  const appName = useMemo(() => (remoteApp ? remoteApp.name : appUrl), [appUrl, remoteApp])
  const communicator = useAppCommunicator(iframeRef, remoteApp || safeAppFromManifest, chain, {
    onConfirmTransactions: openTxModal,
    onSignMessage: openSignMessageModal,
    onGetPermissions: getPermissions,
    onSetPermissions: setPermissionsRequest,
    onRequestAddressBook: (origin: string): AddressBookItem[] => {
      if (hasPermission(origin, Methods.requestAddressBook)) {
        return Object.entries(addressBook).map(([address, name]) => ({ address, name, chainId }))
      }

      return []
    },
    onGetTxBySafeTxHash: (safeTxHash) => getTransactionDetails(chainId, safeTxHash),
    onGetEnvironmentInfo: () => ({
      origin: document.location.origin,
    }),
    onGetSafeInfo: () => ({
      safeAddress,
      chainId: parseInt(chainId, 10),
      owners: safe.owners.map((owner) => owner.value),
      threshold: safe.threshold,
      isReadOnly: !granted,
      network: getLegacyChainName(chain?.chainName || '', chainId).toUpperCase(),
    }),
    onGetSafeBalances: (currency) =>
      getBalances(chainId, safeAddress, currency, {
        exclude_spam: true,
        trusted: false,
      }),
    onGetChainInfo: () => {
      if (!chain) return

      const { nativeCurrency, chainName, chainId, shortName, blockExplorerUriTemplate } = chain

      return {
        chainName,
        chainId,
        shortName,
        nativeCurrency,
        blockExplorerUriTemplate,
      }
    },
  })

  useEffect(() => {
    if (!remoteApp) return

    trackSafeAppOpenCount(remoteApp.id)
  }, [remoteApp])

  const onIframeLoad = useCallback(() => {
    const iframe = iframeRef.current
    if (!iframe || !isSameUrl(iframe.src, appUrl)) {
      return
    }

    setAppIsLoading(false)
    gtmTrackPageview(`${router.pathname}?appUrl=${router.query.appUrl}`)
  }, [appUrl, iframeRef, setAppIsLoading, router])

  useEffect(() => {
    if (!appIsLoading && !isBackendAppsLoading) {
      trackSafeAppEvent(
        {
          ...SAFE_APPS_EVENTS.OPEN_APP,
        },
        appName,
      )
    }
  }, [appIsLoading, isBackendAppsLoading, appName])

  useEffect(() => {
    const unsubscribe = txSubscribe(TxEvent.SAFE_APPS_REQUEST, async ({ txId, safeAppRequestId }) => {
      const currentSafeAppRequestId = signMessageModalState.requestId || txModalState.requestId

      if (txId && currentSafeAppRequestId === safeAppRequestId) {
        const { detailedExecutionInfo } = await getTransactionDetails(chainId, txId)

        if (isMultisigDetailedExecutionInfo(detailedExecutionInfo)) {
          trackSafeAppEvent(SAFE_APPS_EVENTS.PROPOSE_TRANSACTION, appName)

          communicator?.send({ safeTxHash: detailedExecutionInfo.safeTxHash }, safeAppRequestId)
        }

        txModalState.isOpen ? closeTxModal() : closeSignMessageModal()
      }
    })

    return unsubscribe
  }, [appName, chainId, closeSignMessageModal, closeTxModal, communicator, signMessageModalState, txModalState])

  const onSafeAppsModalClose = () => {
    if (txModalState.isOpen) {
      communicator?.send(CommunicatorMessages.REJECT_TRANSACTION_MESSAGE, txModalState.requestId, true)
      closeTxModal()
    } else {
      communicator?.send(CommunicatorMessages.REJECT_TRANSACTION_MESSAGE, signMessageModalState.requestId, true)
      closeSignMessageModal()
    }

    trackSafeAppEvent(SAFE_APPS_EVENTS.PROPOSE_TRANSACTION_REJECTED, appName)
  }

  const onAcceptPermissionRequest = (origin: string, requestId: RequestId) => {
    const permissions = confirmPermissionRequest(PermissionStatus.GRANTED)
    communicator?.send(permissions, requestId as string)
  }

  const onRejectPermissionRequest = (requestId?: RequestId) => {
    if (requestId) {
      confirmPermissionRequest(PermissionStatus.DENIED)
      communicator?.send('Permissions were rejected', requestId as string, true)
    } else {
      setPermissionsRequest(undefined)
    }
  }

  if (!safeLoaded) {
    return <div />
  }

  return (
    <>
      <Head>
        <title>Safe Apps - Viewer - {remoteApp ? remoteApp.name : UNKNOWN_APP_NAME}</title>
      </Head>

      <div className={classnames(css.wrapper, { [css.widgetWrapper]: isWidget })}>
        {thirdPartyCookiesDisabled && <ThirdPartyCookiesWarning onClose={() => setThirdPartyCookiesDisabled(false)} />}

        {appIsLoading && (
          <div className={css.loadingContainer}>
            {isLoadingSlow && (
              <Typography variant="h4" gutterBottom>
                The Safe App is taking too long to load, consider refreshing.
              </Typography>
            )}
            <CircularProgress size={48} color="primary" />
          </div>
        )}

        <iframe
          className={css.iframe}
          id={`iframe-${appUrl}`}
          ref={iframeRef}
          src={appUrl}
          title={safeAppFromManifest?.name}
          onLoad={onIframeLoad}
          sandbox={IFRAME_SANDBOX_ALLOWED_FEATURES}
          allow={allowedFeaturesList}
          style={{
            display: appIsLoading ? 'none' : 'block',
            paddingBottom: queueBarVisible ? TRANSACTION_BAR_HEIGHT : 0,
          }}
        />

        <TransactionQueueBar
          expanded={queueBarExpanded}
          visible={queueBarVisible && !queueBarDismissed}
          setExpanded={setExpanded}
          onDismiss={dismissQueueBar}
          transactions={transactions}
        />

        {txModalState.isOpen && (
          <SafeAppsTxModal
            onClose={onSafeAppsModalClose}
            initialData={[
              {
                app: safeAppFromManifest,
                appId: remoteApp?.id,
                requestId: txModalState.requestId,
                txs: txModalState.txs,
                params: txModalState.params,
              },
            ]}
          />
        )}

        {signMessageModalState.isOpen && (
          <SafeAppsSignMessageModal
            onClose={onSafeAppsModalClose}
            initialData={[
              {
                app: safeAppFromManifest,
                appId: remoteApp?.id,
                requestId: signMessageModalState.requestId,
                message: signMessageModalState.message,
                method: signMessageModalState.method as Methods.signMessage | Methods.signTypedMessage,
              },
            ]}
          />
        )}

        {permissionsRequest && (
          <PermissionsPrompt
            isOpen
            origin={permissionsRequest.origin}
            requestId={permissionsRequest.requestId}
            onAccept={onAcceptPermissionRequest}
            onReject={onRejectPermissionRequest}
            permissions={permissionsRequest.request}
          />
        )}
      </div>
    </>
  )
}

export default AppFrame<|MERGE_RESOLUTION|>--- conflicted
+++ resolved
@@ -48,15 +48,11 @@
   isWidget?: boolean
 }
 
-<<<<<<< HEAD
-const AppFrame = ({ appUrl, allowedFeaturesList, isWidget = false }: AppFrameProps): ReactElement => {
-=======
 // see sandbox mdn docs for more details https://developer.mozilla.org/en-US/docs/Web/HTML/Element/iframe#attr-sandbox
 const IFRAME_SANDBOX_ALLOWED_FEATURES =
   'allow-scripts allow-same-origin allow-popups allow-popups-to-escape-sandbox allow-forms allow-downloads allow-orientation-lock'
 
-const AppFrame = ({ appUrl, allowedFeaturesList }: AppFrameProps): ReactElement => {
->>>>>>> 94cd4d46
+const AppFrame = ({ appUrl, allowedFeaturesList, isWidget = false }: AppFrameProps): ReactElement => {
   const chainId = useChainId()
   const [txModalState, openTxModal, closeTxModal] = useTxModal()
   const [signMessageModalState, openSignMessageModal, closeSignMessageModal] = useSignMessageModal()
