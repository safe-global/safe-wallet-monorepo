import { useState } from 'react'
import type { ReactElement } from 'react'
import { useMemo } from 'react'
import { useCallback, useEffect } from 'react'
import { CircularProgress, Typography } from '@mui/material'
import { useRouter } from 'next/router'
import Head from 'next/head'
import { getBalances, getTransactionDetails, getSafeMessage, FEATURES } from '@safe-global/safe-gateway-typescript-sdk'
import type { AddressBookItem, EIP712TypedData, RequestId, SafeSettings } from '@safe-global/safe-apps-sdk'
import { Methods } from '@safe-global/safe-apps-sdk'

import { trackSafeAppOpenCount } from '@/services/safe-apps/track-app-usage-count'
import { TxEvent, txSubscribe } from '@/services/tx/txEvents'
import { SAFE_APPS_EVENTS, trackSafeAppEvent } from '@/services/analytics'
import { useSafeAppFromManifest } from '@/hooks/safe-apps/useSafeAppFromManifest'
import useSafeInfo from '@/hooks/useSafeInfo'
import { useSafeAppFromBackend } from '@/hooks/safe-apps/useSafeAppFromBackend'
import useChainId from '@/hooks/useChainId'
import useAddressBook from '@/hooks/useAddressBook'
import { useSafePermissions } from '@/hooks/safe-apps/permissions'
import { useCurrentChain } from '@/hooks/useChains'
import { isSameUrl } from '@/utils/url'
import useTransactionQueueBarState from '@/components/safe-apps/AppFrame/useTransactionQueueBarState'
import { gtmTrackPageview } from '@/services/analytics/gtm'
import useThirdPartyCookies from './useThirdPartyCookies'
import useAnalyticsFromSafeApp from './useFromAppAnalytics'
import useAppIsLoading from './useAppIsLoading'
import useAppCommunicator, { CommunicatorMessages } from './useAppCommunicator'
import { ThirdPartyCookiesWarning } from './ThirdPartyCookiesWarning'
import SafeAppsTxModal from '@/components/safe-apps/SafeAppsTxModal'
import useTxModal from '@/components/safe-apps/SafeAppsTxModal/useTxModal'
import SafeAppsSignMessageModal from '@/components/safe-apps/SafeAppsSignMessageModal'
import useSignMessageModal from '@/components/safe-apps/SignMessageModal/useSignMessageModal'
import TransactionQueueBar, { TRANSACTION_BAR_HEIGHT } from './TransactionQueueBar'
import MsgModal from '@/components/safe-messages/MsgModal'
import { safeMsgSubscribe, SafeMsgEvent } from '@/services/safe-messages/safeMsgEvents'
import { useAppSelector } from '@/store'
import { selectSafeMessages } from '@/store/safeMessagesSlice'
import { isSafeMessageListItem } from '@/utils/safe-message-guards'
import { supportsEIP1271 } from '@/utils/safe-messages'
import PermissionsPrompt from '@/components/safe-apps/PermissionsPrompt'
import { PermissionStatus } from '@/components/safe-apps/types'

import css from './styles.module.css'
import SafeAppIframe from './SafeAppIframe'
import useGetSafeInfo from './useGetSafeInfo'
<<<<<<< HEAD
import { hasFeature } from '@/utils/chains'
=======
import { selectTokenList, TOKEN_LISTS } from '@/store/settingsSlice'
import { useAppSelector } from '@/store'
>>>>>>> 17143644

const UNKNOWN_APP_NAME = 'Unknown App'

type AppFrameProps = {
  appUrl: string
  allowedFeaturesList: string
}

const AppFrame = ({ appUrl, allowedFeaturesList }: AppFrameProps): ReactElement => {
  const chainId = useChainId()
  const [txModalState, openTxModal, closeTxModal] = useTxModal()
  const [settings, setSettings] = useState<SafeSettings>({})
  const safeMessages = useAppSelector(selectSafeMessages)
  const [signMessageModalState, openSignMessageModal, closeSignMessageModal] = useSignMessageModal()
  const { safe, safeLoaded, safeAddress } = useSafeInfo()
  const tokenlist = useAppSelector(selectTokenList)

  const addressBook = useAddressBook()
  const chain = useCurrentChain()
  const router = useRouter()
  const {
    expanded: queueBarExpanded,
    dismissedByUser: queueBarDismissed,
    setExpanded,
    dismissQueueBar,
    transactions,
  } = useTransactionQueueBarState()
  const queueBarVisible = transactions.results.length > 0 && !queueBarDismissed
  const [remoteApp, , isBackendAppsLoading] = useSafeAppFromBackend(appUrl, safe.chainId)
  const { safeApp: safeAppFromManifest } = useSafeAppFromManifest(appUrl, safe.chainId)
  const { thirdPartyCookiesDisabled, setThirdPartyCookiesDisabled } = useThirdPartyCookies()
  const { iframeRef, appIsLoading, isLoadingSlow, setAppIsLoading } = useAppIsLoading()
  useAnalyticsFromSafeApp(iframeRef)
  const { getPermissions, hasPermission, permissionsRequest, setPermissionsRequest, confirmPermissionRequest } =
    useSafePermissions()
  const appName = useMemo(() => (remoteApp ? remoteApp.name : appUrl), [appUrl, remoteApp])

  const communicator = useAppCommunicator(iframeRef, remoteApp || safeAppFromManifest, chain, {
    onConfirmTransactions: openTxModal,
    onSignMessage: (
      message: string | EIP712TypedData,
      requestId: string,
      method: Methods.signMessage | Methods.signTypedMessage,
    ) => {
      openSignMessageModal(message, requestId, method, !!settings.offChainSigning)
    },
    onGetPermissions: getPermissions,
    onSetPermissions: setPermissionsRequest,
    onRequestAddressBook: (origin: string): AddressBookItem[] => {
      if (hasPermission(origin, Methods.requestAddressBook)) {
        return Object.entries(addressBook).map(([address, name]) => ({ address, name, chainId }))
      }

      return []
    },
    onGetTxBySafeTxHash: (safeTxHash) => getTransactionDetails(chainId, safeTxHash),
    onGetEnvironmentInfo: () => ({
      origin: document.location.origin,
    }),
    onGetSafeInfo: useGetSafeInfo(),
    onGetSafeBalances: (currency) =>
      getBalances(chainId, safeAddress, currency, {
        exclude_spam: true,
        trusted: TOKEN_LISTS.TRUSTED === tokenlist,
      }),
    onGetChainInfo: () => {
      if (!chain) return

      const { nativeCurrency, chainName, chainId, shortName, blockExplorerUriTemplate } = chain

      return {
        chainName,
        chainId,
        shortName,
        nativeCurrency,
        blockExplorerUriTemplate,
      }
    },
    onSetSafeSettings: (safeSettings: SafeSettings) => {
      const isEIP1271Supported = supportsEIP1271(safe) && chain && hasFeature(chain, FEATURES.EIP1271)
      const newSettings: SafeSettings = {
        ...settings,
        offChainSigning: isEIP1271Supported && !!safeSettings.offChainSigning,
      }

      setSettings(newSettings)

      if (!isEIP1271Supported && safeSettings.offChainSigning) {
        console.warn('The connected Safe does not support off-chain signing.')
      }

      return newSettings
    },
    onGetOffChainSignature: async (messageHash: string) => {
      const safeMessage = safeMessages.data?.results
        ?.filter(isSafeMessageListItem)
        ?.find((item) => item.messageHash === messageHash)

      if (safeMessage) {
        return safeMessage.preparedSignature
      }

      try {
        const { preparedSignature } = await getSafeMessage(chainId, messageHash)
        return preparedSignature
      } catch {
        return ''
      }
    },
  })

  useEffect(() => {
    if (!remoteApp) return

    trackSafeAppOpenCount(remoteApp.id)
  }, [remoteApp])

  const onIframeLoad = useCallback(() => {
    const iframe = iframeRef.current
    if (!iframe || !isSameUrl(iframe.src, appUrl)) {
      return
    }

    setAppIsLoading(false)
    gtmTrackPageview(`${router.pathname}?appUrl=${router.query.appUrl}`)
  }, [appUrl, iframeRef, setAppIsLoading, router])

  useEffect(() => {
    if (!appIsLoading && !isBackendAppsLoading) {
      trackSafeAppEvent(
        {
          ...SAFE_APPS_EVENTS.OPEN_APP,
        },
        appName,
      )
    }
  }, [appIsLoading, isBackendAppsLoading, appName])

  useEffect(() => {
    const unsubscribe = txSubscribe(TxEvent.SAFE_APPS_REQUEST, async ({ safeAppRequestId, safeTxHash }) => {
      const currentSafeAppRequestId = signMessageModalState.requestId || txModalState.requestId

      if (currentSafeAppRequestId === safeAppRequestId) {
        trackSafeAppEvent(SAFE_APPS_EVENTS.PROPOSE_TRANSACTION, appName)

        communicator?.send({ safeTxHash }, safeAppRequestId)

        txModalState.isOpen ? closeTxModal() : closeSignMessageModal()
      }
    })

    return unsubscribe
  }, [appName, chainId, closeSignMessageModal, closeTxModal, communicator, signMessageModalState, txModalState])

  useEffect(() => {
    const unsubFns = [SafeMsgEvent.PROPOSE, SafeMsgEvent.CONFIRM_PROPOSE].map((event) => {
      return safeMsgSubscribe(event, (details) => {
        const requestId = 'requestId' in details ? details.requestId : undefined
        if (signMessageModalState.requestId === requestId) {
          communicator?.send({ messageHash: details.messageHash }, requestId)
        }
      })
    })

    return () => {
      unsubFns.forEach((unsub) => unsub())
    }
  }, [communicator, signMessageModalState.requestId])

  const onSafeAppsModalClose = () => {
    if (txModalState.isOpen) {
      communicator?.send(CommunicatorMessages.REJECT_TRANSACTION_MESSAGE, txModalState.requestId, true)
      closeTxModal()
    } else {
      communicator?.send(CommunicatorMessages.REJECT_TRANSACTION_MESSAGE, signMessageModalState.requestId, true)
      closeSignMessageModal()
    }

    trackSafeAppEvent(SAFE_APPS_EVENTS.PROPOSE_TRANSACTION_REJECTED, appName)
  }

  const onAcceptPermissionRequest = (origin: string, requestId: RequestId) => {
    const permissions = confirmPermissionRequest(PermissionStatus.GRANTED)
    communicator?.send(permissions, requestId as string)
  }

  const onRejectPermissionRequest = (requestId?: RequestId) => {
    if (requestId) {
      confirmPermissionRequest(PermissionStatus.DENIED)
      communicator?.send('Permissions were rejected', requestId as string, true)
    } else {
      setPermissionsRequest(undefined)
    }
  }

  if (!safeLoaded) {
    return <div />
  }

  return (
    <>
      <Head>
        <title>Safe Apps - Viewer - {remoteApp ? remoteApp.name : UNKNOWN_APP_NAME}</title>
      </Head>

      <div className={css.wrapper}>
        {thirdPartyCookiesDisabled && <ThirdPartyCookiesWarning onClose={() => setThirdPartyCookiesDisabled(false)} />}

        {appIsLoading && (
          <div className={css.loadingContainer}>
            {isLoadingSlow && (
              <Typography variant="h4" gutterBottom>
                The Safe App is taking too long to load, consider refreshing.
              </Typography>
            )}
            <CircularProgress size={48} color="primary" />
          </div>
        )}

        <div
          style={{
            height: '100%',
            display: appIsLoading ? 'none' : 'block',
            paddingBottom: queueBarVisible ? TRANSACTION_BAR_HEIGHT : 0,
          }}
        >
          <SafeAppIframe
            appUrl={appUrl}
            allowedFeaturesList={allowedFeaturesList}
            iframeRef={iframeRef}
            onLoad={onIframeLoad}
            title={safeAppFromManifest?.name}
          />
        </div>

        <TransactionQueueBar
          expanded={queueBarExpanded}
          visible={queueBarVisible && !queueBarDismissed}
          setExpanded={setExpanded}
          onDismiss={dismissQueueBar}
          transactions={transactions}
        />

        {txModalState.isOpen && (
          <SafeAppsTxModal
            onClose={onSafeAppsModalClose}
            initialData={[
              {
                app: safeAppFromManifest,
                appId: remoteApp?.id,
                requestId: txModalState.requestId,
                txs: txModalState.txs,
                params: txModalState.params,
              },
            ]}
          />
        )}

        {signMessageModalState.isOpen &&
          (signMessageModalState.isOffChain ? (
            <MsgModal
              onClose={onSafeAppsModalClose}
              logoUri={safeAppFromManifest?.iconUrl || ''}
              name={safeAppFromManifest?.name || ''}
              message={signMessageModalState.message}
              safeAppId={remoteApp?.id}
              requestId={signMessageModalState.requestId}
            />
          ) : (
            <SafeAppsSignMessageModal
              onClose={onSafeAppsModalClose}
              initialData={[
                {
                  app: safeAppFromManifest,
                  appId: remoteApp?.id,
                  requestId: signMessageModalState.requestId,
                  message: signMessageModalState.message,
                  method: signMessageModalState.method as Methods.signMessage | Methods.signTypedMessage,
                },
              ]}
            />
          ))}

        {permissionsRequest && (
          <PermissionsPrompt
            isOpen
            origin={permissionsRequest.origin}
            requestId={permissionsRequest.requestId}
            onAccept={onAcceptPermissionRequest}
            onReject={onRejectPermissionRequest}
            permissions={permissionsRequest.request}
          />
        )}
      </div>
    </>
  )
}

export default AppFrame<|MERGE_RESOLUTION|>--- conflicted
+++ resolved
@@ -5,7 +5,7 @@
 import { CircularProgress, Typography } from '@mui/material'
 import { useRouter } from 'next/router'
 import Head from 'next/head'
-import { getBalances, getTransactionDetails, getSafeMessage, FEATURES } from '@safe-global/safe-gateway-typescript-sdk'
+import { getBalances, getTransactionDetails, getSafeMessage } from '@safe-global/safe-gateway-typescript-sdk'
 import type { AddressBookItem, EIP712TypedData, RequestId, SafeSettings } from '@safe-global/safe-apps-sdk'
 import { Methods } from '@safe-global/safe-apps-sdk'
 
@@ -44,12 +44,8 @@
 import css from './styles.module.css'
 import SafeAppIframe from './SafeAppIframe'
 import useGetSafeInfo from './useGetSafeInfo'
-<<<<<<< HEAD
-import { hasFeature } from '@/utils/chains'
-=======
+import { hasFeature, FEATURES } from '@/utils/chains'
 import { selectTokenList, TOKEN_LISTS } from '@/store/settingsSlice'
-import { useAppSelector } from '@/store'
->>>>>>> 17143644
 
 const UNKNOWN_APP_NAME = 'Unknown App'
 
