--- conflicted
+++ resolved
@@ -64,13 +64,8 @@
     dismissQueueBar,
     transactions,
   } = useTransactionQueueBarState()
-<<<<<<< HEAD
   const queueBarVisible = !isWidget && transactions.results.length > 0 && !queueBarDismissed
-  const [remoteApp] = useSafeAppFromBackend(appUrl, safe.chainId)
-=======
-  const queueBarVisible = transactions.results.length > 0 && !queueBarDismissed
   const [remoteApp, , isBackendAppsLoading] = useSafeAppFromBackend(appUrl, safe.chainId)
->>>>>>> bd23d3a5
   const { safeApp: safeAppFromManifest } = useSafeAppFromManifest(appUrl, safe.chainId)
   const { thirdPartyCookiesDisabled, setThirdPartyCookiesDisabled } = useThirdPartyCookies()
   const { iframeRef, appIsLoading, isLoadingSlow, setAppIsLoading } = useAppIsLoading()
