import { ReactElement, useCallback, useEffect } from 'react'
import { CircularProgress, Typography } from '@mui/material'
import { getTransactionDetails } from '@gnosis.pm/safe-react-gateway-sdk'
import { trackSafeAppOpenCount } from '@/services/safe-apps/track-app-usage-count'
import { TxEvent, txSubscribe } from '@/services/tx/txEvents'
import { useSafeAppFromManifest } from '@/hooks/safe-apps/useSafeAppFromManifest'
import useSafeInfo from '@/hooks/useSafeInfo'
import { useSafeAppFromBackend } from '@/hooks/safe-apps/useSafeAppFromBackend'
import useChainId from '@/hooks/useChainId'
import { isSameUrl } from '@/utils/url'
import useThirdPartyCookies from './useThirdPartyCookies'
import useAppIsLoading from './useAppIsLoading'
import useAppCommunicator, { CommunicatorMessages } from './useAppCommunicator'
import useTxModal from '../SafeAppsTxModal/useTxModal'
import { ThirdPartyCookiesWarning } from './ThirdPartyCookiesWarning'
import SafeAppsTxModal from '../SafeAppsTxModal'
import SafeAppsSignMessageModal from '../SafeAppsSignMessageModal'
import useSignMessageModal from '../SignMessageModal/useSignMessageModal'
import { isMultisigDetailedExecutionInfo } from '@/utils/transaction-guards'

import css from './styles.module.css'
<<<<<<< HEAD
import { useSafeAppFromBackend } from '@/hooks/safe-apps/useSafeAppFromBackend'
import TransactionQueueBar from '@/components/safe-apps/TransactionQueueBar'
=======
>>>>>>> 1a83d491

type AppFrameProps = {
  appUrl: string
}

const AppFrame = ({ appUrl }: AppFrameProps): ReactElement => {
  const chainId = useChainId()
  const [txModalState, openTxModal, closeTxModal] = useTxModal()
  const [signMessageModalState, openSignMessageModal, closeSignMessageModal] = useSignMessageModal()
  const { safe } = useSafeInfo()

  const [remoteApp] = useSafeAppFromBackend(appUrl, safe.chainId)
  const { safeApp: safeAppFromManifest } = useSafeAppFromManifest(appUrl, safe.chainId)
  const { thirdPartyCookiesDisabled, setThirdPartyCookiesDisabled } = useThirdPartyCookies()
  const { iframeRef, appIsLoading, isLoadingSlow, setAppIsLoading } = useAppIsLoading()

  const communicator = useAppCommunicator(iframeRef, {
    app: safeAppFromManifest,
    onConfirmTransactions: openTxModal,
    onSignMessage: openSignMessageModal,
  })

  useEffect(() => {
    if (!remoteApp) return

    trackSafeAppOpenCount(remoteApp.id)
  }, [remoteApp])

  const onIframeLoad = useCallback(() => {
    const iframe = iframeRef.current
    if (!iframe || !isSameUrl(iframe.src, appUrl)) {
      return
    }

    setAppIsLoading(false)
  }, [appUrl, iframeRef, setAppIsLoading])

  useEffect(() => {
    const unsubscribe = txSubscribe(TxEvent.SAFE_APPS_REQUEST, async ({ txId, safeAppRequestId }) => {
      const currentSafeAppRequestId = signMessageModalState.requestId || txModalState.requestId

      if (txId && currentSafeAppRequestId === safeAppRequestId) {
        const { detailedExecutionInfo } = await getTransactionDetails(chainId, txId)

        if (isMultisigDetailedExecutionInfo(detailedExecutionInfo)) {
          communicator?.send({ safeTxHash: detailedExecutionInfo.safeTxHash }, safeAppRequestId)
        }

        txModalState.isOpen ? closeTxModal() : closeSignMessageModal()
      }
    })

    return unsubscribe
  }, [chainId, closeTxModal, closeSignMessageModal, communicator, txModalState, signMessageModalState])

  const onSafeAppsModalClose = () => {
    if (txModalState.isOpen) {
      communicator?.send(CommunicatorMessages.REJECT_TRANSACTION_MESSAGE, txModalState.requestId, true)
      closeTxModal()
    } else {
      communicator?.send(CommunicatorMessages.REJECT_TRANSACTION_MESSAGE, signMessageModalState.requestId, true)
      closeSignMessageModal()
    }
  }

  return (
    <>
      <div className={css.wrapper}>
        {thirdPartyCookiesDisabled && <ThirdPartyCookiesWarning onClose={() => setThirdPartyCookiesDisabled(false)} />}

        {appIsLoading && (
          <div className={css.loadingContainer}>
            {isLoadingSlow && (
              <Typography variant="h4" gutterBottom>
                The Safe App is taking too long to load, consider refreshing.
              </Typography>
            )}
            <CircularProgress size={48} color="primary" />
          </div>
        )}

<<<<<<< HEAD
        <iframe
          className={css.iframe}
          id={`iframe-${appUrl}`}
          ref={iframeRef}
          src={appUrl}
          title={safeAppFromManifest?.name}
          onLoad={onIframeLoad}
          allow="camera"
          style={{ display: appIsLoading ? 'none' : 'block', border: 'none' }}
        />
      </div>
      <TransactionQueueBar />
    </>
=======
      <iframe
        className={css.iframe}
        id={`iframe-${appUrl}`}
        ref={iframeRef}
        src={appUrl}
        title={safeAppFromManifest?.name}
        onLoad={onIframeLoad}
        allow="camera"
        style={{ display: appIsLoading ? 'none' : 'block', border: 'none' }}
      />

      {txModalState.isOpen && (
        <SafeAppsTxModal
          onClose={onSafeAppsModalClose}
          initialData={[
            {
              app: safeAppFromManifest,
              appId: remoteApp?.id,
              requestId: txModalState.requestId,
              txs: txModalState.txs,
              params: txModalState.params,
            },
          ]}
        />
      )}

      {signMessageModalState.isOpen && (
        <SafeAppsSignMessageModal
          onClose={onSafeAppsModalClose}
          initialData={[
            {
              app: safeAppFromManifest,
              appId: remoteApp?.id,
              requestId: signMessageModalState.requestId,
              message: signMessageModalState.message,
              method: signMessageModalState.method,
            },
          ]}
        />
      )}
    </div>
>>>>>>> 1a83d491
  )
}

export default AppFrame<|MERGE_RESOLUTION|>--- conflicted
+++ resolved
@@ -17,13 +17,9 @@
 import SafeAppsSignMessageModal from '../SafeAppsSignMessageModal'
 import useSignMessageModal from '../SignMessageModal/useSignMessageModal'
 import { isMultisigDetailedExecutionInfo } from '@/utils/transaction-guards'
+import TransactionQueueBar from '@/components/safe-apps/TransactionQueueBar'
 
 import css from './styles.module.css'
-<<<<<<< HEAD
-import { useSafeAppFromBackend } from '@/hooks/safe-apps/useSafeAppFromBackend'
-import TransactionQueueBar from '@/components/safe-apps/TransactionQueueBar'
-=======
->>>>>>> 1a83d491
 
 type AppFrameProps = {
   appUrl: string
@@ -90,36 +86,20 @@
   }
 
   return (
-    <>
-      <div className={css.wrapper}>
-        {thirdPartyCookiesDisabled && <ThirdPartyCookiesWarning onClose={() => setThirdPartyCookiesDisabled(false)} />}
+    <div className={css.wrapper}>
+      {thirdPartyCookiesDisabled && <ThirdPartyCookiesWarning onClose={() => setThirdPartyCookiesDisabled(false)} />}
 
-        {appIsLoading && (
-          <div className={css.loadingContainer}>
-            {isLoadingSlow && (
-              <Typography variant="h4" gutterBottom>
-                The Safe App is taking too long to load, consider refreshing.
-              </Typography>
-            )}
-            <CircularProgress size={48} color="primary" />
-          </div>
-        )}
+      {appIsLoading && (
+        <div className={css.loadingContainer}>
+          {isLoadingSlow && (
+            <Typography variant="h4" gutterBottom>
+              The Safe App is taking too long to load, consider refreshing.
+            </Typography>
+          )}
+          <CircularProgress size={48} color="primary" />
+        </div>
+      )}
 
-<<<<<<< HEAD
-        <iframe
-          className={css.iframe}
-          id={`iframe-${appUrl}`}
-          ref={iframeRef}
-          src={appUrl}
-          title={safeAppFromManifest?.name}
-          onLoad={onIframeLoad}
-          allow="camera"
-          style={{ display: appIsLoading ? 'none' : 'block', border: 'none' }}
-        />
-      </div>
-      <TransactionQueueBar />
-    </>
-=======
       <iframe
         className={css.iframe}
         id={`iframe-${appUrl}`}
@@ -130,6 +110,7 @@
         allow="camera"
         style={{ display: appIsLoading ? 'none' : 'block', border: 'none' }}
       />
+      <TransactionQueueBar />
 
       {txModalState.isOpen && (
         <SafeAppsTxModal
@@ -161,7 +142,6 @@
         />
       )}
     </div>
->>>>>>> 1a83d491
   )
 }
 
