import type { MutableRefObject } from 'react'
import { useEffect, useMemo, useState } from 'react'
import { getAddress } from 'ethers'
import type {
  SafeAppData,
  ChainInfo as WebCoreChainInfo,
  TransactionDetails,
} from '@safe-global/safe-gateway-typescript-sdk'
import type {
  AddressBookItem,
  BaseTransaction,
  EIP712TypedData,
  EnvironmentInfo,
  GetBalanceParams,
  GetTxBySafeTxHashParams,
  RequestId,
  RPCPayload,
  SendTransactionRequestParams,
  SendTransactionsParams,
  SignMessageParams,
  SignTypedMessageParams,
  ChainInfo,
  SafeBalances,
  SafeInfoExtended,
} from '@safe-global/safe-apps-sdk'
import { Methods, RPC_CALLS } from '@safe-global/safe-apps-sdk'
import type { Permission, PermissionRequest } from '@safe-global/safe-apps-sdk/dist/types/types/permissions'
import type { SafeSettings } from '@safe-global/safe-apps-sdk'
import AppCommunicator from '@/services/safe-apps/AppCommunicator'
import { Errors, logError } from '@/services/exceptions'
import type { SafePermissionsRequest } from '@/hooks/safe-apps/permissions'
import { SAFE_APPS_EVENTS, trackSafeAppEvent } from '@/services/analytics'
import { useAppSelector } from '@/store'
import { selectRpc } from '@/store/settingsSlice'
import { createSafeAppsWeb3Provider } from '@/hooks/wallets/web3'
<<<<<<< HEAD
import { useGetSafeNetConfigQuery } from '@/store/safenet'
import { QueryStatus } from '@reduxjs/toolkit/query'
import { SafenetChainType, isSupportedChain } from '@/utils/safenet'
import { SAFENET_API_URL } from '@/config/constants'
=======
import { useDarkMode } from '@/hooks/useDarkMode'
>>>>>>> a17c3874

export enum CommunicatorMessages {
  REJECT_TRANSACTION_MESSAGE = 'Transaction was rejected',
}

type JsonRpcResponse = {
  jsonrpc: string
  id: number
  result?: any
  error?: string
}

export type UseAppCommunicatorHandlers = {
  onConfirmTransactions: (txs: BaseTransaction[], requestId: RequestId, params?: SendTransactionRequestParams) => void
  onSignMessage: (
    message: string | EIP712TypedData,
    requestId: string,
    method: Methods.signMessage | Methods.signTypedMessage,
    sdkVersion: string,
  ) => void
  onGetTxBySafeTxHash: (transactionId: string) => Promise<TransactionDetails>
  onGetEnvironmentInfo: () => EnvironmentInfo
  onGetSafeBalances: (currency: string) => Promise<SafeBalances>
  onGetSafeInfo: () => SafeInfoExtended
  onGetChainInfo: () => ChainInfo | undefined
  onGetPermissions: (origin: string) => Permission[]
  onSetPermissions: (permissionsRequest?: SafePermissionsRequest) => void
  onRequestAddressBook: (origin: string) => AddressBookItem[]
  onSetSafeSettings: (settings: SafeSettings) => SafeSettings
  onGetOffChainSignature: (messageHash: string) => Promise<string | undefined>
}

const useAppCommunicator = (
  iframeRef: MutableRefObject<HTMLIFrameElement | null>,
  app: SafeAppData | undefined,
  chain: WebCoreChainInfo | undefined,
  handlers: UseAppCommunicatorHandlers,
): AppCommunicator | undefined => {
  const [communicator, setCommunicator] = useState<AppCommunicator | undefined>(undefined)
  const customRpc = useAppSelector(selectRpc)
<<<<<<< HEAD
  const { data: safeNetConfig, status: safeNetConfigStatus } = useGetSafeNetConfigQuery()
  const shouldUseSafeNetRpc =
    safeNetConfigStatus === QueryStatus.fulfilled &&
    chain &&
    safeNetConfig &&
    isSupportedChain(Number(chain.chainId), safeNetConfig, SafenetChainType.DESTINATION)
=======
  const isDarkMode = useDarkMode()
>>>>>>> a17c3874

  const safeAppWeb3Provider = useMemo(() => {
    if (!chain) {
      return
    }

    if (shouldUseSafeNetRpc) {
      return createSafeAppsWeb3Provider(chain, SAFENET_API_URL + `/jsonrpc/${chain.chainId}/`)
    }

    return createSafeAppsWeb3Provider(chain, customRpc?.[chain.chainId])
  }, [chain, customRpc, shouldUseSafeNetRpc])

  useEffect(() => {
    let communicatorInstance: AppCommunicator

    const initCommunicator = (iframeRef: MutableRefObject<HTMLIFrameElement | null>, app?: SafeAppData) => {
      communicatorInstance = new AppCommunicator(iframeRef, {
        onMessage: (msg) => {
          if (!msg.data) return

          const isCustomApp = app && app.id < 1

          trackSafeAppEvent(
            { ...SAFE_APPS_EVENTS.SAFE_APP_SDK_METHOD_CALL },
            isCustomApp ? app?.url : app?.name || '',
            {
              method: msg.data.method,
              ethMethod: (msg.data.params as any)?.call,
              version: msg.data.env.sdkVersion,
            },
          )
        },
        onError: (error) => {
          logError(Errors._901, error.message)
        },
      })

      setCommunicator(communicatorInstance)
    }

    if (app) {
      initCommunicator(iframeRef, app)
    }

    return () => {
      communicatorInstance?.clear()
    }
  }, [app, iframeRef])

  useEffect(() => {
    const id = Math.random().toString(36).slice(2)

    communicator?.send(
      {
        darkMode: isDarkMode,
      },
      id,
    )
  }, [communicator, isDarkMode])

  // Adding communicator logic for the required SDK Methods
  // We don't need to unsubscribe from the events because there can be just one subscription
  // per event type and the next effect run will simply replace the handlers
  useEffect(() => {
    communicator?.on(Methods.getTxBySafeTxHash, (msg) => {
      const { safeTxHash } = msg.data.params as GetTxBySafeTxHashParams

      return handlers.onGetTxBySafeTxHash(safeTxHash)
    })

    communicator?.on(Methods.getEnvironmentInfo, handlers.onGetEnvironmentInfo)

    communicator?.on(Methods.getSafeInfo, handlers.onGetSafeInfo)

    communicator?.on(Methods.getSafeBalances, (msg) => {
      const { currency = 'usd' } = msg.data.params as GetBalanceParams

      return handlers.onGetSafeBalances(currency)
    })

    communicator?.on(Methods.rpcCall, async (msg) => {
      const params = msg.data.params as RPCPayload

      if (params.call === RPC_CALLS.safe_setSettings) {
        const settings = params.params[0] as SafeSettings
        return handlers.onSetSafeSettings(settings)
      }

      if (!safeAppWeb3Provider) {
        throw new Error('SafeAppWeb3Provider is not initialized')
      }

      try {
        return await safeAppWeb3Provider.send(params.call, params.params)
      } catch (err) {
        throw new Error((err as JsonRpcResponse).error)
      }
    })

    communicator?.on(Methods.sendTransactions, (msg) => {
      const { txs, params } = msg.data.params as SendTransactionsParams

      const transactions = txs.map(({ to, value, data }) => {
        return {
          to: getAddress(to),
          value: value ? BigInt(value).toString() : '0',
          data: data || '0x',
        }
      })

      handlers.onConfirmTransactions(transactions, msg.data.id, params)
    })

    communicator?.on(Methods.signMessage, (msg) => {
      const { message } = msg.data.params as SignMessageParams
      const sdkVersion = msg.data.env.sdkVersion
      handlers.onSignMessage(message, msg.data.id, Methods.signMessage, sdkVersion)
    })

    communicator?.on(Methods.getOffChainSignature, (msg) => {
      return handlers.onGetOffChainSignature(msg.data.params as string)
    })

    communicator?.on(Methods.signTypedMessage, (msg) => {
      const { typedData } = msg.data.params as SignTypedMessageParams
      const sdkVersion = msg.data.env.sdkVersion
      handlers.onSignMessage(typedData, msg.data.id, Methods.signTypedMessage, sdkVersion)
    })

    communicator?.on(Methods.getChainInfo, handlers.onGetChainInfo)

    communicator?.on(Methods.wallet_getPermissions, (msg) => {
      return handlers.onGetPermissions(msg.origin)
    })

    communicator?.on(Methods.wallet_requestPermissions, (msg) => {
      handlers.onSetPermissions({
        origin: msg.origin,
        request: msg.data.params as PermissionRequest[],
        requestId: msg.data.id,
      })
    })

    communicator?.on(Methods.requestAddressBook, (msg) => {
      return handlers.onRequestAddressBook(msg.origin)
    })
<<<<<<< HEAD
  }, [safeAppWeb3Provider, handlers, chain, communicator, shouldUseSafeNetRpc])
=======

    // TODO: it will be moved to safe-apps-sdk soon
    communicator?.on('getCurrentTheme' as Methods, (msg) => {
      communicator.send(
        {
          darkMode: isDarkMode,
        },
        msg.data.id,
      )
    })
  }, [safeAppWeb3Provider, handlers, chain, communicator, isDarkMode])
>>>>>>> a17c3874

  return communicator
}

export default useAppCommunicator<|MERGE_RESOLUTION|>--- conflicted
+++ resolved
@@ -33,14 +33,11 @@
 import { useAppSelector } from '@/store'
 import { selectRpc } from '@/store/settingsSlice'
 import { createSafeAppsWeb3Provider } from '@/hooks/wallets/web3'
-<<<<<<< HEAD
 import { useGetSafeNetConfigQuery } from '@/store/safenet'
 import { QueryStatus } from '@reduxjs/toolkit/query'
 import { SafenetChainType, isSupportedChain } from '@/utils/safenet'
 import { SAFENET_API_URL } from '@/config/constants'
-=======
 import { useDarkMode } from '@/hooks/useDarkMode'
->>>>>>> a17c3874
 
 export enum CommunicatorMessages {
   REJECT_TRANSACTION_MESSAGE = 'Transaction was rejected',
@@ -81,16 +78,13 @@
 ): AppCommunicator | undefined => {
   const [communicator, setCommunicator] = useState<AppCommunicator | undefined>(undefined)
   const customRpc = useAppSelector(selectRpc)
-<<<<<<< HEAD
   const { data: safeNetConfig, status: safeNetConfigStatus } = useGetSafeNetConfigQuery()
   const shouldUseSafeNetRpc =
     safeNetConfigStatus === QueryStatus.fulfilled &&
     chain &&
     safeNetConfig &&
     isSupportedChain(Number(chain.chainId), safeNetConfig, SafenetChainType.DESTINATION)
-=======
   const isDarkMode = useDarkMode()
->>>>>>> a17c3874
 
   const safeAppWeb3Provider = useMemo(() => {
     if (!chain) {
@@ -238,9 +232,6 @@
     communicator?.on(Methods.requestAddressBook, (msg) => {
       return handlers.onRequestAddressBook(msg.origin)
     })
-<<<<<<< HEAD
-  }, [safeAppWeb3Provider, handlers, chain, communicator, shouldUseSafeNetRpc])
-=======
 
     // TODO: it will be moved to safe-apps-sdk soon
     communicator?.on('getCurrentTheme' as Methods, (msg) => {
@@ -251,8 +242,7 @@
         msg.data.id,
       )
     })
-  }, [safeAppWeb3Provider, handlers, chain, communicator, isDarkMode])
->>>>>>> a17c3874
+  }, [safeAppWeb3Provider, handlers, chain, communicator, isDarkMode, shouldUseSafeNetRpc])
 
   return communicator
 }
