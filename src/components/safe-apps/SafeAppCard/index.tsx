import Link from 'next/link'
import { useRouter } from 'next/router'
import Card from '@mui/material/Card'
import CardHeader from '@mui/material/CardHeader'
import CardContent from '@mui/material/CardContent'
import Typography from '@mui/material/Typography'
import CardActions from '@mui/material/CardActions'
import Box from '@mui/material/Box'
import { resolveHref } from 'next/dist/shared/lib/router/router'
import classNames from 'classnames'
import type { ReactNode, SyntheticEvent } from 'react'
import type { SafeAppData } from '@safe-global/safe-gateway-typescript-sdk'
import type { NextRouter } from 'next/router'
import type { UrlObject } from 'url'

import SafeAppIconCard from '@/components/safe-apps/SafeAppIconCard'
import SafeAppActionButtons from '@/components/safe-apps/SafeAppActionButtons'
import SafeAppTags from '@/components/safe-apps/SafeAppTags'
import { isOptimizedForBatchTransactions } from '@/components/safe-apps/utils'
import { AppRoutes } from '@/config/routes'
import BatchIcon from '@/public/images/apps/batch-icon.svg'
import { useOpenedSafeApps } from '@/hooks/safe-apps/useOpenedSafeApps'
import css from './styles.module.css'

export type SafeAppsViewMode = 'list-view' | 'grid-view'

export const GRID_VIEW_MODE: SafeAppsViewMode = 'grid-view' // default view
export const LIST_VIEW_MODE: SafeAppsViewMode = 'list-view'

type SafeAppCardProps = {
  safeApp: SafeAppData
  onClickSafeApp?: () => void
  viewMode?: SafeAppsViewMode
  isBookmarked?: boolean
  onBookmarkSafeApp?: (safeAppId: number) => void
  removeCustomApp?: (safeApp: SafeAppData) => void
  openPreviewDrawer?: (safeApp: SafeAppData) => void
}

const SafeAppCard = ({
  safeApp,
  onClickSafeApp,
  viewMode,
  isBookmarked,
  onBookmarkSafeApp,
  removeCustomApp,
  openPreviewDrawer,
}: SafeAppCardProps) => {
  const router = useRouter()

  const safeAppUrl = getSafeAppUrl(router, safeApp.url)

  const isListViewMode = viewMode === LIST_VIEW_MODE

  if (isListViewMode) {
    return (
      <SafeAppCardListView
        safeApp={safeApp}
        safeAppUrl={safeAppUrl}
        isBookmarked={isBookmarked}
        onBookmarkSafeApp={onBookmarkSafeApp}
        removeCustomApp={removeCustomApp}
        onClickSafeApp={onClickSafeApp}
        openPreviewDrawer={openPreviewDrawer}
      />
    )
  }

  // Grid view as fallback
  return (
    <SafeAppCardGridView
      safeApp={safeApp}
      safeAppUrl={safeAppUrl}
      isBookmarked={isBookmarked}
      onBookmarkSafeApp={onBookmarkSafeApp}
      removeCustomApp={removeCustomApp}
      onClickSafeApp={onClickSafeApp}
      openPreviewDrawer={openPreviewDrawer}
    />
  )
}

export default SafeAppCard

export const getSafeAppUrl = (router: NextRouter, safeAppUrl: string) => {
  const shareUrlObj: UrlObject = {
    pathname: AppRoutes.apps.open,
    query: { safe: router.query.safe, appUrl: safeAppUrl },
  }

  return resolveHref(router, shareUrlObj)
}

type SafeAppCardViewProps = {
  safeApp: SafeAppData
  onClickSafeApp?: () => void
  safeAppUrl: string
  isBookmarked?: boolean
  onBookmarkSafeApp?: (safeAppId: number) => void
  removeCustomApp?: (safeApp: SafeAppData) => void
  openPreviewDrawer?: (safeApp: SafeAppData) => void
}

const SafeAppCardGridView = ({
  safeApp,
  onClickSafeApp,
  safeAppUrl,
  isBookmarked,
  onBookmarkSafeApp,
  removeCustomApp,
  openPreviewDrawer,
}: SafeAppCardViewProps) => {
  return (
    <SafeAppCardContainer safeApp={safeApp} safeAppUrl={safeAppUrl} onClickSafeApp={onClickSafeApp} height={'100%'}>
      {/* Safe App Header */}
      <CardHeader
        className={css.safeAppHeader}
        avatar={
          <div className={css.safeAppIconContainer}>
            {/* Batch transactions Icon */}
            {isOptimizedForBatchTransactions(safeApp) && (
              <BatchIcon className={css.safeAppBatchIcon} alt="batch transactions icon" />
            )}

            {/* Safe App Icon */}
            <SafeAppIconCard src={safeApp.iconUrl} alt={`${safeApp.name} logo`} />
          </div>
        }
        action={
          <>
            {/* Safe App Action Buttons */}
            <SafeAppActionButtons
              safeApp={safeApp}
              isBookmarked={isBookmarked}
              onBookmarkSafeApp={onBookmarkSafeApp}
              removeCustomApp={removeCustomApp}
              openPreviewDrawer={openPreviewDrawer}
            />
          </>
        }
      />

      <CardContent className={css.safeAppContent}>
        {/* Safe App Title */}
        <Typography className={css.safeAppTitle} gutterBottom variant="h5">
          {safeApp.name}
        </Typography>

        {/* Safe App Description */}
        <Typography className={css.safeAppDescription} variant="body2" color="text.secondary">
          {safeApp.description}
        </Typography>

        {/* Safe App Tags */}
        <SafeAppTags tags={safeApp.tags} />
      </CardContent>
    </SafeAppCardContainer>
  )
}

const SafeAppCardListView = ({
  safeApp,
  onClickSafeApp,
  safeAppUrl,
  isBookmarked,
  onBookmarkSafeApp,
  removeCustomApp,
  openPreviewDrawer,
}: SafeAppCardViewProps) => {
  return (
<<<<<<< HEAD
    <SafeAppCardContainer safeApp={safeApp} safeAppUrl={safeAppUrl} onClickSafeApp={onClickSafeApp}>
      <CardContent>
=======
    <SafeAppCardContainer safeAppUrl={safeAppUrl} onClickSafeApp={onClickSafeApp}>
      <CardContent sx={{ pb: '16px !important' }}>
>>>>>>> c0317359
        <Box display="flex" flexDirection="row" alignItems="center" gap={2}>
          <div className={css.safeAppIconContainer}>
            {/* Batch transactions Icon */}
            {isOptimizedForBatchTransactions(safeApp) && (
              <BatchIcon className={css.safeAppBatchIcon} alt="batch transactions icon" />
            )}

            {/* Safe App Icon */}
            <SafeAppIconCard src={safeApp.iconUrl} alt={`${safeApp.name} logo`} />
          </div>

          {/* Safe App Title */}
          <Typography className={css.safeAppTitle} gutterBottom variant="h5">
            {safeApp.name}
          </Typography>

          {/* Safe App Action Buttons */}
          <CardActions>
            <SafeAppActionButtons
              safeApp={safeApp}
              isBookmarked={isBookmarked}
              onBookmarkSafeApp={onBookmarkSafeApp}
              removeCustomApp={removeCustomApp}
              openPreviewDrawer={openPreviewDrawer}
            />
          </CardActions>
        </Box>
      </CardContent>
    </SafeAppCardContainer>
  )
}

type SafeAppCardContainerProps = {
  onClickSafeApp?: () => void
  safeApp?: SafeAppData
  safeAppUrl: string
  children: ReactNode
  height?: string
  className?: string
}

export const SafeAppCardContainer = ({
  children,
<<<<<<< HEAD
  safeApp,
  safeAppUrl,
  onClickSafeApp,
  height,
}: SafeAppCardContainerProps) => {
  const { openedSafeAppIds } = useOpenedSafeApps()

=======
  safeAppUrl,
  onClickSafeApp,
  height,
  className,
}: SafeAppCardContainerProps) => {
>>>>>>> c0317359
  const handleClickSafeApp = (event: SyntheticEvent) => {
    if (safeApp && !openedSafeAppIds.includes(safeApp.id)) {
      event.preventDefault()
      onClickSafeApp?.()
    }
  }

  return (
    <Link href={safeAppUrl} passHref>
      <a rel="noreferrer" onClick={handleClickSafeApp}>
        <Card className={classNames(css.safeAppContainer, className)} sx={{ height }}>
          {children}
        </Card>
      </a>
    </Link>
  )
}<|MERGE_RESOLUTION|>--- conflicted
+++ resolved
@@ -168,13 +168,8 @@
   openPreviewDrawer,
 }: SafeAppCardViewProps) => {
   return (
-<<<<<<< HEAD
     <SafeAppCardContainer safeApp={safeApp} safeAppUrl={safeAppUrl} onClickSafeApp={onClickSafeApp}>
-      <CardContent>
-=======
-    <SafeAppCardContainer safeAppUrl={safeAppUrl} onClickSafeApp={onClickSafeApp}>
       <CardContent sx={{ pb: '16px !important' }}>
->>>>>>> c0317359
         <Box display="flex" flexDirection="row" alignItems="center" gap={2}>
           <div className={css.safeAppIconContainer}>
             {/* Batch transactions Icon */}
@@ -218,21 +213,14 @@
 
 export const SafeAppCardContainer = ({
   children,
-<<<<<<< HEAD
-  safeApp,
-  safeAppUrl,
-  onClickSafeApp,
-  height,
-}: SafeAppCardContainerProps) => {
-  const { openedSafeAppIds } = useOpenedSafeApps()
-
-=======
+  safeApp,
   safeAppUrl,
   onClickSafeApp,
   height,
   className,
 }: SafeAppCardContainerProps) => {
->>>>>>> c0317359
+  const { openedSafeAppIds } = useOpenedSafeApps()
+
   const handleClickSafeApp = (event: SyntheticEvent) => {
     if (safeApp && !openedSafeAppIds.includes(safeApp.id)) {
       event.preventDefault()
