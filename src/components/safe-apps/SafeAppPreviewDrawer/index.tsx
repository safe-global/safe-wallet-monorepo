import Link from 'next/link'
import { useRouter } from 'next/router'
import Drawer from '@mui/material/Drawer'
import Box from '@mui/material/Box'
import Typography from '@mui/material/Typography'
import Button from '@mui/material/Button'
import SvgIcon from '@mui/material/SvgIcon'
import IconButton from '@mui/material/IconButton'
import Tooltip from '@mui/material/Tooltip'
import type { SafeAppData } from '@safe-global/safe-gateway-typescript-sdk'

import { getSafeAppUrl } from '@/components/safe-apps/SafeAppCard'
import ChainIndicator from '@/components/common/ChainIndicator'
import SafeAppIconCard from '@/components/safe-apps/SafeAppIconCard'
import SafeAppActionButtons from '@/components/safe-apps/SafeAppActionButtons'
import SafeAppTags from '@/components/safe-apps/SafeAppTags'
import SafeAppSocialLinksCard from '@/components/safe-apps/SafeAppSocialLinksCard'
import CloseIcon from '@/public/images/common/close.svg'
import { useOpenedSafeApps } from '@/hooks/safe-apps/useOpenedSafeApps'
import css from './styles.module.css'

type SafeAppPreviewDrawerProps = {
  safeApp?: SafeAppData
  isOpen: boolean
  isBookmarked?: boolean
  onClose: () => void
  onBookmark?: (safeAppId: number) => void
}

const SafeAppPreviewDrawer = ({ isOpen, safeApp, isBookmarked, onClose, onBookmark }: SafeAppPreviewDrawerProps) => {
  const { markSafeAppOpened } = useOpenedSafeApps()
  const router = useRouter()
  const safeAppUrl = getSafeAppUrl(router, safeApp?.url || '')

  const onOpenSafe = () => {
    if (safeApp) {
      markSafeAppOpened(safeApp.id)
    }
  }

  return (
    <Drawer anchor="right" open={isOpen} onClose={onClose}>
      <Box className={css.drawerContainer}>
        {/* Toolbar */}

        {safeApp && (
          <Box display="flex" justifyContent="right">
            <SafeAppActionButtons safeApp={safeApp} isBookmarked={isBookmarked} onBookmarkSafeApp={onBookmark} />
            <Tooltip title={`Close ${safeApp.name} preview`} placement="top">
              <IconButton
                onClick={onClose}
                size="small"
                sx={{
                  color: 'border.main',
                  ml: 1,
                }}
              >
                <SvgIcon component={CloseIcon} inheritViewBox color="border" fontSize="small" />
              </IconButton>
            </Tooltip>
          </Box>
        )}

        {/* Safe App Info */}
        <Box sx={{ px: 1 }}>
          <SafeAppIconCard src={safeApp?.iconUrl || ''} alt={`${safeApp?.name} logo`} width={90} height={90} />
        </Box>

        <Typography variant="h4" fontWeight={700} sx={{ mt: 2 }}>
          {safeApp?.name}
        </Typography>

        <Typography variant="body2" color="primary.light" sx={{ mt: 2 }}>
          {safeApp?.description}
        </Typography>

        {/* Tags */}
        <SafeAppTags tags={safeApp?.tags || []} />

        {/* Networks */}
        <Typography variant="body2" color="text.secondary" sx={{ mt: 2 }}>
          Available networks
        </Typography>

        <Box sx={{ display: 'flex', gap: 1, mt: 2, flexWrap: 'wrap' }}>
          {safeApp?.chainIds.map((chainId) => (
            <ChainIndicator key={chainId} chainId={chainId} inline renderWhiteSpaceIfNoChain={false} />
          ))}
        </Box>

        {/* Open Safe App button */}
        <Link href={safeAppUrl} passHref>
<<<<<<< HEAD
          <Button
            fullWidth
            variant="contained"
            color="primary"
            component="a"
            href={safeApp?.url}
            sx={{ mt: 3 }}
            onClick={onOpenSafe}
          >
            Open App
=======
          <Button fullWidth variant="contained" color="primary" component={'a'} href={safeApp?.url} sx={{ mt: 3 }}>
            Open Safe App
>>>>>>> c0317359
          </Button>
        </Link>

        {/* Safe App Social Links */}
        {safeApp && <SafeAppSocialLinksCard safeApp={safeApp} />}
      </Box>
    </Drawer>
  )
}

export default SafeAppPreviewDrawer<|MERGE_RESOLUTION|>--- conflicted
+++ resolved
@@ -90,7 +90,6 @@
 
         {/* Open Safe App button */}
         <Link href={safeAppUrl} passHref>
-<<<<<<< HEAD
           <Button
             fullWidth
             variant="contained"
@@ -100,11 +99,7 @@
             sx={{ mt: 3 }}
             onClick={onOpenSafe}
           >
-            Open App
-=======
-          <Button fullWidth variant="contained" color="primary" component={'a'} href={safeApp?.url} sx={{ mt: 3 }}>
             Open Safe App
->>>>>>> c0317359
           </Button>
         </Link>
 
