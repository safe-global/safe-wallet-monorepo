--- conflicted
+++ resolved
@@ -1,13 +1,9 @@
-<<<<<<< HEAD
 import { isHexString, toUtf8String } from 'ethers/lib/utils'
-import { BaseTransaction, ChainInfo } from '@gnosis.pm/safe-apps-sdk'
 import { SafeAppAccessPolicyTypes } from '@gnosis.pm/safe-react-gateway-sdk'
-=======
 import type { BaseTransaction, ChainInfo } from '@gnosis.pm/safe-apps-sdk'
->>>>>>> 2b5c165c
 import { formatVisualAmount } from '@/utils/formatters'
 import { validateAddress } from '@/utils/validation'
-import { SafeAppDataWithPermissions } from './types'
+import type { SafeAppDataWithPermissions } from './types'
 
 const validateTransaction = (t: BaseTransaction): boolean => {
   if (!['string', 'number'].includes(typeof t.value)) {
