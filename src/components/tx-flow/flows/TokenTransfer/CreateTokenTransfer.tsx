<<<<<<< HEAD
import { type ReactElement, useCallback, useMemo, useState } from 'react'
=======
import { type ReactElement, useMemo } from 'react'
>>>>>>> d4bb5d05
import { useVisibleBalances } from '@/hooks/useVisibleBalances'
import useAddressBook from '@/hooks/useAddressBook'
import useChainId from '@/hooks/useChainId'
import { getSafeTokenAddress } from '@/components/common/SafeTokenWidget'
import useIsSafeTokenPaused from '@/components/tx/modals/TokenTransferModal/useIsSafeTokenPaused'
import useIsOnlySpendingLimitBeneficiary from '@/hooks/useIsOnlySpendingLimitBeneficiary'
import { useAppSelector } from '@/store'
import { selectSpendingLimits } from '@/store/spendingLimitsSlice'
import useWallet from '@/hooks/wallets/useWallet'
import { FormProvider, useForm } from 'react-hook-form'
import classNames from 'classnames'
import useSpendingLimit from '@/hooks/useSpendingLimit'
import { BigNumber } from '@ethersproject/bignumber'
import { sameAddress } from '@/utils/addresses'
<<<<<<< HEAD
import { safeFormatUnits } from '@/utils/formatters'
import { Box, Button, CardActions, FormControl, InputLabel, MenuItem, Select, SvgIcon, Typography } from '@mui/material'
=======
import TokenIcon from '@/components/common/TokenIcon'
import {
  Box,
  Button,
  CardActions,
  FormControl,
  InputLabel,
  MenuItem,
  SvgIcon,
  TextField,
  Typography,
} from '@mui/material'
import SendFromBlock from '@/components/tx/SendFromBlock'
import SendToBlock from '@/components/tx/SendToBlock'
>>>>>>> d4bb5d05
import AddressBookInput from '@/components/common/AddressBookInput'
import useSafeAddress from '@/hooks/useSafeAddress'
import AddressInputReadOnly from '@/components/common/AddressInputReadOnly'
import InfoIcon from '@/public/images/notifications/info.svg'
import SpendingLimitRow from '@/components/tx/SpendingLimitRow'
import NumberField from '@/components/common/NumberField'
import { validateDecimalLength, validateLimitedAmount } from '@/utils/validation'
import { type TokenTransferParams, TokenTransferFields, TokenTransferType } from '.'
import TxCard from '../../common/TxCard'

import css from './styles.module.css'

const CreateTokenTransfer = ({
  params,
  onSubmit,
  txNonce,
}: {
  params: TokenTransferParams
  onSubmit: (data: TokenTransferParams) => void
  txNonce?: number
}): ReactElement => {
  const disableSpendingLimit = txNonce !== undefined
  const { balances } = useVisibleBalances()
  const addressBook = useAddressBook()
  const chainId = useChainId()
  const safeTokenAddress = getSafeTokenAddress(chainId)
  const isSafeTokenPaused = useIsSafeTokenPaused()
  const isOnlySpendingLimitBeneficiary = useIsOnlySpendingLimitBeneficiary()
  const spendingLimits = useAppSelector(selectSpendingLimits)
  const wallet = useWallet()
  const safeAddress = useSafeAddress()
  const [recipientFocus, setRecipientFocus] = useState(false)

  const formMethods = useForm<TokenTransferParams>({
    defaultValues: {
      ...params,
      [TokenTransferFields.type]: disableSpendingLimit
        ? TokenTransferType.multiSig
        : isOnlySpendingLimitBeneficiary
        ? TokenTransferType.spendingLimit
        : params.type,
    },
    mode: 'onChange',
    delayError: 500,
  })

  const {
    register,
    handleSubmit,
    setValue,
    resetField,
    watch,
    formState: { errors },
  } = formMethods

  const recipient = watch(TokenTransferFields.recipient)

  // Selected token
  const tokenAddress = watch(TokenTransferFields.tokenAddress)
  const selectedToken = tokenAddress
    ? balances.items.find((item) => item.tokenInfo.address === tokenAddress)
    : undefined

  const type = watch(TokenTransferFields.type)
  const spendingLimit = useSpendingLimit(selectedToken?.tokenInfo)
  const isSpendingLimitType = type === TokenTransferType.spendingLimit
  const spendingLimitAmount = spendingLimit ? BigNumber.from(spendingLimit.amount).sub(spendingLimit.spent) : undefined
  const totalAmount = BigNumber.from(selectedToken?.balance || 0)
  const maxAmount = isSpendingLimitType
    ? spendingLimitAmount && totalAmount.gt(spendingLimitAmount)
      ? spendingLimitAmount
      : totalAmount
    : totalAmount

  const balancesItems = useMemo(() => {
    return isOnlySpendingLimitBeneficiary
      ? balances.items.filter(({ tokenInfo }) => {
          return spendingLimits?.some(({ beneficiary, token }) => {
            return sameAddress(beneficiary, wallet?.address || '') && sameAddress(tokenInfo.address, token.address)
          })
        })
      : balances.items
  }, [balances.items, isOnlySpendingLimitBeneficiary, spendingLimits, wallet?.address])

  const isAmountError = !!errors[TokenTransferFields.tokenAddress] || !!errors[TokenTransferFields.amount]
  const isSafeTokenSelected = sameAddress(safeTokenAddress, tokenAddress)
  const isDisabled = isSafeTokenSelected && isSafeTokenPaused

  return (
    <TxCard>
      <FormProvider {...formMethods}>
        <form onSubmit={handleSubmit(onSubmit)}>
          <FormControl fullWidth sx={{ mb: '28px' }}>
            <AddressInputReadOnly label="Sending from" address={safeAddress} />
          </FormControl>

<<<<<<< HEAD
          <FormControl fullWidth sx={{ mb: '28px' }}>
=======
          <FormControl fullWidth sx={{ mt: 1 }}>
>>>>>>> d4bb5d05
            {addressBook[recipient] ? (
              <Box
                onClick={() => {
                  setValue(TokenTransferFields.recipient, '')
                  setRecipientFocus(true)
                }}
              >
                <AddressInputReadOnly label="Sending to" address={recipient} />
              </Box>
            ) : (
              <AddressBookInput
                name={TokenTransferFields.recipient}
                label="Sending to"
                canAdd={!!recipient}
                focused={recipientFocus}
              />
            )}
          </FormControl>

          <FormControl className={classNames(css.outline, { [css.error]: isAmountError })} fullWidth>
            <InputLabel shrink required className={css.label}>
              {errors[TokenTransferFields.tokenAddress]?.message ||
                errors[TokenTransferFields.amount]?.message ||
                'Amount'}
            </InputLabel>
            <div className={css.inputs}>
              <TextField
                select
                variant="standard"
                InputProps={{
                  disableUnderline: true,
                }}
                className={css.select}
                {...register(TokenTransferFields.tokenAddress, {
                  required: true,
                  onChange: () => {
                    resetField(TokenTransferFields.amount)
                  },
                })}
                value={tokenAddress}
                required
              >
                {balancesItems.map((item) => (
                  <MenuItem key={item.tokenInfo.address} value={item.tokenInfo.address}>
                    <div className={css.item}>
                      <TokenIcon logoUri={item.tokenInfo.logoUri} tokenSymbol={item.tokenInfo.symbol} />
                      <Typography>
                        <b>{item.tokenInfo.symbol}</b>
                      </Typography>
                    </div>
                  </MenuItem>
                ))}
              </TextField>
              <NumberField
                variant="standard"
                InputProps={{
                  disableUnderline: true,
                }}
                className={css.amount}
                required
                {...register(TokenTransferFields.amount, {
                  required: true,
                  validate: (val) => {
                    const decimals = selectedToken?.tokenInfo.decimals
                    return (
                      validateLimitedAmount(val, decimals, maxAmount.toString()) || validateDecimalLength(val, decimals)
                    )
                  },
                })}
              />
            </div>
          </FormControl>

          {isDisabled && (
            <Box mt={1} display="flex" alignItems="center">
              <SvgIcon component={InfoIcon} color="error" fontSize="small" />
              <Typography variant="body2" color="error" ml={0.5}>
                $SAFE is currently non-transferable.
              </Typography>
            </Box>
          )}

          {!disableSpendingLimit && !!spendingLimitAmount && (
            <FormControl fullWidth sx={{ mt: 3 }}>
              <SpendingLimitRow availableAmount={spendingLimitAmount} selectedToken={selectedToken?.tokenInfo} />
            </FormControl>
          )}

          <CardActions>
            <Button variant="contained" type="submit" disabled={isDisabled}>
              Next
            </Button>
          </CardActions>
        </form>
      </FormProvider>
    </TxCard>
  )
}

export default CreateTokenTransfer<|MERGE_RESOLUTION|>--- conflicted
+++ resolved
@@ -1,8 +1,4 @@
-<<<<<<< HEAD
-import { type ReactElement, useCallback, useMemo, useState } from 'react'
-=======
-import { type ReactElement, useMemo } from 'react'
->>>>>>> d4bb5d05
+import { type ReactElement, useMemo, useState } from 'react'
 import { useVisibleBalances } from '@/hooks/useVisibleBalances'
 import useAddressBook from '@/hooks/useAddressBook'
 import useChainId from '@/hooks/useChainId'
@@ -17,11 +13,6 @@
 import useSpendingLimit from '@/hooks/useSpendingLimit'
 import { BigNumber } from '@ethersproject/bignumber'
 import { sameAddress } from '@/utils/addresses'
-<<<<<<< HEAD
-import { safeFormatUnits } from '@/utils/formatters'
-import { Box, Button, CardActions, FormControl, InputLabel, MenuItem, Select, SvgIcon, Typography } from '@mui/material'
-=======
-import TokenIcon from '@/components/common/TokenIcon'
 import {
   Box,
   Button,
@@ -33,9 +24,7 @@
   TextField,
   Typography,
 } from '@mui/material'
-import SendFromBlock from '@/components/tx/SendFromBlock'
-import SendToBlock from '@/components/tx/SendToBlock'
->>>>>>> d4bb5d05
+import TokenIcon from '@/components/common/TokenIcon'
 import AddressBookInput from '@/components/common/AddressBookInput'
 import useSafeAddress from '@/hooks/useSafeAddress'
 import AddressInputReadOnly from '@/components/common/AddressInputReadOnly'
@@ -132,11 +121,7 @@
             <AddressInputReadOnly label="Sending from" address={safeAddress} />
           </FormControl>
 
-<<<<<<< HEAD
           <FormControl fullWidth sx={{ mb: '28px' }}>
-=======
-          <FormControl fullWidth sx={{ mt: 1 }}>
->>>>>>> d4bb5d05
             {addressBook[recipient] ? (
               <Box
                 onClick={() => {
