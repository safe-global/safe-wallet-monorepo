import { type ReactElement, useCallback, useMemo } from 'react'
import { useVisibleBalances } from '@/hooks/useVisibleBalances'
import useAddressBook from '@/hooks/useAddressBook'
import useChainId from '@/hooks/useChainId'
import { getSafeTokenAddress } from '@/components/common/SafeTokenWidget'
import useIsSafeTokenPaused from '@/components/tx/modals/TokenTransferModal/useIsSafeTokenPaused'
import useIsOnlySpendingLimitBeneficiary from '@/hooks/useIsOnlySpendingLimitBeneficiary'
import { useAppSelector } from '@/store'
import { selectSpendingLimits } from '@/store/spendingLimitsSlice'
import useWallet from '@/hooks/wallets/useWallet'
import { Controller, FormProvider, useForm } from 'react-hook-form'
import useSpendingLimit from '@/hooks/useSpendingLimit'
import { BigNumber } from '@ethersproject/bignumber'
import { sameAddress } from '@/utils/addresses'
import { safeFormatUnits } from '@/utils/formatters'
<<<<<<< HEAD
import {
  Box,
  Button,
  DialogActions,
  DialogContent,
  FormControl,
  InputLabel,
  MenuItem,
  Select,
  SvgIcon,
  Typography,
} from '@mui/material'
=======
import { Box, Button, CardActions, FormControl, InputLabel, MenuItem, Select, SvgIcon, Typography } from '@mui/material'
import SendFromBlock from '@/components/tx/SendFromBlock'
import SendToBlock from '@/components/tx/SendToBlock'
>>>>>>> 19564131
import AddressBookInput from '@/components/common/AddressBookInput'
import useSafeAddress from '@/hooks/useSafeAddress'
import AddressInputReadOnly from '@/components/common/AddressInputReadOnly'
import InfoIcon from '@/public/images/notifications/info.svg'
import SpendingLimitRow from '@/components/tx/SpendingLimitRow'
import NumberField from '@/components/common/NumberField'
import InputValueHelper from '@/components/common/InputValueHelper'
import { validateDecimalLength, validateLimitedAmount } from '@/utils/validation'
import { AutocompleteItem } from '@/components/tx/modals/TokenTransferModal/SendAssetsForm'
import { type TokenTransferParams, TokenTransferFields, TokenTransferType } from '.'
import TxCard from '../../common/TxCard'

const CreateTokenTransfer = ({
  params,
  onSubmit,
  txNonce,
}: {
  params: TokenTransferParams
  onSubmit: (data: TokenTransferParams) => void
  txNonce?: number
}): ReactElement => {
  const disableSpendingLimit = txNonce !== undefined
  const { balances } = useVisibleBalances()
  const addressBook = useAddressBook()
  const chainId = useChainId()
  const safeTokenAddress = getSafeTokenAddress(chainId)
  const isSafeTokenPaused = useIsSafeTokenPaused()
  const isOnlySpendingLimitBeneficiary = useIsOnlySpendingLimitBeneficiary()
  const spendingLimits = useAppSelector(selectSpendingLimits)
  const wallet = useWallet()
  const safeAddress = useSafeAddress()

  const formMethods = useForm<TokenTransferParams>({
    defaultValues: {
      ...params,
      [TokenTransferFields.type]: disableSpendingLimit
        ? TokenTransferType.multiSig
        : isOnlySpendingLimitBeneficiary
        ? TokenTransferType.spendingLimit
        : params.type,
    },
    mode: 'onChange',
    delayError: 500,
  })

  const {
    register,
    handleSubmit,
    setValue,
    resetField,
    watch,
    formState: { errors },
    control,
  } = formMethods

  const recipient = watch(TokenTransferFields.recipient)

  // Selected token
  const tokenAddress = watch(TokenTransferFields.tokenAddress)
  const selectedToken = tokenAddress
    ? balances.items.find((item) => item.tokenInfo.address === tokenAddress)
    : undefined

  const type = watch(TokenTransferFields.type)
  const spendingLimit = useSpendingLimit(selectedToken?.tokenInfo)
  const isSpendingLimitType = type === TokenTransferType.spendingLimit
  const spendingLimitAmount = spendingLimit ? BigNumber.from(spendingLimit.amount).sub(spendingLimit.spent) : undefined
  const totalAmount = BigNumber.from(selectedToken?.balance || 0)
  const maxAmount = isSpendingLimitType
    ? spendingLimitAmount && totalAmount.gt(spendingLimitAmount)
      ? spendingLimitAmount
      : totalAmount
    : totalAmount

  const balancesItems = useMemo(() => {
    return isOnlySpendingLimitBeneficiary
      ? balances.items.filter(({ tokenInfo }) => {
          return spendingLimits?.some(({ beneficiary, token }) => {
            return sameAddress(beneficiary, wallet?.address || '') && sameAddress(tokenInfo.address, token.address)
          })
        })
      : balances.items
  }, [balances.items, isOnlySpendingLimitBeneficiary, spendingLimits, wallet?.address])

  const onMaxAmountClick = useCallback(() => {
    if (!selectedToken) return

    const amount =
      isSpendingLimitType && spendingLimitAmount && spendingLimitAmount.lte(selectedToken.balance)
        ? spendingLimitAmount.toString()
        : selectedToken.balance

    setValue(TokenTransferFields.amount, safeFormatUnits(amount, selectedToken.tokenInfo.decimals), {
      shouldValidate: true,
    })
  }, [isSpendingLimitType, selectedToken, setValue, spendingLimitAmount])

  const isSafeTokenSelected = sameAddress(safeTokenAddress, tokenAddress)
  const isDisabled = isSafeTokenSelected && isSafeTokenPaused

  return (
<<<<<<< HEAD
    <FormProvider {...formMethods}>
      <form onSubmit={handleSubmit(onSubmit)}>
        <DialogContent>
          <FormControl fullWidth sx={{ mb: '28px' }}>
            <AddressInputReadOnly label="Sending from" address={safeAddress} />
          </FormControl>
=======
    <TxCard>
      <FormProvider {...formMethods}>
        <form onSubmit={handleSubmit(onSubmit)}>
          <SendFromBlock />
>>>>>>> 19564131

          <FormControl fullWidth sx={{ mb: '28px' }}>
            {addressBook[recipient] ? (
              <Box onClick={() => setValue(TokenTransferFields.recipient, '')}>
                <AddressInputReadOnly label="Sending to" address={recipient} />
              </Box>
            ) : (
              <AddressBookInput name={TokenTransferFields.recipient} label="Sending to" />
            )}
          </FormControl>

          <Controller
            name={TokenTransferFields.tokenAddress}
            control={control}
            rules={{ required: true }}
            render={({ fieldState, field }) => (
              <FormControl fullWidth>
                <InputLabel id="asset-label" required>
                  Select an asset
                </InputLabel>
                <Select
                  labelId="asset-label"
                  label={fieldState.error?.message || 'Select an asset'}
                  error={!!fieldState.error}
                  {...field}
                  onChange={(e) => {
                    field.onChange(e)
                    resetField(TokenTransferFields.amount)
                  }}
                >
                  {balancesItems.map((item) => (
                    <MenuItem key={item.tokenInfo.address} value={item.tokenInfo.address}>
                      <AutocompleteItem {...item} />
                    </MenuItem>
                  ))}
                </Select>
              </FormControl>
            )}
          />

          {isDisabled && (
            <Box mt={1} display="flex" alignItems="center">
              <SvgIcon component={InfoIcon} color="error" fontSize="small" />
              <Typography variant="body2" color="error" ml={0.5}>
                $SAFE is currently non-transferable.
              </Typography>
            </Box>
          )}

          <FormControl fullWidth sx={{ mt: 2 }}>
            <NumberField
              label={errors.amount?.message || 'Amount'}
              error={!!errors.amount}
              InputProps={{
                endAdornment: (
                  <InputValueHelper onClick={onMaxAmountClick} disabled={!selectedToken}>
                    Max
                  </InputValueHelper>
                ),
              }}
              // @see https://github.com/react-hook-form/react-hook-form/issues/220
              InputLabelProps={{
                shrink: !!watch(TokenTransferFields.amount),
              }}
              required
              {...register(TokenTransferFields.amount, {
                required: true,
                validate: (val) => {
                  const decimals = selectedToken?.tokenInfo.decimals
                  return (
                    validateLimitedAmount(val, decimals, maxAmount.toString()) || validateDecimalLength(val, decimals)
                  )
                },
              })}
            />
          </FormControl>

          {!disableSpendingLimit && !!spendingLimitAmount && (
            <FormControl fullWidth sx={{ mt: 2 }}>
              <SpendingLimitRow availableAmount={spendingLimitAmount} selectedToken={selectedToken?.tokenInfo} />
            </FormControl>
          )}

          <CardActions>
            <Button variant="contained" type="submit" disabled={isDisabled}>
              Next
            </Button>
          </CardActions>
        </form>
      </FormProvider>
    </TxCard>
  )
}

export default CreateTokenTransfer<|MERGE_RESOLUTION|>--- conflicted
+++ resolved
@@ -13,24 +13,7 @@
 import { BigNumber } from '@ethersproject/bignumber'
 import { sameAddress } from '@/utils/addresses'
 import { safeFormatUnits } from '@/utils/formatters'
-<<<<<<< HEAD
-import {
-  Box,
-  Button,
-  DialogActions,
-  DialogContent,
-  FormControl,
-  InputLabel,
-  MenuItem,
-  Select,
-  SvgIcon,
-  Typography,
-} from '@mui/material'
-=======
 import { Box, Button, CardActions, FormControl, InputLabel, MenuItem, Select, SvgIcon, Typography } from '@mui/material'
-import SendFromBlock from '@/components/tx/SendFromBlock'
-import SendToBlock from '@/components/tx/SendToBlock'
->>>>>>> 19564131
 import AddressBookInput from '@/components/common/AddressBookInput'
 import useSafeAddress from '@/hooks/useSafeAddress'
 import AddressInputReadOnly from '@/components/common/AddressInputReadOnly'
@@ -132,19 +115,12 @@
   const isDisabled = isSafeTokenSelected && isSafeTokenPaused
 
   return (
-<<<<<<< HEAD
-    <FormProvider {...formMethods}>
-      <form onSubmit={handleSubmit(onSubmit)}>
-        <DialogContent>
+    <TxCard>
+      <FormProvider {...formMethods}>
+        <form onSubmit={handleSubmit(onSubmit)}>
           <FormControl fullWidth sx={{ mb: '28px' }}>
             <AddressInputReadOnly label="Sending from" address={safeAddress} />
           </FormControl>
-=======
-    <TxCard>
-      <FormProvider {...formMethods}>
-        <form onSubmit={handleSubmit(onSubmit)}>
-          <SendFromBlock />
->>>>>>> 19564131
 
           <FormControl fullWidth sx={{ mb: '28px' }}>
             {addressBook[recipient] ? (
