--- conflicted
+++ resolved
@@ -8,16 +8,7 @@
   pendingTx: PendingTx
   isSubaccount: boolean
 }
-<<<<<<< HEAD
 export const ProcessingStatus = ({ txId, pendingTx, isSubaccount }: Props) => (
-  <Box paddingX={3} mt={3}>
-    <Typography data-testid="transaction-status" variant="h6" marginTop={2} fontWeight={700}>
-      {!isSubaccount ? 'Transaction is now processing' : 'Subaccount is now being created'}
-    </Typography>
-    <Typography variant="body2" mb={3}>
-      {`${!isSubaccount ? 'The transaction' : 'Your Subaccount'} was confirmed and is now being processed.`}
-=======
-export const ProcessingStatus = ({ txId, pendingTx }: Props) => (
   <Box
     sx={{
       paddingX: 3,
@@ -32,7 +23,7 @@
         fontWeight: 700,
       }}
     >
-      Transaction is now processing
+      {!isSubaccount ? 'Transaction is now processing' : 'Subaccount is being created'}
     </Typography>
     <Typography
       variant="body2"
@@ -40,8 +31,7 @@
         mb: 3,
       }}
     >
-      The transaction was confirmed and is now being processed.
->>>>>>> ed631fc4
+      {!isSubaccount ? 'The transaction' : 'Your Subaccount'} was confirmed and is now being processed.
     </Typography>
     <Box>
       {pendingTx.status === PendingStatus.PROCESSING && (
