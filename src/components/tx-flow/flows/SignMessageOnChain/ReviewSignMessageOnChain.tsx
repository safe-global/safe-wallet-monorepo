--- conflicted
+++ resolved
@@ -26,11 +26,8 @@
 import { SafeTxContext } from '@/components/tx-flow/SafeTxProvider'
 import { asError } from '@/services/exceptions/utils'
 import { isEIP712TypedData } from '@/utils/safe-messages'
-<<<<<<< HEAD
-=======
 import ApprovalEditor from '@/components/tx/ApprovalEditor'
 import { ErrorBoundary } from '@sentry/react'
->>>>>>> 5d9eff3f
 import useAsync from '@/hooks/useAsync'
 
 export type SignMessageOnChainProps = {
