.header {
<<<<<<< HEAD
  margin-bottom: -22px;
=======
>>>>>>> ae656327
  border-bottom-left-radius: 0;
  border-bottom-right-radius: 0;
}

.headerInner {
  display: flex;
  justify-content: space-between;
  align-items: center;
  padding: var(--space-3);
  border-bottom: 1px solid var(--color-border-light);
}

.step {
  position: relative;
}

/* Back button */
.backButton {
  position: absolute;
  left: var(--space-3);
  bottom: var(--space-3);
}

.step :global(.MuiCard-root:first-child) {
  border-top-right-radius: 0;
  border-top-left-radius: 0;
  margin-top: 0;
}

.step :global(.MuiCardContent-root:last-child) {
  padding-bottom: var(--space-2);
}

/* Submit button */
.step :global(.MuiCardActions-root) {
  display: flex;
  flex-direction: column;
  padding: 0;
  margin-top: var(--space-3);
}

.step :global(.MuiCardActions-root) button[type='submit'] {
  align-self: flex-end;
}

.icon {
  width: 32px;
  height: 32px;
  display: flex;
  flex-direction: column;
  align-items: center;
  justify-content: center;
  text-align: center;
  border-radius: 6px;
  border: 1px solid var(--color-border-light);
  margin-right: var(--space-2);
}

.icon svg {
  height: 16px;
  width: auto;
}<|MERGE_RESOLUTION|>--- conflicted
+++ resolved
@@ -1,8 +1,5 @@
 .header {
-<<<<<<< HEAD
   margin-bottom: -22px;
-=======
->>>>>>> ae656327
   border-bottom-left-radius: 0;
   border-bottom-right-radius: 0;
 }
