import type { ReactNode } from 'react'
import { Box, Container, Grid, Typography, Button, Paper } from '@mui/material'
import type { TransactionSummary } from '@safe-global/safe-gateway-typescript-sdk'
import { ProgressBar } from '@/components/common/ProgressBar'
import SafeTxProvider from '../../SafeTxProvider'
import TxNonce from '../TxNonce'
import TxStatusWidget from '../TxStatusWidget'
import css from './styles.module.css'

type TxLayoutProps = {
  title: ReactNode
  children: ReactNode
  subtitle?: ReactNode
  step?: number
  txSummary?: TransactionSummary
  onBack?: () => void
  hideNonce?: boolean
}

const TxLayout = ({ title, subtitle, children, step = 0, txSummary, onBack, hideNonce = false }: TxLayoutProps) => {
  const steps = Array.isArray(children) ? children : [children]
  const progress = Math.round(((step + 1) / steps.length) * 100)

  return (
    <SafeTxProvider>
      <Container>
        <Grid container alignItems="center" justifyContent="center">
          <Grid item xs={12}>
            <Typography variant="h3" component="div" fontWeight="700" mb={2}>
              {title}
            </Typography>
          </Grid>

          <Grid item container xs={12} gap={3}>
<<<<<<< HEAD
            <Grid item xs={7}>
              <Paper className={css.header}>
                <ProgressBar value={progress} />

                <Box display="flex" justifyContent="flex-end" py={2} px={3}>
                  <TxNonce />
                </Box>
              </Paper>
=======
            <Grid item xs={7} component={Paper}>
              <ProgressBar value={progress} />

              <Box display="flex" justifyContent={subtitle ? 'space-between' : 'flex-end'} py={2} px={3}>
                {subtitle}
                {!hideNonce && <TxNonce />}
              </Box>
>>>>>>> 0d9aedf0

              <div className={css.step}>
                {steps[step]}

                {onBack && step > 0 && (
                  <Button variant="contained" onClick={onBack} className={css.backButton}>
                    Back
                  </Button>
                )}
              </div>
            </Grid>

            <Grid item xs={4}>
              <TxStatusWidget step={step} txSummary={txSummary} />
            </Grid>
          </Grid>
        </Grid>
      </Container>
    </SafeTxProvider>
  )
}

export default TxLayout<|MERGE_RESOLUTION|>--- conflicted
+++ resolved
@@ -32,24 +32,15 @@
           </Grid>
 
           <Grid item container xs={12} gap={3}>
-<<<<<<< HEAD
             <Grid item xs={7}>
               <Paper className={css.header}>
                 <ProgressBar value={progress} />
 
-                <Box display="flex" justifyContent="flex-end" py={2} px={3}>
-                  <TxNonce />
+                <Box display="flex" justifyContent={subtitle ? 'space-between' : 'flex-end'} py={2} px={3}>
+                  {subtitle}
+                  {!hideNonce && <TxNonce />}
                 </Box>
               </Paper>
-=======
-            <Grid item xs={7} component={Paper}>
-              <ProgressBar value={progress} />
-
-              <Box display="flex" justifyContent={subtitle ? 'space-between' : 'flex-end'} py={2} px={3}>
-                {subtitle}
-                {!hideNonce && <TxNonce />}
-              </Box>
->>>>>>> 0d9aedf0
 
               <div className={css.step}>
                 {steps[step]}
