import { Divider, IconButton, List, ListItem, ListItemIcon, ListItemText, Paper, Typography } from '@mui/material'
import CreatedIcon from '@/public/images/messages/created.svg'
import SignedIcon from '@/public/images/messages/signed.svg'
import { type TransactionSummary } from '@safe-global/safe-gateway-typescript-sdk'
import useSafeInfo from '@/hooks/useSafeInfo'
import { isMultisigExecutionInfo, isSignableBy } from '@/utils/transaction-guards'
import classnames from 'classnames'
import css from './styles.module.css'
import CloseIcon from '@mui/icons-material/Close'
import useWallet from '@/hooks/wallets/useWallet'
import SafeLogo from '@/public/images/logo-no-text.svg'

const confirmedMessage = (threshold: number, confirmations: number) => {
  return (
    <>
      Confirmed ({confirmations} of {threshold})
    </>
  )
}

const TxStatusWidget = ({
  step,
  txSummary,
  handleClose,
  isReplacement = false,
  isBatch = false,
}: {
  step: number
  txSummary?: TransactionSummary
  handleClose: () => void
  isReplacement?: boolean
  isBatch?: boolean
}) => {
  const wallet = useWallet()
  const { safe } = useSafeInfo()
  const { threshold } = safe

  const { executionInfo = undefined } = txSummary || {}
  const { confirmationsSubmitted = 0 } = isMultisigExecutionInfo(executionInfo) ? executionInfo : {}

  const isConfirmedStepIncomplete = step < 1 && !confirmationsSubmitted
  const canSign = txSummary ? isSignableBy(txSummary, wallet?.address || '') : true

  return (
    <Paper>
      <div className={css.header}>
        <SafeLogo width={32} height={32} className={css.logo} />
        <Typography variant="h6" fontWeight="700" className={css.title}>
          Transaction status
        </Typography>
        <IconButton className={css.close} aria-label="close" onClick={handleClose} size="small">
          <CloseIcon />
        </IconButton>
      </div>

      <Divider />

      <div className={css.content}>
        <List className={css.status}>
          <ListItem>
            <ListItemIcon>
              <CreatedIcon />
            </ListItemIcon>
            <ListItemText primaryTypographyProps={{ fontWeight: 700 }}>
              {isReplacement ? 'Create replacement transaction' : isBatch ? 'Queue transactions' : 'Create'}
            </ListItemText>
          </ListItem>

          <ListItem className={classnames({ [css.incomplete]: isConfirmedStepIncomplete && !isBatch })}>
            <ListItemIcon>
              <SignedIcon />
            </ListItemIcon>
            <ListItemText primaryTypographyProps={{ fontWeight: 700 }}>
<<<<<<< HEAD
              {confirmedMessage(threshold, confirmationsSubmitted)}
              {canSign && (
                <Typography variant="body2" component="span" className={css.badge}>
                  +1
                </Typography>
=======
              {isBatch ? (
                'Create batch'
              ) : (
                <>
                  {confirmedMessage(threshold, confirmationsSubmitted)}
                  {canSign && (
                    <Typography
                      variant="body2"
                      component="span"
                      className={css.badge}
                      sx={({ palette }) => ({
                        bgcolor: isDarkMode ? `${palette.primary.main}` : `${palette.secondary.main}`,
                        color: isDarkMode ? `${palette.text.secondary}` : `${palette.text.primary}`,
                      })}
                    >
                      +1
                    </Typography>
                  )}
                </>
>>>>>>> 6d6859ee
              )}
            </ListItemText>
          </ListItem>

          <ListItem className={classnames({ [css.incomplete]: step < 2 })}>
            <ListItemIcon>
              <SignedIcon />
            </ListItemIcon>
            <ListItemText primaryTypographyProps={{ fontWeight: 700 }}>Execute</ListItemText>
          </ListItem>

          {isReplacement && (
            <ListItem className={css.incomplete}>
              <ListItemIcon>
                <SignedIcon />
              </ListItemIcon>
              <ListItemText primaryTypographyProps={{ fontWeight: 700 }}>Transaction is replaced</ListItemText>
            </ListItem>
          )}
        </List>
      </div>
    </Paper>
  )
}

export default TxStatusWidget<|MERGE_RESOLUTION|>--- conflicted
+++ resolved
@@ -71,33 +71,17 @@
               <SignedIcon />
             </ListItemIcon>
             <ListItemText primaryTypographyProps={{ fontWeight: 700 }}>
-<<<<<<< HEAD
-              {confirmedMessage(threshold, confirmationsSubmitted)}
-              {canSign && (
-                <Typography variant="body2" component="span" className={css.badge}>
-                  +1
-                </Typography>
-=======
               {isBatch ? (
                 'Create batch'
               ) : (
                 <>
                   {confirmedMessage(threshold, confirmationsSubmitted)}
                   {canSign && (
-                    <Typography
-                      variant="body2"
-                      component="span"
-                      className={css.badge}
-                      sx={({ palette }) => ({
-                        bgcolor: isDarkMode ? `${palette.primary.main}` : `${palette.secondary.main}`,
-                        color: isDarkMode ? `${palette.text.secondary}` : `${palette.text.primary}`,
-                      })}
-                    >
+                    <Typography variant="body2" component="span" className={css.badge}>
                       +1
                     </Typography>
                   )}
                 </>
->>>>>>> 6d6859ee
               )}
             </ListItemText>
           </ListItem>
