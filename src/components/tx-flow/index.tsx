import { createContext, type ReactElement, type ReactNode, useState, useEffect, useCallback, useRef } from 'react'
import { usePathname } from 'next/navigation'
import TxModalDialog from '@/components/common/TxModalDialog'
import { SuccessScreen } from './flows/SuccessScreen'
import useSafeAddress from '@/hooks/useSafeAddress'
import useChainId from '@/hooks/useChainId'

const noop = () => {}

export type TxModalContextType = {
  txFlow: JSX.Element | undefined
  setTxFlow: (txFlow: TxModalContextType['txFlow'], onClose?: () => void, shouldWarn?: boolean) => void
  setFullWidth: (fullWidth: boolean) => void
}

export const TxModalContext = createContext<TxModalContextType>({
  txFlow: undefined,
  setTxFlow: noop,
  setFullWidth: noop,
})

<<<<<<< HEAD
// TODO: Rename TxModalProvider, setTxFlow, TxModalDialog to not contain Tx since it can be used for any type of modal as a global provider
=======
const confirmClose = () => {
  return confirm('Closing this window will discard your current progress.')
}

>>>>>>> 61f05682
export const TxModalProvider = ({ children }: { children: ReactNode }): ReactElement => {
  const [txFlow, setFlow] = useState<TxModalContextType['txFlow']>(undefined)
  const [fullWidth, setFullWidth] = useState<boolean>(false)
  const shouldWarn = useRef<boolean>(true)
  const onClose = useRef<() => void>(noop)
  const safeId = useChainId() + useSafeAddress()
  const prevSafeId = useRef<string>(safeId ?? '')
  const pathname = usePathname()
  const prevPathname = useRef<string>(pathname)

  const handleModalClose = useCallback(() => {
    if (shouldWarn.current && !confirmClose()) {
      return
    }
    onClose.current()
    onClose.current = noop
    setFlow(undefined)
  }, [])

  // Open a new tx flow, close the previous one if any
  const setTxFlow = useCallback(
    (newTxFlow: TxModalContextType['txFlow'], newOnClose?: () => void, newShouldWarn?: boolean) => {
      setFlow((prev) => {
        if (prev === newTxFlow) return prev

        // If a new flow is triggered, close the current one
        if (prev && newTxFlow && newTxFlow.type !== SuccessScreen) {
          if (shouldWarn.current && !confirmClose()) {
            return prev
          }
          onClose.current()
        }

        onClose.current = newOnClose ?? noop
        shouldWarn.current = newShouldWarn ?? true

        return newTxFlow
      })
    },
    [],
  )

  // Close the modal when the user navigates to a different Safe or route
  useEffect(() => {
    if (safeId === prevSafeId.current && pathname === prevPathname.current) return

    prevSafeId.current = safeId
    prevPathname.current = pathname

    if (txFlow) {
      handleModalClose()
    }
  }, [txFlow, safeId, pathname, handleModalClose])

  return (
    <TxModalContext.Provider value={{ txFlow, setTxFlow, setFullWidth }}>
      {children}

      <TxModalDialog open={!!txFlow} onClose={handleModalClose} fullWidth={fullWidth}>
        {txFlow}
      </TxModalDialog>
    </TxModalContext.Provider>
  )
}<|MERGE_RESOLUTION|>--- conflicted
+++ resolved
@@ -19,14 +19,11 @@
   setFullWidth: noop,
 })
 
-<<<<<<< HEAD
 // TODO: Rename TxModalProvider, setTxFlow, TxModalDialog to not contain Tx since it can be used for any type of modal as a global provider
-=======
 const confirmClose = () => {
   return confirm('Closing this window will discard your current progress.')
 }
 
->>>>>>> 61f05682
 export const TxModalProvider = ({ children }: { children: ReactNode }): ReactElement => {
   const [txFlow, setFlow] = useState<TxModalContextType['txFlow']>(undefined)
   const [fullWidth, setFullWidth] = useState<boolean>(false)
