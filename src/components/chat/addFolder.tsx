--- conflicted
+++ resolved
@@ -32,12 +32,6 @@
         backgroundColor: 'black',
       }}
     >
-<<<<<<< HEAD
-      <h4>Name of folder:</h4>
-      <input value={folderName} placeholder={'folder name'} onChange={(e) => setFolderName(e.target.value)} />
-      <button onClick={createFolder}>Create Folder</button>
-      <button onClick={togglePopup}>Cancel</button>
-=======
       <Box sx={{ display: 'flex', flexDirection: 'column', gap: 3 }}>
         <Box sx={{ display: 'flex', justifyContent: 'space-between' }}>
           <Typography variant="h4">Create Folder</Typography>
@@ -66,14 +60,13 @@
             size="small"
             variant="outlined"
             onClick={() => {
-              togglePopup()
+              deleteFolder()
             }}
           >
             Delete
           </Button>
         </Box>
       </Box>
->>>>>>> b7d3cc9e
     </Box>
   )
 }