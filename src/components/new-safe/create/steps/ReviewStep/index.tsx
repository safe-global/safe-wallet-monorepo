import ChainIndicator from '@/components/common/ChainIndicator'
import type { NamedAddress } from '@/components/new-safe/create/types'
import EthHashInfo from '@/components/common/EthHashInfo'
import { safeCreationDispatch, SafeCreationEvent } from '@/features/counterfactual/services/safeCreationEvents'
import { getTotalFeeFormatted } from '@/hooks/useGasPrice'
import type { StepRenderProps } from '@/components/new-safe/CardStepper/useCardStepper'
import type { NewSafeFormData } from '@/components/new-safe/create'
import { computeNewSafeAddress, createNewSafe, relaySafeCreation } from '@/components/new-safe/create/logic'
import { getAvailableSaltNonce } from '@/components/new-safe/create/logic/utils'
import NetworkWarning from '@/components/new-safe/create/NetworkWarning'
import css from '@/components/new-safe/create/steps/ReviewStep/styles.module.css'
import layoutCss from '@/components/new-safe/create/styles.module.css'
import { useEstimateSafeCreationGas } from '@/components/new-safe/create/useEstimateSafeCreationGas'
import useSyncSafeCreationStep from '@/components/new-safe/create/useSyncSafeCreationStep'
import ReviewRow from '@/components/new-safe/ReviewRow'
import ErrorMessage from '@/components/tx/ErrorMessage'
import { ExecutionMethod, ExecutionMethodSelector } from '@/components/tx/ExecutionMethodSelector'
import PayNowPayLater, { PayMethod } from '@/features/counterfactual/PayNowPayLater'
import { CF_TX_GROUP_KEY, createCounterfactualSafe } from '@/features/counterfactual/utils'
import { useCurrentChain, useHasFeature } from '@/hooks/useChains'
import useGasPrice from '@/hooks/useGasPrice'
import useIsWrongChain from '@/hooks/useIsWrongChain'
import { useLeastRemainingRelays } from '@/hooks/useRemainingRelays'
import useWalletCanPay from '@/hooks/useWalletCanPay'
import useWallet from '@/hooks/wallets/useWallet'
import { CREATE_SAFE_CATEGORY, CREATE_SAFE_EVENTS, OVERVIEW_EVENTS, trackEvent } from '@/services/analytics'
import { gtmSetSafeAddress } from '@/services/analytics/gtm'
import { asError } from '@/services/exceptions/utils'
import { useAppDispatch } from '@/store'
import { FEATURES, hasFeature } from '@/utils/chains'
import { hasRemainingRelays } from '@/utils/relaying'
import { isWalletRejection } from '@/utils/wallets'
import ArrowBackIcon from '@mui/icons-material/ArrowBack'
import { Box, Button, CircularProgress, Divider, Grid, Typography } from '@mui/material'
import { type DeploySafeProps } from '@safe-global/protocol-kit'
import { type ChainInfo } from '@safe-global/safe-gateway-typescript-sdk'
import classnames from 'classnames'
import { useRouter } from 'next/router'
import { useMemo, useState } from 'react'
<<<<<<< HEAD
import { useCustomNetworkContracts, useCustomNetworksContracts } from '@/hooks/coreSDK/useCustomNetworkContracts'
import { getReadOnlyFallbackHandlerContract } from '@/services/contracts/safeContracts'
=======
import { ECOSYSTEM_ID_ADDRESS } from '@/config/constants'
>>>>>>> 95f4fbb9

export const NetworkFee = ({
  totalFee,
  chain,
  willRelay,
  inline = false,
}: {
  totalFee: string
  chain: ChainInfo | undefined
  willRelay: boolean
  inline?: boolean
}) => {
  return (
    <Box className={classnames(css.networkFee, { [css.networkFeeInline]: inline })}>
      <Typography className={classnames({ [css.sponsoredFee]: willRelay })}>
        <b>
          &asymp; {totalFee} {chain?.nativeCurrency.symbol}
        </b>
      </Typography>
    </Box>
  )
}

export const SafeSetupOverview = ({
  name,
  owners,
  threshold,
}: {
  name?: string
  owners: NamedAddress[]
  threshold: number
}) => {
  const chain = useCurrentChain()

  return (
    <Grid container spacing={3}>
      <ReviewRow name="Network" value={<ChainIndicator chainId={chain?.chainId} inline />} />
      {name && <ReviewRow name="Name" value={<Typography>{name}</Typography>} />}
      <ReviewRow
        name="Signers"
        value={
          <Box data-testid="review-step-owner-info" className={css.ownersArray}>
            {owners.map((owner, index) => (
              <EthHashInfo
                address={owner.address}
                name={owner.name || owner.ens}
                shortAddress={false}
                showPrefix={false}
                showName
                hasExplorer
                showCopyButton
                key={index}
              />
            ))}
          </Box>
        }
      />
      <ReviewRow
        name="Threshold"
        value={
          <Typography>
            {threshold} out of {owners.length} signer(s)
          </Typography>
        }
      />
    </Grid>
  )
}

const ReviewStep = ({ data, onSubmit, onBack, setStep }: StepRenderProps<NewSafeFormData>) => {
  const isWrongChain = useIsWrongChain()
  useSyncSafeCreationStep(setStep)
  const chain = useCurrentChain()
  const wallet = useWallet()
  const dispatch = useAppDispatch()
  const router = useRouter()
  const [gasPrice] = useGasPrice()
  const [payMethod, setPayMethod] = useState(PayMethod.PayLater)
  const [executionMethod, setExecutionMethod] = useState(ExecutionMethod.RELAY)
  const [isCreating, setIsCreating] = useState<boolean>(false)
  const [submitError, setSubmitError] = useState<string>()
  const isCounterfactualEnabled = useHasFeature(FEATURES.COUNTERFACTUAL)
  const isEIP1559 = chain && hasFeature(chain, FEATURES.EIP1559)
  const contractAddresses = useCustomNetworkContracts()
  const contractAddressesConfig = useCustomNetworksContracts()

  const ownerAddresses = useMemo(() => data.owners.map((owner) => owner.address), [data.owners])
  const [minRelays] = useLeastRemainingRelays(ownerAddresses)

  // Every owner has remaining relays and relay method is selected
  const canRelay = hasRemainingRelays(minRelays)
  const willRelay = canRelay && executionMethod === ExecutionMethod.RELAY

  const safeParams = useMemo(() => {
    return {
      owners: data.owners.map((owner) => owner.address),
      threshold: data.threshold,
      saltNonce: Date.now(), // This is not the final saltNonce but easier to use and will only result in a slightly higher gas estimation
    }
  }, [data.owners, data.threshold])

  const { gasLimit } = useEstimateSafeCreationGas(safeParams, data.safeVersion, contractAddresses)

  const maxFeePerGas = gasPrice?.maxFeePerGas
  const maxPriorityFeePerGas = gasPrice?.maxPriorityFeePerGas

  const walletCanPay = useWalletCanPay({ gasLimit, maxFeePerGas, maxPriorityFeePerGas })

  const totalFee = getTotalFeeFormatted(maxFeePerGas, gasLimit, chain)

  // Only 1 out of 1 safe setups are supported for now
  const isCounterfactual = data.threshold === 1 && data.owners.length === 1 && isCounterfactualEnabled

  const handleBack = () => {
    onBack(data)
  }

  const createSafe = async () => {
    if (!wallet || !chain) return

    setIsCreating(true)

    try {
      const readOnlyFallbackHandlerContract = await getReadOnlyFallbackHandlerContract(
        data.safeVersion,
        contractAddresses?.fallbackHandlerAddress,
      )

      const props: DeploySafeProps = {
        safeAccountConfig: {
          threshold: data.threshold,
          owners: data.owners.map((owner) => owner.address),
          fallbackHandler: await readOnlyFallbackHandlerContract.getAddress(),
          paymentReceiver: ECOSYSTEM_ID_ADDRESS,
        },
      }

      const saltNonce = await getAvailableSaltNonce(
        wallet.provider,
        { ...props, saltNonce: '0' },
        chain,
        data.safeVersion,
        contractAddresses,
      )
      const safeAddress = await computeNewSafeAddress(
        wallet.provider,
        { ...props, saltNonce },
        chain,
        data.safeVersion,
        contractAddresses,
      )

      if (isCounterfactual && payMethod === PayMethod.PayLater) {
        gtmSetSafeAddress(safeAddress)

        trackEvent({ ...OVERVIEW_EVENTS.PROCEED_WITH_TX, label: 'counterfactual', category: CREATE_SAFE_CATEGORY })
        createCounterfactualSafe(chain, safeAddress, saltNonce, data, dispatch, props, PayMethod.PayLater, router)
        trackEvent({ ...CREATE_SAFE_EVENTS.CREATED_SAFE, label: 'counterfactual' })
        return
      }

      const options: DeploySafeProps['options'] = isEIP1559
        ? {
            maxFeePerGas: maxFeePerGas?.toString(),
            maxPriorityFeePerGas: maxPriorityFeePerGas?.toString(),
            gasLimit: gasLimit?.toString(),
          }
        : { gasPrice: maxFeePerGas?.toString(), gasLimit: gasLimit?.toString() }

      const onSubmitCallback = async (taskId?: string, txHash?: string) => {
        // Create a counterfactual Safe
        createCounterfactualSafe(chain, safeAddress, saltNonce, data, dispatch, props, PayMethod.PayNow)

        if (taskId) {
          safeCreationDispatch(SafeCreationEvent.RELAYING, { groupKey: CF_TX_GROUP_KEY, taskId, safeAddress })
        }

        if (txHash) {
          safeCreationDispatch(SafeCreationEvent.PROCESSING, {
            groupKey: CF_TX_GROUP_KEY,
            txHash,
            safeAddress,
          })
        }

        trackEvent(CREATE_SAFE_EVENTS.SUBMIT_CREATE_SAFE)
        trackEvent({ ...OVERVIEW_EVENTS.PROCEED_WITH_TX, label: 'deployment', category: CREATE_SAFE_CATEGORY })

        onSubmit(data)
      }

      if (willRelay) {
        const taskId = await relaySafeCreation(
          chain,
          props.safeAccountConfig.owners,
          props.safeAccountConfig.threshold,
          Number(saltNonce),
          data.safeVersion,
        )
        onSubmitCallback(taskId)
      } else {
        await createNewSafe(
          wallet.provider,
          {
            safeAccountConfig: props.safeAccountConfig,
            saltNonce,
            options,
            callback: (txHash) => {
              onSubmitCallback(undefined, txHash)
            },
          },
          data.safeVersion,
          contractAddressesConfig,
        )
      }
    } catch (_err) {
      const error = asError(_err)
      const submitError = isWalletRejection(error)
        ? 'User rejected signing.'
        : 'Error creating the Safe Account. Please try again later.'
      setSubmitError(submitError)

      if (isWalletRejection(error)) {
        trackEvent(CREATE_SAFE_EVENTS.REJECT_CREATE_SAFE)
      }
    }

    setIsCreating(false)
  }

  const isDisabled = isWrongChain || isCreating

  return (
    <>
      <Box className={layoutCss.row}>
        <SafeSetupOverview name={data.name} owners={data.owners} threshold={data.threshold} />
      </Box>

      {isCounterfactual && (
        <>
          <Divider />
          <Box className={layoutCss.row}>
            <PayNowPayLater totalFee={totalFee} canRelay={canRelay} payMethod={payMethod} setPayMethod={setPayMethod} />

            {canRelay && payMethod === PayMethod.PayNow && (
              <Grid container spacing={3} pt={2}>
                <ReviewRow
                  value={
                    <ExecutionMethodSelector
                      executionMethod={executionMethod}
                      setExecutionMethod={setExecutionMethod}
                      relays={minRelays}
                    />
                  }
                />
              </Grid>
            )}

            {payMethod === PayMethod.PayNow && (
              <Grid item>
                <Typography component="div" mt={2}>
                  You will have to confirm a transaction and pay an estimated fee of{' '}
                  <NetworkFee totalFee={totalFee} willRelay={willRelay} chain={chain} inline /> with your connected
                  wallet
                </Typography>
              </Grid>
            )}
          </Box>
        </>
      )}

      {!isCounterfactual && (
        <>
          <Divider />
          <Box className={layoutCss.row} display="flex" flexDirection="column" gap={3}>
            {canRelay && (
              <Grid container spacing={3}>
                <ReviewRow
                  name="Execution method"
                  value={
                    <ExecutionMethodSelector
                      executionMethod={executionMethod}
                      setExecutionMethod={setExecutionMethod}
                      relays={minRelays}
                    />
                  }
                />
              </Grid>
            )}

            <Grid data-testid="network-fee-section" container spacing={3}>
              <ReviewRow
                name="Est. network fee"
                value={
                  <>
                    <NetworkFee totalFee={totalFee} willRelay={willRelay} chain={chain} />

                    {!willRelay && (
                      <Typography variant="body2" color="text.secondary" mt={1}>
                        You will have to confirm a transaction with your connected wallet.
                      </Typography>
                    )}
                  </>
                }
              />
            </Grid>

            {isWrongChain && <NetworkWarning />}

            {!walletCanPay && !willRelay && (
              <ErrorMessage>
                Your connected wallet doesn&apos;t have enough funds to execute this transaction
              </ErrorMessage>
            )}
          </Box>
        </>
      )}

      <Divider />

      <Box className={layoutCss.row}>
        {submitError && <ErrorMessage className={css.errorMessage}>{submitError}</ErrorMessage>}
        <Box display="flex" flexDirection="row" justifyContent="space-between" gap={3}>
          <Button
            data-testid="back-btn"
            variant="outlined"
            size="small"
            onClick={handleBack}
            startIcon={<ArrowBackIcon fontSize="small" />}
          >
            Back
          </Button>
          <Button
            data-testid="review-step-next-btn"
            onClick={createSafe}
            variant="contained"
            size="stretched"
            disabled={isDisabled}
          >
            {isCreating ? <CircularProgress size={18} /> : 'Create'}
          </Button>
        </Box>
      </Box>
    </>
  )
}

export default ReviewStep<|MERGE_RESOLUTION|>--- conflicted
+++ resolved
@@ -37,12 +37,9 @@
 import classnames from 'classnames'
 import { useRouter } from 'next/router'
 import { useMemo, useState } from 'react'
-<<<<<<< HEAD
 import { useCustomNetworkContracts, useCustomNetworksContracts } from '@/hooks/coreSDK/useCustomNetworkContracts'
 import { getReadOnlyFallbackHandlerContract } from '@/services/contracts/safeContracts'
-=======
 import { ECOSYSTEM_ID_ADDRESS } from '@/config/constants'
->>>>>>> 95f4fbb9
 
 export const NetworkFee = ({
   totalFee,
