--- conflicted
+++ resolved
@@ -8,7 +8,6 @@
   computeNewSafeAddress,
   createNewSafe,
   relaySafeCreation,
-  SAFE_TO_L2_SETUP_ADDRESS,
   SAFE_TO_L2_SETUP_INTERFACE,
 } from '@/components/new-safe/create/logic'
 import { getAvailableSaltNonce } from '@/components/new-safe/create/logic/utils'
@@ -43,7 +42,7 @@
 import { useRouter } from 'next/router'
 import { useMemo, useState } from 'react'
 import { getSafeL2SingletonDeployment } from '@safe-global/safe-deployments'
-import { ECOSYSTEM_ID_ADDRESS } from '@/config/constants'
+import { ECOSYSTEM_ID_ADDRESS, SAFE_TO_L2_SETUP_ADDRESS } from '@/config/constants'
 import ChainIndicator from '@/components/common/ChainIndicator'
 import NetworkWarning from '../../NetworkWarning'
 import useAllSafes from '@/components/welcome/MyAccounts/useAllSafes'
@@ -364,7 +363,11 @@
               </>
             )}
 
-            {showNetworkWarning && <NetworkWarning />}
+            {showNetworkWarning && (
+              <Box sx={{ '&:not(:empty)': { mt: 3 } }}>
+                <NetworkWarning action="create a Safe Account" />
+              </Box>
+            )}
 
             {payMethod === PayMethod.PayNow && (
               <Grid item>
@@ -415,11 +418,7 @@
               />
             </Grid>
 
-<<<<<<< HEAD
-            {showNetworkWarning && <NetworkWarning />}
-=======
-            <NetworkWarning action="create a Safe Account" />
->>>>>>> eb6381fa
+            {showNetworkWarning && <NetworkWarning action="create a Safe Account" />}
 
             {!walletCanPay && !willRelay && (
               <ErrorMessage>
