--- conflicted
+++ resolved
@@ -37,15 +37,11 @@
 import classnames from 'classnames'
 import { useRouter } from 'next/router'
 import { useMemo, useState } from 'react'
-<<<<<<< HEAD
 import {
   useCustomContractNetworkAddresses,
   useCustomContractNetworksConfig,
 } from '@/hooks/coreSDK/useCustomNetworkContracts'
 import { getReadOnlyFallbackHandlerContract } from '@/services/contracts/safeContracts'
-=======
-import { getLatestSafeVersion } from '@/utils/chains'
->>>>>>> 32bccca7
 
 export const NetworkFee = ({
   totalFee,
@@ -139,8 +135,6 @@
   const canRelay = hasRemainingRelays(minRelays)
   const willRelay = canRelay && executionMethod === ExecutionMethod.RELAY
 
-  const latestSafeVersion = getLatestSafeVersion(chain)
-
   const safeParams = useMemo(() => {
     return {
       owners: data.owners.map((owner) => owner.address),
@@ -171,14 +165,10 @@
     setIsCreating(true)
 
     try {
-<<<<<<< HEAD
       const readOnlyFallbackHandlerContract = await getReadOnlyFallbackHandlerContract(
-        LATEST_SAFE_VERSION,
+        data.safeVersion,
         contractAddresses?.fallbackHandlerAddress,
       )
-=======
-      const readOnlyFallbackHandlerContract = await getReadOnlyFallbackHandlerContract(data.safeVersion)
->>>>>>> 32bccca7
 
       const props: DeploySafeProps = {
         safeAccountConfig: {
@@ -192,22 +182,17 @@
       const saltNonce = await getAvailableSaltNonce(
         wallet.provider,
         { ...props, saltNonce: '0' },
-<<<<<<< HEAD
-        chain.chainId,
+        chain,
+        data.safeVersion,
         contractAddresses,
       )
       const safeAddress = await computeNewSafeAddress(
         wallet.provider,
         { ...props, saltNonce },
-        chain.chainId,
+        chain,
+        data.safeVersion,
         contractAddresses,
       )
-=======
-        chain,
-        data.safeVersion,
-      )
-      const safeAddress = await computeNewSafeAddress(wallet.provider, { ...props, saltNonce }, chain, data.safeVersion)
->>>>>>> 32bccca7
 
       if (isCounterfactual && payMethod === PayMethod.PayLater) {
         gtmSetSafeAddress(safeAddress)
@@ -268,11 +253,8 @@
               onSubmitCallback(undefined, txHash)
             },
           },
-<<<<<<< HEAD
+          data.safeVersion,
           contractAddressesConfig,
-=======
-          data.safeVersion,
->>>>>>> 32bccca7
         )
       }
     } catch (_err) {
