--- conflicted
+++ resolved
@@ -162,11 +162,7 @@
     setIsCreating(true)
 
     try {
-<<<<<<< HEAD
-      const readOnlyFallbackHandlerContract = await getReadOnlyFallbackHandlerContract(latestSafeVersion)
-=======
       const readOnlyFallbackHandlerContract = await getReadOnlyFallbackHandlerContract(data.safeVersion)
->>>>>>> 2f634858
 
       const props: DeploySafeProps = {
         safeAccountConfig: {
@@ -176,23 +172,13 @@
         },
       }
 
-<<<<<<< HEAD
-      const saltNonce = await getAvailableSaltNonce(wallet.provider, { ...props, saltNonce: '0' }, chain)
-      const safeAddress = await computeNewSafeAddress(wallet.provider, { ...props, saltNonce }, chain)
-=======
       const saltNonce = await getAvailableSaltNonce(
         wallet.provider,
         { ...props, saltNonce: '0' },
-        chain.chainId,
+        chain,
         data.safeVersion,
       )
-      const safeAddress = await computeNewSafeAddress(
-        wallet.provider,
-        { ...props, saltNonce },
-        chain.chainId,
-        data.safeVersion,
-      )
->>>>>>> 2f634858
+      const safeAddress = await computeNewSafeAddress(wallet.provider, { ...props, saltNonce }, chain, data.safeVersion)
 
       if (isCounterfactual && payMethod === PayMethod.PayLater) {
         gtmSetSafeAddress(safeAddress)
@@ -211,22 +197,6 @@
           }
         : { gasPrice: maxFeePerGas?.toString(), gasLimit: gasLimit?.toString() }
 
-<<<<<<< HEAD
-      const undeployedSafe = {
-        chainId: chain.chainId,
-        address: safeAddress,
-        type: PayMethod.PayNow,
-        safeProps: {
-          safeAccountConfig: props.safeAccountConfig,
-          safeDeploymentConfig: {
-            saltNonce,
-            safeVersion: latestSafeVersion,
-          },
-        },
-      }
-
-=======
->>>>>>> 2f634858
       const onSubmitCallback = async (taskId?: string, txHash?: string) => {
         // Create a counterfactual Safe
         createCounterfactualSafe(chain, safeAddress, saltNonce, data, dispatch, props, PayMethod.PayNow)
@@ -269,11 +239,7 @@
               onSubmitCallback(undefined, txHash)
             },
           },
-<<<<<<< HEAD
-          latestSafeVersion,
-=======
           data.safeVersion,
->>>>>>> 2f634858
         )
       }
     } catch (_err) {
