import { getAvailableSaltNonce } from '@/components/new-safe/create/logic/utils'
import ErrorMessage from '@/components/tx/ErrorMessage'
import { createCounterfactualSafe } from '@/features/counterfactual/utils'
<<<<<<< HEAD
import useAsync from '@/hooks/useAsync'
import useWalletCanPay from '@/hooks/useWalletCanPay'
import { useAppDispatch } from '@/store'
import { FEATURES } from '@/utils/chains'
import type { BrowserProvider } from 'ethers'
=======
import useWalletCanPay from '@/hooks/useWalletCanPay'
import { useAppDispatch } from '@/store'
import { FEATURES } from '@/utils/chains'
>>>>>>> ec8c01d1
import { useRouter } from 'next/router'
import { useMemo, useState } from 'react'
import { Button, Grid, Typography, Divider, Box, Alert } from '@mui/material'
import lightPalette from '@/components/theme/lightPalette'
import ChainIndicator from '@/components/common/ChainIndicator'
import EthHashInfo from '@/components/common/EthHashInfo'
import { useCurrentChain, useHasFeature } from '@/hooks/useChains'
import useGasPrice, { getTotalFee } from '@/hooks/useGasPrice'
import { useEstimateSafeCreationGas } from '@/components/new-safe/create/useEstimateSafeCreationGas'
import { formatVisualAmount } from '@/utils/formatters'
import type { StepRenderProps } from '@/components/new-safe/CardStepper/useCardStepper'
import type { NewSafeFormData } from '@/components/new-safe/create'
import css from '@/components/new-safe/create/steps/ReviewStep/styles.module.css'
import layoutCss from '@/components/new-safe/create/styles.module.css'
import { getReadOnlyFallbackHandlerContract } from '@/services/contracts/safeContracts'
import { computeNewSafeAddress } from '@/components/new-safe/create/logic'
import useWallet from '@/hooks/wallets/useWallet'
import { useWeb3 } from '@/hooks/wallets/web3'
import useSyncSafeCreationStep from '@/components/new-safe/create/useSyncSafeCreationStep'
import ArrowBackIcon from '@mui/icons-material/ArrowBack'
import NetworkWarning from '@/components/new-safe/create/NetworkWarning'
import useIsWrongChain from '@/hooks/useIsWrongChain'
import ReviewRow from '@/components/new-safe/ReviewRow'
import { ExecutionMethodSelector, ExecutionMethod } from '@/components/tx/ExecutionMethodSelector'
import { MAX_HOUR_RELAYS, useLeastRemainingRelays } from '@/hooks/useRemainingRelays'
import classnames from 'classnames'
import { hasRemainingRelays } from '@/utils/relaying'
import { usePendingSafe } from '../StatusStep/usePendingSafe'
import { LATEST_SAFE_VERSION } from '@/config/constants'
import { isSocialLoginWallet } from '@/services/mpc/SocialLoginModule'
import { RELAY_SPONSORS } from '@/components/tx/SponsoredBy'
import Image from 'next/image'
import { type ChainInfo } from '@safe-global/safe-gateway-typescript-sdk'
import { type DeploySafeProps } from '@safe-global/protocol-kit'

export const NetworkFee = ({
  totalFee,
  chain,
  willRelay,
}: {
  totalFee: string
  chain: ChainInfo | undefined
  willRelay: boolean
}) => {
  const wallet = useWallet()

  const isSocialLogin = isSocialLoginWallet(wallet?.label)

  if (!isSocialLogin) {
    return (
      <Box
        p={1}
        sx={{
          backgroundColor: lightPalette.secondary.background,
          color: 'static.main',
          width: 'fit-content',
          borderRadius: '6px',
        }}
      >
        <Typography variant="body1" className={classnames({ [css.sponsoredFee]: willRelay })}>
          <b>
            &asymp; {totalFee} {chain?.nativeCurrency.symbol}
          </b>
        </Typography>
      </Box>
    )
  }

  if (willRelay) {
    const sponsor = RELAY_SPONSORS[chain?.chainId || ''] || RELAY_SPONSORS.default
    return (
      <>
        <Typography fontWeight="bold">Free</Typography>
        <Typography variant="body2">
          Your account is sponsored by
          <Image
            data-testid="sponsor-icon"
            src={sponsor.logo}
            alt={sponsor.name}
            width={16}
            height={16}
            style={{ margin: '-3px 0px -3px 4px' }}
          />{' '}
          {sponsor.name}
        </Typography>
      </>
    )
  }

  return (
    <Alert severity="error">
      You have used up your {MAX_HOUR_RELAYS} free transactions per hour. Please try again later.
    </Alert>
  )
}

const useGetDeployProps = (data: NewSafeFormData, provider?: BrowserProvider, chain?: ChainInfo) => {
  return useAsync(
    async () => {
      if (!chain || !provider) return

      const readOnlyFallbackHandlerContract = await getReadOnlyFallbackHandlerContract(
        chain.chainId,
        LATEST_SAFE_VERSION,
      )

      const deploySafeProps: DeploySafeProps = {
        safeAccountConfig: {
          threshold: data.threshold,
          owners: data.owners.map((owner) => owner.address),
          fallbackHandler: await readOnlyFallbackHandlerContract.getAddress(),
        },
      }

      const saltNonce = await getAvailableSaltNonce(provider, { ...deploySafeProps, saltNonce: '0' })
      const safeAddress = await computeNewSafeAddress(provider, { ...deploySafeProps, saltNonce })

      return { saltNonce, safeAddress, deploySafeProps }
    },
    [chain, data.owners, data.threshold, provider],
    false,
  )
}

const ReviewStep = ({ data, onSubmit, onBack, setStep }: StepRenderProps<NewSafeFormData>) => {
  const isWrongChain = useIsWrongChain()
  useSyncSafeCreationStep(setStep)
  const chain = useCurrentChain()
  const wallet = useWallet()
  const provider = useWeb3()
  const dispatch = useAppDispatch()
  const router = useRouter()
  const [gasPrice] = useGasPrice()
  const [_, setPendingSafe] = usePendingSafe()
  const [executionMethod, setExecutionMethod] = useState(ExecutionMethod.RELAY)
  const [submitError, setSubmitError] = useState<string>()
  const isCounterfactualEnabled = useHasFeature(FEATURES.COUNTERFACTUAL)

  const ownerAddresses = useMemo(() => data.owners.map((owner) => owner.address), [data.owners])
  const [minRelays] = useLeastRemainingRelays(ownerAddresses)

  // Every owner has remaining relays and relay method is selected
  const canRelay = hasRemainingRelays(minRelays)
  const willRelay = canRelay && executionMethod === ExecutionMethod.RELAY

  const [deployProps] = useGetDeployProps(data, provider, chain)

  const safeParams = useMemo(() => {
    return {
      owners: data.owners.map((owner) => owner.address),
      threshold: data.threshold,
<<<<<<< HEAD
      saltNonce: deployProps?.saltNonce ? Number(deployProps.saltNonce) : Date.now(),
    }
  }, [data.owners, data.threshold, deployProps?.saltNonce])
=======
      saltNonce: Date.now(), // This is not the final saltNonce but easier to use and will only result in a slightly higher gas estimation
    }
  }, [data.owners, data.threshold])
>>>>>>> ec8c01d1

  const { gasLimit } = useEstimateSafeCreationGas(safeParams)

  const maxFeePerGas = gasPrice?.maxFeePerGas
  const maxPriorityFeePerGas = gasPrice?.maxPriorityFeePerGas

  const walletCanPay = useWalletCanPay({ gasLimit, maxFeePerGas, maxPriorityFeePerGas })

  const totalFee =
    gasLimit && maxFeePerGas
      ? formatVisualAmount(getTotalFee(maxFeePerGas, maxPriorityFeePerGas, gasLimit), chain?.nativeCurrency.decimals)
      : '> 0.001'

  // Only 1 out of 1 safe setups are supported for now
  const isCounterfactual = data.threshold === 1 && data.owners.length === 1 && isCounterfactualEnabled

  const handleBack = () => {
    onBack(data)
  }

  const createSafe = async () => {
    if (!wallet || !provider || !chain) return

<<<<<<< HEAD
    if (!deployProps) {
      setSubmitError('Error creating the Safe Account. Please try again later.')
      return
    }

    const props = deployProps.deploySafeProps
    const saltNonce = deployProps.saltNonce
    const safeAddress = deployProps.safeAddress

    if (isCounterfactual) {
      createCounterfactualSafe(chain, safeAddress, saltNonce, data, dispatch, props, router)
      return
    }

    const pendingSafe = {
      ...data,
      saltNonce: Number(saltNonce),
      safeAddress,
      willRelay,
    }
=======
    try {
      const readOnlyFallbackHandlerContract = await getReadOnlyFallbackHandlerContract(
        chain.chainId,
        LATEST_SAFE_VERSION,
      )

      const props: DeploySafeProps = {
        safeAccountConfig: {
          threshold: data.threshold,
          owners: data.owners.map((owner) => owner.address),
          fallbackHandler: await readOnlyFallbackHandlerContract.getAddress(),
        },
      }

      const saltNonce = await getAvailableSaltNonce(provider, { ...props, saltNonce: '0' })
      const safeAddress = await computeNewSafeAddress(provider, { ...props, saltNonce })

      if (isCounterfactual) {
        createCounterfactualSafe(chain, safeAddress, saltNonce, data, dispatch, props, router)
        return
      }

      const pendingSafe = {
        ...data,
        saltNonce: Number(saltNonce),
        safeAddress,
        willRelay,
      }
>>>>>>> ec8c01d1

      setPendingSafe(pendingSafe)
      onSubmit(pendingSafe)
    } catch (_err) {
      setSubmitError('Error creating the Safe Account. Please try again later.')
    }
  }

  const isSocialLogin = isSocialLoginWallet(wallet?.label)
  const isDisabled = isWrongChain || (isSocialLogin && !willRelay)

  return (
    <>
      <Box className={layoutCss.row}>
        <Grid container spacing={3}>
          <ReviewRow name="Network" value={<ChainIndicator chainId={chain?.chainId} inline />} />
          {data.name && <ReviewRow name="Name" value={<Typography>{data.name}</Typography>} />}
          <ReviewRow
            name="Owners"
            value={
              <Box data-testid="review-step-owner-info" className={css.ownersArray}>
                {data.owners.map((owner, index) => (
                  <EthHashInfo
                    address={owner.address}
                    name={owner.name || owner.ens}
                    shortAddress={false}
                    showPrefix={false}
                    showName
                    hasExplorer
                    showCopyButton
                    key={index}
                  />
                ))}
              </Box>
            }
          />
          <ReviewRow
            name="Threshold"
            value={
              <Typography>
                {data.threshold} out of {data.owners.length} owner(s)
              </Typography>
            }
          />
        </Grid>
      </Box>

      {!isCounterfactual && (
        <>
          <Divider />
          <Box className={layoutCss.row} display="flex" flexDirection="column" gap={3}>
            {canRelay && !isSocialLogin && (
              <Grid container spacing={3}>
                <ReviewRow
                  name="Execution method"
                  value={
                    <ExecutionMethodSelector
                      executionMethod={executionMethod}
                      setExecutionMethod={setExecutionMethod}
                      relays={minRelays}
                    />
                  }
                />
              </Grid>
            )}

            <Grid data-testid="network-fee-section" container spacing={3}>
              <ReviewRow
                name="Est. network fee"
                value={
                  <>
                    <NetworkFee totalFee={totalFee} willRelay={willRelay} chain={chain} />

                    {!willRelay && !isSocialLogin && (
                      <Typography variant="body2" color="text.secondary" mt={1}>
                        You will have to confirm a transaction with your connected wallet.
                      </Typography>
                    )}
                  </>
                }
              />
            </Grid>

            {isWrongChain && <NetworkWarning />}

            {!walletCanPay && !willRelay && (
              <ErrorMessage>
                Your connected wallet doesn&apos;t have enough funds to execute this transaction
              </ErrorMessage>
            )}
          </Box>
        </>
      )}

      <Divider />

      <Box className={layoutCss.row}>
        {submitError && <ErrorMessage className={css.errorMessage}>{submitError}</ErrorMessage>}
        <Box display="flex" flexDirection="row" justifyContent="space-between" gap={3}>
          <Button
            data-testid="back-btn"
            variant="outlined"
            size="small"
            onClick={handleBack}
            startIcon={<ArrowBackIcon fontSize="small" />}
          >
            Back
          </Button>
          <Button
            data-testid="review-step-next-btn"
            onClick={createSafe}
            variant="contained"
            size="stretched"
            disabled={isDisabled}
          >
            Create
          </Button>
        </Box>
      </Box>
    </>
  )
}

export default ReviewStep<|MERGE_RESOLUTION|>--- conflicted
+++ resolved
@@ -1,17 +1,9 @@
 import { getAvailableSaltNonce } from '@/components/new-safe/create/logic/utils'
 import ErrorMessage from '@/components/tx/ErrorMessage'
 import { createCounterfactualSafe } from '@/features/counterfactual/utils'
-<<<<<<< HEAD
-import useAsync from '@/hooks/useAsync'
 import useWalletCanPay from '@/hooks/useWalletCanPay'
 import { useAppDispatch } from '@/store'
 import { FEATURES } from '@/utils/chains'
-import type { BrowserProvider } from 'ethers'
-=======
-import useWalletCanPay from '@/hooks/useWalletCanPay'
-import { useAppDispatch } from '@/store'
-import { FEATURES } from '@/utils/chains'
->>>>>>> ec8c01d1
 import { useRouter } from 'next/router'
 import { useMemo, useState } from 'react'
 import { Button, Grid, Typography, Divider, Box, Alert } from '@mui/material'
@@ -108,34 +100,6 @@
   )
 }
 
-const useGetDeployProps = (data: NewSafeFormData, provider?: BrowserProvider, chain?: ChainInfo) => {
-  return useAsync(
-    async () => {
-      if (!chain || !provider) return
-
-      const readOnlyFallbackHandlerContract = await getReadOnlyFallbackHandlerContract(
-        chain.chainId,
-        LATEST_SAFE_VERSION,
-      )
-
-      const deploySafeProps: DeploySafeProps = {
-        safeAccountConfig: {
-          threshold: data.threshold,
-          owners: data.owners.map((owner) => owner.address),
-          fallbackHandler: await readOnlyFallbackHandlerContract.getAddress(),
-        },
-      }
-
-      const saltNonce = await getAvailableSaltNonce(provider, { ...deploySafeProps, saltNonce: '0' })
-      const safeAddress = await computeNewSafeAddress(provider, { ...deploySafeProps, saltNonce })
-
-      return { saltNonce, safeAddress, deploySafeProps }
-    },
-    [chain, data.owners, data.threshold, provider],
-    false,
-  )
-}
-
 const ReviewStep = ({ data, onSubmit, onBack, setStep }: StepRenderProps<NewSafeFormData>) => {
   const isWrongChain = useIsWrongChain()
   useSyncSafeCreationStep(setStep)
@@ -157,21 +121,13 @@
   const canRelay = hasRemainingRelays(minRelays)
   const willRelay = canRelay && executionMethod === ExecutionMethod.RELAY
 
-  const [deployProps] = useGetDeployProps(data, provider, chain)
-
   const safeParams = useMemo(() => {
     return {
       owners: data.owners.map((owner) => owner.address),
       threshold: data.threshold,
-<<<<<<< HEAD
-      saltNonce: deployProps?.saltNonce ? Number(deployProps.saltNonce) : Date.now(),
-    }
-  }, [data.owners, data.threshold, deployProps?.saltNonce])
-=======
       saltNonce: Date.now(), // This is not the final saltNonce but easier to use and will only result in a slightly higher gas estimation
     }
   }, [data.owners, data.threshold])
->>>>>>> ec8c01d1
 
   const { gasLimit } = useEstimateSafeCreationGas(safeParams)
 
@@ -195,28 +151,6 @@
   const createSafe = async () => {
     if (!wallet || !provider || !chain) return
 
-<<<<<<< HEAD
-    if (!deployProps) {
-      setSubmitError('Error creating the Safe Account. Please try again later.')
-      return
-    }
-
-    const props = deployProps.deploySafeProps
-    const saltNonce = deployProps.saltNonce
-    const safeAddress = deployProps.safeAddress
-
-    if (isCounterfactual) {
-      createCounterfactualSafe(chain, safeAddress, saltNonce, data, dispatch, props, router)
-      return
-    }
-
-    const pendingSafe = {
-      ...data,
-      saltNonce: Number(saltNonce),
-      safeAddress,
-      willRelay,
-    }
-=======
     try {
       const readOnlyFallbackHandlerContract = await getReadOnlyFallbackHandlerContract(
         chain.chainId,
@@ -245,7 +179,6 @@
         safeAddress,
         willRelay,
       }
->>>>>>> ec8c01d1
 
       setPendingSafe(pendingSafe)
       onSubmit(pendingSafe)
