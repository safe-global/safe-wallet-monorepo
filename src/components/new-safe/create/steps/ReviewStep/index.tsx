import ChainIndicator from '@/components/common/ChainIndicator'
import type { NamedAddress } from '@/components/new-safe/create/types'
import EthHashInfo from '@/components/common/EthHashInfo'
import { safeCreationDispatch, SafeCreationEvent } from '@/features/counterfactual/services/safeCreationEvents'
import { getTotalFeeFormatted } from '@/hooks/useGasPrice'
import type { StepRenderProps } from '@/components/new-safe/CardStepper/useCardStepper'
import type { NewSafeFormData } from '@/components/new-safe/create'
import { computeNewSafeAddress, createNewSafe, relaySafeCreation } from '@/components/new-safe/create/logic'
import { getAvailableSaltNonce } from '@/components/new-safe/create/logic/utils'
import NetworkWarning from '@/components/new-safe/create/NetworkWarning'
import css from '@/components/new-safe/create/steps/ReviewStep/styles.module.css'
import layoutCss from '@/components/new-safe/create/styles.module.css'
import { useEstimateSafeCreationGas } from '@/components/new-safe/create/useEstimateSafeCreationGas'
import useSyncSafeCreationStep from '@/components/new-safe/create/useSyncSafeCreationStep'
import ReviewRow from '@/components/new-safe/ReviewRow'
import ErrorMessage from '@/components/tx/ErrorMessage'
import { ExecutionMethod, ExecutionMethodSelector } from '@/components/tx/ExecutionMethodSelector'
import PayNowPayLater, { PayMethod } from '@/features/counterfactual/PayNowPayLater'
import { CF_TX_GROUP_KEY, createCounterfactualSafe } from '@/features/counterfactual/utils'
import { useCurrentChain, useHasFeature } from '@/hooks/useChains'
import useGasPrice from '@/hooks/useGasPrice'
import useIsWrongChain from '@/hooks/useIsWrongChain'
import { useLeastRemainingRelays } from '@/hooks/useRemainingRelays'
import useWalletCanPay from '@/hooks/useWalletCanPay'
import useWallet from '@/hooks/wallets/useWallet'
import { CREATE_SAFE_CATEGORY, CREATE_SAFE_EVENTS, OVERVIEW_EVENTS, trackEvent } from '@/services/analytics'
import { gtmSetSafeAddress } from '@/services/analytics/gtm'
import { getReadOnlyFallbackHandlerContract } from '@/services/contracts/safeContracts'
import { asError } from '@/services/exceptions/utils'
import { useAppDispatch } from '@/store'
import { FEATURES, hasFeature } from '@/utils/chains'
import { hasRemainingRelays } from '@/utils/relaying'
import { isWalletRejection } from '@/utils/wallets'
import ArrowBackIcon from '@mui/icons-material/ArrowBack'
import { Box, Button, CircularProgress, Divider, Grid, Typography } from '@mui/material'
import { type DeploySafeProps } from '@safe-global/protocol-kit'
import { type ChainInfo } from '@safe-global/safe-gateway-typescript-sdk'
import classnames from 'classnames'
import { useRouter } from 'next/router'
import { useMemo, useState } from 'react'

export const NetworkFee = ({
  totalFee,
  chain,
  willRelay,
  inline = false,
}: {
  totalFee: string
  chain: ChainInfo | undefined
  willRelay: boolean
  inline?: boolean
}) => {
  return (
    <Box className={classnames(css.networkFee, { [css.networkFeeInline]: inline })}>
      <Typography className={classnames({ [css.sponsoredFee]: willRelay })}>
        <b>
          &asymp; {totalFee} {chain?.nativeCurrency.symbol}
        </b>
      </Typography>
    </Box>
  )
}

export const SafeSetupOverview = ({
  name,
  owners,
  threshold,
}: {
  name?: string
  owners: NamedAddress[]
  threshold: number
}) => {
  const chain = useCurrentChain()

  return (
    <Grid container spacing={3}>
      <ReviewRow name="Network" value={<ChainIndicator chainId={chain?.chainId} inline />} />
      {name && <ReviewRow name="Name" value={<Typography>{name}</Typography>} />}
      <ReviewRow
        name="Signers"
        value={
          <Box data-testid="review-step-owner-info" className={css.ownersArray}>
            {owners.map((owner, index) => (
              <EthHashInfo
                address={owner.address}
                name={owner.name || owner.ens}
                shortAddress={false}
                showPrefix={false}
                showName
                hasExplorer
                showCopyButton
                key={index}
              />
            ))}
          </Box>
        }
      />
      <ReviewRow
        name="Threshold"
        value={
          <Typography>
            {threshold} out of {owners.length} signer(s)
          </Typography>
        }
      />
    </Grid>
  )
}

const ReviewStep = ({ data, onSubmit, onBack, setStep }: StepRenderProps<NewSafeFormData>) => {
  const isWrongChain = useIsWrongChain()
  useSyncSafeCreationStep(setStep)
  const chain = useCurrentChain()
  const wallet = useWallet()
  const dispatch = useAppDispatch()
  const router = useRouter()
  const [gasPrice] = useGasPrice()
  const [payMethod, setPayMethod] = useState(PayMethod.PayLater)
  const [executionMethod, setExecutionMethod] = useState(ExecutionMethod.RELAY)
  const [isCreating, setIsCreating] = useState<boolean>(false)
  const [submitError, setSubmitError] = useState<string>()
  const isCounterfactualEnabled = useHasFeature(FEATURES.COUNTERFACTUAL)
  const isEIP1559 = chain && hasFeature(chain, FEATURES.EIP1559)

  const ownerAddresses = useMemo(() => data.owners.map((owner) => owner.address), [data.owners])
  const [minRelays] = useLeastRemainingRelays(ownerAddresses)

  // Every owner has remaining relays and relay method is selected
  const canRelay = hasRemainingRelays(minRelays)
  const willRelay = canRelay && executionMethod === ExecutionMethod.RELAY

  const safeParams = useMemo(() => {
    return {
      owners: data.owners.map((owner) => owner.address),
      threshold: data.threshold,
      saltNonce: Date.now(), // This is not the final saltNonce but easier to use and will only result in a slightly higher gas estimation
    }
  }, [data.owners, data.threshold])

  const { gasLimit } = useEstimateSafeCreationGas(safeParams, data.safeVersion)

  const maxFeePerGas = gasPrice?.maxFeePerGas
  const maxPriorityFeePerGas = gasPrice?.maxPriorityFeePerGas

  const walletCanPay = useWalletCanPay({ gasLimit, maxFeePerGas, maxPriorityFeePerGas })

  const totalFee = getTotalFeeFormatted(maxFeePerGas, gasLimit, chain)

  // Only 1 out of 1 safe setups are supported for now
  const isCounterfactual = data.threshold === 1 && data.owners.length === 1 && isCounterfactualEnabled

  const handleBack = () => {
    onBack(data)
  }

  const createSafe = async () => {
    if (!wallet || !chain) return

    setIsCreating(true)

    try {
<<<<<<< HEAD
      const readOnlyFallbackHandlerContract = await getReadOnlyFallbackHandlerContract(chain.chainId, data.safeVersion)
=======
      const readOnlyFallbackHandlerContract = await getReadOnlyFallbackHandlerContract(LATEST_SAFE_VERSION)
>>>>>>> 8acd4d99

      const props: DeploySafeProps = {
        safeAccountConfig: {
          threshold: data.threshold,
          owners: data.owners.map((owner) => owner.address),
          fallbackHandler: await readOnlyFallbackHandlerContract.getAddress(),
        },
      }

<<<<<<< HEAD
      const saltNonce = await getAvailableSaltNonce(
        provider,
        { ...props, saltNonce: '0' },
        chain.chainId,
        data.safeVersion,
      )
      const safeAddress = await computeNewSafeAddress(
        provider,
        { ...props, saltNonce },
        chain.chainId,
        data.safeVersion,
      )
=======
      const saltNonce = await getAvailableSaltNonce(wallet.provider, { ...props, saltNonce: '0' }, chain.chainId)
      const safeAddress = await computeNewSafeAddress(wallet.provider, { ...props, saltNonce }, chain.chainId)
>>>>>>> 8acd4d99

      if (isCounterfactual && payMethod === PayMethod.PayLater) {
        gtmSetSafeAddress(safeAddress)

        trackEvent({ ...OVERVIEW_EVENTS.PROCEED_WITH_TX, label: 'counterfactual', category: CREATE_SAFE_CATEGORY })
        createCounterfactualSafe(chain, safeAddress, saltNonce, data, dispatch, props, router)
        trackEvent({ ...CREATE_SAFE_EVENTS.CREATED_SAFE, label: 'counterfactual' })
        return
      }

      const options: DeploySafeProps['options'] = isEIP1559
        ? {
            maxFeePerGas: maxFeePerGas?.toString(),
            maxPriorityFeePerGas: maxPriorityFeePerGas?.toString(),
            gasLimit: gasLimit?.toString(),
          }
        : { gasPrice: maxFeePerGas?.toString(), gasLimit: gasLimit?.toString() }

      const undeployedSafe = {
        chainId: chain.chainId,
        address: safeAddress,
        type: PayMethod.PayNow,
        safeProps: {
          safeAccountConfig: props.safeAccountConfig,
          safeDeploymentConfig: {
            saltNonce,
            safeVersion: data.safeVersion,
          },
        },
      }

      const onSubmitCallback = async (taskId?: string, txHash?: string) => {
        // Create a counterfactual Safe
        createCounterfactualSafe(chain, safeAddress, saltNonce, data, dispatch, props)

        if (taskId) {
          safeCreationDispatch(SafeCreationEvent.RELAYING, { groupKey: CF_TX_GROUP_KEY, taskId, safeAddress })
        }

        if (txHash) {
          safeCreationDispatch(SafeCreationEvent.PROCESSING, {
            groupKey: CF_TX_GROUP_KEY,
            txHash,
            safeAddress,
          })
        }

        trackEvent(CREATE_SAFE_EVENTS.SUBMIT_CREATE_SAFE)
        trackEvent({ ...OVERVIEW_EVENTS.PROCEED_WITH_TX, label: 'deployment', category: CREATE_SAFE_CATEGORY })

        onSubmit(data)
      }

      if (willRelay) {
        const taskId = await relaySafeCreation(
          chain,
          props.safeAccountConfig.owners,
          props.safeAccountConfig.threshold,
          Number(saltNonce),
          data.safeVersion,
        )
        onSubmitCallback(taskId)
      } else {
<<<<<<< HEAD
        await createNewSafe(
          provider,
          {
            safeAccountConfig: props.safeAccountConfig,
            saltNonce,
            options,
            callback: (txHash) => {
              onSubmitCallback(undefined, txHash)
            },
=======
        await createNewSafe(wallet.provider, {
          safeAccountConfig: props.safeAccountConfig,
          saltNonce,
          options,
          callback: (txHash) => {
            onSubmitCallback(undefined, txHash)
>>>>>>> 8acd4d99
          },
          data.safeVersion,
        )
      }
    } catch (_err) {
      const error = asError(_err)
      const submitError = isWalletRejection(error)
        ? 'User rejected signing.'
        : 'Error creating the Safe Account. Please try again later.'
      setSubmitError(submitError)

      if (isWalletRejection(error)) {
        trackEvent(CREATE_SAFE_EVENTS.REJECT_CREATE_SAFE)
      }
    }

    setIsCreating(false)
  }

  const isDisabled = isWrongChain || isCreating

  return (
    <>
      <Box className={layoutCss.row}>
        <SafeSetupOverview name={data.name} owners={data.owners} threshold={data.threshold} />
      </Box>

      {isCounterfactual && (
        <>
          <Divider />
          <Box className={layoutCss.row}>
            <PayNowPayLater totalFee={totalFee} canRelay={canRelay} payMethod={payMethod} setPayMethod={setPayMethod} />

            {canRelay && payMethod === PayMethod.PayNow && (
              <Grid container spacing={3} pt={2}>
                <ReviewRow
                  value={
                    <ExecutionMethodSelector
                      executionMethod={executionMethod}
                      setExecutionMethod={setExecutionMethod}
                      relays={minRelays}
                    />
                  }
                />
              </Grid>
            )}

            {payMethod === PayMethod.PayNow && (
              <Grid item>
                <Typography component="div" mt={2}>
                  You will have to confirm a transaction and pay an estimated fee of{' '}
                  <NetworkFee totalFee={totalFee} willRelay={willRelay} chain={chain} inline /> with your connected
                  wallet
                </Typography>
              </Grid>
            )}
          </Box>
        </>
      )}

      {!isCounterfactual && (
        <>
          <Divider />
          <Box className={layoutCss.row} display="flex" flexDirection="column" gap={3}>
            {canRelay && (
              <Grid container spacing={3}>
                <ReviewRow
                  name="Execution method"
                  value={
                    <ExecutionMethodSelector
                      executionMethod={executionMethod}
                      setExecutionMethod={setExecutionMethod}
                      relays={minRelays}
                    />
                  }
                />
              </Grid>
            )}

            <Grid data-testid="network-fee-section" container spacing={3}>
              <ReviewRow
                name="Est. network fee"
                value={
                  <>
                    <NetworkFee totalFee={totalFee} willRelay={willRelay} chain={chain} />

                    {!willRelay && (
                      <Typography variant="body2" color="text.secondary" mt={1}>
                        You will have to confirm a transaction with your connected wallet.
                      </Typography>
                    )}
                  </>
                }
              />
            </Grid>

            {isWrongChain && <NetworkWarning />}

            {!walletCanPay && !willRelay && (
              <ErrorMessage>
                Your connected wallet doesn&apos;t have enough funds to execute this transaction
              </ErrorMessage>
            )}
          </Box>
        </>
      )}

      <Divider />

      <Box className={layoutCss.row}>
        {submitError && <ErrorMessage className={css.errorMessage}>{submitError}</ErrorMessage>}
        <Box display="flex" flexDirection="row" justifyContent="space-between" gap={3}>
          <Button
            data-testid="back-btn"
            variant="outlined"
            size="small"
            onClick={handleBack}
            startIcon={<ArrowBackIcon fontSize="small" />}
          >
            Back
          </Button>
          <Button
            data-testid="review-step-next-btn"
            onClick={createSafe}
            variant="contained"
            size="stretched"
            disabled={isDisabled}
          >
            {isCreating ? <CircularProgress size={18} /> : 'Create'}
          </Button>
        </Box>
      </Box>
    </>
  )
}

export default ReviewStep<|MERGE_RESOLUTION|>--- conflicted
+++ resolved
@@ -159,11 +159,7 @@
     setIsCreating(true)
 
     try {
-<<<<<<< HEAD
-      const readOnlyFallbackHandlerContract = await getReadOnlyFallbackHandlerContract(chain.chainId, data.safeVersion)
-=======
-      const readOnlyFallbackHandlerContract = await getReadOnlyFallbackHandlerContract(LATEST_SAFE_VERSION)
->>>>>>> 8acd4d99
+      const readOnlyFallbackHandlerContract = await getReadOnlyFallbackHandlerContract(data.safeVersion)
 
       const props: DeploySafeProps = {
         safeAccountConfig: {
@@ -173,23 +169,18 @@
         },
       }
 
-<<<<<<< HEAD
       const saltNonce = await getAvailableSaltNonce(
-        provider,
+        wallet.provider,
         { ...props, saltNonce: '0' },
         chain.chainId,
         data.safeVersion,
       )
       const safeAddress = await computeNewSafeAddress(
-        provider,
+        wallet.provider,
         { ...props, saltNonce },
         chain.chainId,
         data.safeVersion,
       )
-=======
-      const saltNonce = await getAvailableSaltNonce(wallet.provider, { ...props, saltNonce: '0' }, chain.chainId)
-      const safeAddress = await computeNewSafeAddress(wallet.provider, { ...props, saltNonce }, chain.chainId)
->>>>>>> 8acd4d99
 
       if (isCounterfactual && payMethod === PayMethod.PayLater) {
         gtmSetSafeAddress(safeAddress)
@@ -253,9 +244,8 @@
         )
         onSubmitCallback(taskId)
       } else {
-<<<<<<< HEAD
         await createNewSafe(
-          provider,
+          wallet.provider,
           {
             safeAccountConfig: props.safeAccountConfig,
             saltNonce,
@@ -263,14 +253,6 @@
             callback: (txHash) => {
               onSubmitCallback(undefined, txHash)
             },
-=======
-        await createNewSafe(wallet.provider, {
-          safeAccountConfig: props.safeAccountConfig,
-          saltNonce,
-          options,
-          callback: (txHash) => {
-            onSubmitCallback(undefined, txHash)
->>>>>>> 8acd4d99
           },
           data.safeVersion,
         )
