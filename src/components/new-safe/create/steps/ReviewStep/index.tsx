--- conflicted
+++ resolved
@@ -1,20 +1,10 @@
 import { getAvailableSaltNonce } from '@/components/new-safe/create/logic/utils'
-<<<<<<< HEAD
-import ErrorMessage from '@/components/tx/ErrorMessage'
-import { createCounterfactualSafe } from '@/features/counterfactual/utils'
-import useAsync from '@/hooks/useAsync'
-import useWalletCanPay from '@/hooks/useWalletCanPay'
-import { useAppDispatch } from '@/store'
-import { FEATURES } from '@/utils/chains'
-import type { BrowserProvider } from 'ethers'
-=======
 import type { NamedAddress } from '@/components/new-safe/create/types'
 import ErrorMessage from '@/components/tx/ErrorMessage'
 import { createCounterfactualSafe } from '@/features/counterfactual/utils'
 import useWalletCanPay from '@/hooks/useWalletCanPay'
 import { useAppDispatch } from '@/store'
 import { FEATURES } from '@/utils/chains'
->>>>>>> 0ff47935
 import { useRouter } from 'next/router'
 import { useMemo, useState } from 'react'
 import { Button, Grid, Typography, Divider, Box, Alert } from '@mui/material'
@@ -22,11 +12,7 @@
 import ChainIndicator from '@/components/common/ChainIndicator'
 import EthHashInfo from '@/components/common/EthHashInfo'
 import { useCurrentChain, useHasFeature } from '@/hooks/useChains'
-<<<<<<< HEAD
-import useGasPrice, { getTotalFee } from '@/hooks/useGasPrice'
-=======
 import useGasPrice, { getTotalFeeFormatted } from '@/hooks/useGasPrice'
->>>>>>> 0ff47935
 import { useEstimateSafeCreationGas } from '@/components/new-safe/create/useEstimateSafeCreationGas'
 import type { StepRenderProps } from '@/components/new-safe/CardStepper/useCardStepper'
 import type { NewSafeFormData } from '@/components/new-safe/create'
@@ -114,33 +100,6 @@
   )
 }
 
-<<<<<<< HEAD
-const useGetDeployProps = (data: NewSafeFormData, provider?: BrowserProvider, chain?: ChainInfo) => {
-  return useAsync(
-    async () => {
-      if (!chain || !provider) return
-
-      const readOnlyFallbackHandlerContract = await getReadOnlyFallbackHandlerContract(
-        chain.chainId,
-        LATEST_SAFE_VERSION,
-      )
-
-      const deploySafeProps: DeploySafeProps = {
-        safeAccountConfig: {
-          threshold: data.threshold,
-          owners: data.owners.map((owner) => owner.address),
-          fallbackHandler: await readOnlyFallbackHandlerContract.getAddress(),
-        },
-      }
-
-      const saltNonce = await getAvailableSaltNonce(provider, { ...deploySafeProps, saltNonce: '0' })
-      const safeAddress = await computeNewSafeAddress(provider, { ...deploySafeProps, saltNonce })
-
-      return { saltNonce, safeAddress, deploySafeProps }
-    },
-    [chain, data.owners, data.threshold, provider],
-    false,
-=======
 export const SafeSetupOverview = ({
   name,
   owners,
@@ -184,7 +143,6 @@
         }
       />
     </Grid>
->>>>>>> 0ff47935
   )
 }
 
@@ -209,21 +167,13 @@
   const canRelay = hasRemainingRelays(minRelays)
   const willRelay = canRelay && executionMethod === ExecutionMethod.RELAY
 
-  const [deployProps] = useGetDeployProps(data, provider, chain)
-
   const safeParams = useMemo(() => {
     return {
       owners: data.owners.map((owner) => owner.address),
       threshold: data.threshold,
-<<<<<<< HEAD
-      saltNonce: deployProps?.saltNonce ? Number(deployProps.saltNonce) : Date.now(),
-    }
-  }, [data.owners, data.threshold, deployProps?.saltNonce])
-=======
       saltNonce: Date.now(), // This is not the final saltNonce but easier to use and will only result in a slightly higher gas estimation
     }
   }, [data.owners, data.threshold])
->>>>>>> 0ff47935
 
   const { gasLimit } = useEstimateSafeCreationGas(safeParams)
 
@@ -233,9 +183,6 @@
   const walletCanPay = useWalletCanPay({ gasLimit, maxFeePerGas, maxPriorityFeePerGas })
 
   const totalFee = getTotalFeeFormatted(maxFeePerGas, maxPriorityFeePerGas, gasLimit, chain)
-
-  // Only 1 out of 1 safe setups are supported for now
-  const isCounterfactual = data.threshold === 1 && data.owners.length === 1 && isCounterfactualEnabled
 
   // Only 1 out of 1 safe setups are supported for now
   const isCounterfactual = data.threshold === 1 && data.owners.length === 1 && isCounterfactualEnabled
@@ -247,28 +194,6 @@
   const createSafe = async () => {
     if (!wallet || !provider || !chain) return
 
-<<<<<<< HEAD
-    if (!deployProps) {
-      setSubmitError('Error creating the Safe Account. Please try again later.')
-      return
-    }
-
-    const props = deployProps.deploySafeProps
-    const saltNonce = deployProps.saltNonce
-    const safeAddress = deployProps.safeAddress
-
-    if (isCounterfactual) {
-      createCounterfactualSafe(chain, safeAddress, saltNonce, data, dispatch, props, router)
-      return
-    }
-
-    const pendingSafe = {
-      ...data,
-      saltNonce: Number(saltNonce),
-      safeAddress,
-      willRelay,
-    }
-=======
     try {
       const readOnlyFallbackHandlerContract = await getReadOnlyFallbackHandlerContract(
         chain.chainId,
@@ -297,7 +222,6 @@
         safeAddress,
         willRelay,
       }
->>>>>>> 0ff47935
 
       setPendingSafe(pendingSafe)
       onSubmit(pendingSafe)
