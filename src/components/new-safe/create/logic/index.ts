import type { SafeVersion } from '@safe-global/safe-core-sdk-types'
import { type Eip1193Provider, type Provider } from 'ethers'

import { getSafeInfo, type SafeInfo, type ChainInfo, relayTransaction } from '@safe-global/safe-gateway-typescript-sdk'
import {
  getReadOnlyFallbackHandlerContract,
  getReadOnlyGnosisSafeContract,
  getReadOnlyProxyFactoryContract,
} from '@/services/contracts/safeContracts'
import type { UrlObject } from 'url'
import { AppRoutes } from '@/config/routes'
import { SAFE_APPS_EVENTS, trackEvent } from '@/services/analytics'
import { predictSafeAddress, SafeFactory, SafeProvider } from '@safe-global/protocol-kit'
import type Safe from '@safe-global/protocol-kit'
import type { DeploySafeProps } from '@safe-global/protocol-kit'
import { isValidSafeVersion } from '@/hooks/coreSDK/safeCoreSDK'

import { backOff } from 'exponential-backoff'
import { LATEST_SAFE_VERSION } from '@/config/constants'
import { EMPTY_DATA, ZERO_ADDRESS } from '@safe-global/protocol-kit/dist/src/utils/constants'

export type SafeCreationProps = {
  owners: string[]
  threshold: number
  saltNonce: number
}

const getSafeFactory = async (provider: Eip1193Provider, safeVersion = LATEST_SAFE_VERSION): Promise<SafeFactory> => {
  if (!isValidSafeVersion(safeVersion)) {
    throw new Error('Invalid Safe version')
  }
  return SafeFactory.init({ provider, safeVersion })
}

/**
 * Create a Safe creation transaction via Core SDK and submits it to the wallet
 */
export const createNewSafe = async (
  provider: Eip1193Provider,
  props: DeploySafeProps,
  safeVersion?: SafeVersion,
): Promise<Safe> => {
  const safeFactory = await getSafeFactory(provider, safeVersion)
  return safeFactory.deploySafe(props)
}

/**
 * Compute the new counterfactual Safe address before it is actually created
 */
export const computeNewSafeAddress = async (
  provider: Eip1193Provider,
  props: DeploySafeProps,
  chainId: string,
  safeVersion?: SafeVersion,
): Promise<string> => {
  const safeProvider = new SafeProvider({ provider })

  return predictSafeAddress({
    safeProvider,
    chainId: BigInt(chainId),
    safeAccountConfig: props.safeAccountConfig,
    safeDeploymentConfig: {
      saltNonce: props.saltNonce,
      safeVersion: safeVersion ?? (LATEST_SAFE_VERSION as SafeVersion),
    },
  })
}

/**
 * Encode a Safe creation transaction NOT using the Core SDK because it doesn't support that
 * This is used for gas estimation.
 */
export const encodeSafeCreationTx = async ({
  owners,
  threshold,
  saltNonce,
  chain,
<<<<<<< HEAD
  safeVersion = LATEST_SAFE_VERSION as SafeVersion,
}: SafeCreationProps & { chain: ChainInfo; safeVersion?: SafeVersion }) => {
  const readOnlySafeContract = await getReadOnlyGnosisSafeContract(chain, safeVersion)
  const readOnlyProxyContract = await getReadOnlyProxyFactoryContract(chain.chainId, safeVersion)
  const readOnlyFallbackHandlerContract = await getReadOnlyFallbackHandlerContract(chain.chainId, safeVersion)
=======
}: SafeCreationProps & { chain: ChainInfo }) => {
  const readOnlySafeContract = await getReadOnlyGnosisSafeContract(chain, LATEST_SAFE_VERSION)
  const readOnlyProxyContract = await getReadOnlyProxyFactoryContract(LATEST_SAFE_VERSION)
  const readOnlyFallbackHandlerContract = await getReadOnlyFallbackHandlerContract(LATEST_SAFE_VERSION)
>>>>>>> 8acd4d99

  // @ts-ignore union type is too complex
  const setupData = readOnlySafeContract.encode('setup', [
    owners,
    threshold,
    ZERO_ADDRESS,
    EMPTY_DATA,
    await readOnlyFallbackHandlerContract.getAddress(),
    ZERO_ADDRESS,
    '0',
    ZERO_ADDRESS,
  ])

  return readOnlyProxyContract.encode('createProxyWithNonce', [
    await readOnlySafeContract.getAddress(),
    setupData,
    BigInt(saltNonce),
  ])
}

export const estimateSafeCreationGas = async (
  chain: ChainInfo,
  provider: Provider,
  from: string,
  safeParams: SafeCreationProps,
  safeVersion: SafeVersion = LATEST_SAFE_VERSION as SafeVersion,
): Promise<bigint> => {
<<<<<<< HEAD
  const readOnlyProxyFactoryContract = await getReadOnlyProxyFactoryContract(chain.chainId, safeVersion)
=======
  const readOnlyProxyFactoryContract = await getReadOnlyProxyFactoryContract(LATEST_SAFE_VERSION)
>>>>>>> 8acd4d99
  const encodedSafeCreationTx = await encodeSafeCreationTx({ ...safeParams, chain })

  const gas = await provider.estimateGas({
    from,
    to: await readOnlyProxyFactoryContract.getAddress(),
    data: encodedSafeCreationTx,
  })

  return gas
}

export const pollSafeInfo = async (chainId: string, safeAddress: string): Promise<SafeInfo> => {
  // exponential delay between attempts for around 4 min
  return backOff(() => getSafeInfo(chainId, safeAddress), {
    startingDelay: 750,
    maxDelay: 20000,
    numOfAttempts: 19,
    retry: (e) => {
      console.info('waiting for client-gateway to provide safe information', e)
      return true
    },
  })
}

export const getRedirect = (
  chainPrefix: string,
  safeAddress: string,
  redirectQuery?: string | string[],
): UrlObject | string => {
  const redirectUrl = Array.isArray(redirectQuery) ? redirectQuery[0] : redirectQuery
  const address = `${chainPrefix}:${safeAddress}`

  // Should never happen in practice
  if (!chainPrefix) return AppRoutes.index

  // Go to the dashboard if no specific redirect is provided
  if (!redirectUrl) {
    return { pathname: AppRoutes.home, query: { safe: address } }
  }

  // Otherwise, redirect to the provided URL (e.g. from a Safe App)

  // Track the redirect to Safe App
  // TODO: Narrow this down to /apps only
  if (redirectUrl.includes('apps')) {
    trackEvent(SAFE_APPS_EVENTS.SHARED_APP_OPEN_AFTER_SAFE_CREATION)
  }

  // We're prepending the safe address directly here because the `router.push` doesn't parse
  // The URL for already existing query params
  // TODO: Check if we can accomplish this with URLSearchParams or URL instead
  const hasQueryParams = redirectUrl.includes('?')
  const appendChar = hasQueryParams ? '&' : '?'
  return redirectUrl + `${appendChar}safe=${address}`
}

export const relaySafeCreation = async (
  chain: ChainInfo,
  owners: string[],
  threshold: number,
  saltNonce: number,
  version?: SafeVersion,
) => {
  const safeVersion = version ?? LATEST_SAFE_VERSION

  const readOnlyProxyFactoryContract = await getReadOnlyProxyFactoryContract(safeVersion)
  const proxyFactoryAddress = await readOnlyProxyFactoryContract.getAddress()
  const readOnlyFallbackHandlerContract = await getReadOnlyFallbackHandlerContract(safeVersion)
  const fallbackHandlerAddress = await readOnlyFallbackHandlerContract.getAddress()
  const readOnlySafeContract = await getReadOnlyGnosisSafeContract(chain, safeVersion)
  const safeContractAddress = await readOnlySafeContract.getAddress()

  const callData = {
    owners,
    threshold,
    to: ZERO_ADDRESS,
    data: EMPTY_DATA,
    fallbackHandler: fallbackHandlerAddress,
    paymentToken: ZERO_ADDRESS,
    payment: 0,
    paymentReceiver: ZERO_ADDRESS,
  }

  // @ts-ignore
  const initializer = readOnlySafeContract.encode('setup', [
    callData.owners,
    callData.threshold,
    callData.to,
    callData.data,
    callData.fallbackHandler,
    callData.paymentToken,
    callData.payment,
    callData.paymentReceiver,
  ])

  const createProxyWithNonceCallData = readOnlyProxyFactoryContract.encode('createProxyWithNonce', [
    safeContractAddress,
    initializer,
    BigInt(saltNonce),
  ])

  const relayResponse = await relayTransaction(chain.chainId, {
    to: proxyFactoryAddress,
    data: createProxyWithNonceCallData,
    version: safeVersion,
  })

  return relayResponse.taskId
}<|MERGE_RESOLUTION|>--- conflicted
+++ resolved
@@ -75,18 +75,11 @@
   threshold,
   saltNonce,
   chain,
-<<<<<<< HEAD
   safeVersion = LATEST_SAFE_VERSION as SafeVersion,
 }: SafeCreationProps & { chain: ChainInfo; safeVersion?: SafeVersion }) => {
   const readOnlySafeContract = await getReadOnlyGnosisSafeContract(chain, safeVersion)
-  const readOnlyProxyContract = await getReadOnlyProxyFactoryContract(chain.chainId, safeVersion)
-  const readOnlyFallbackHandlerContract = await getReadOnlyFallbackHandlerContract(chain.chainId, safeVersion)
-=======
-}: SafeCreationProps & { chain: ChainInfo }) => {
-  const readOnlySafeContract = await getReadOnlyGnosisSafeContract(chain, LATEST_SAFE_VERSION)
-  const readOnlyProxyContract = await getReadOnlyProxyFactoryContract(LATEST_SAFE_VERSION)
-  const readOnlyFallbackHandlerContract = await getReadOnlyFallbackHandlerContract(LATEST_SAFE_VERSION)
->>>>>>> 8acd4d99
+  const readOnlyProxyContract = await getReadOnlyProxyFactoryContract(safeVersion)
+  const readOnlyFallbackHandlerContract = await getReadOnlyFallbackHandlerContract(safeVersion)
 
   // @ts-ignore union type is too complex
   const setupData = readOnlySafeContract.encode('setup', [
@@ -114,11 +107,7 @@
   safeParams: SafeCreationProps,
   safeVersion: SafeVersion = LATEST_SAFE_VERSION as SafeVersion,
 ): Promise<bigint> => {
-<<<<<<< HEAD
-  const readOnlyProxyFactoryContract = await getReadOnlyProxyFactoryContract(chain.chainId, safeVersion)
-=======
-  const readOnlyProxyFactoryContract = await getReadOnlyProxyFactoryContract(LATEST_SAFE_VERSION)
->>>>>>> 8acd4d99
+  const readOnlyProxyFactoryContract = await getReadOnlyProxyFactoryContract(safeVersion)
   const encodedSafeCreationTx = await encodeSafeCreationTx({ ...safeParams, chain })
 
   const gas = await provider.estimateGas({
