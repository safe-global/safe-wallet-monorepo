--- conflicted
+++ resolved
@@ -18,11 +18,8 @@
 import { backOff } from 'exponential-backoff'
 import { ZERO_ADDRESS } from '@safe-global/protocol-kit/dist/src/utils/constants'
 import { getLatestSafeVersion } from '@/utils/chains'
-<<<<<<< HEAD
 import { getSafeL2SingletonDeployment } from '@safe-global/safe-deployments'
-=======
 import { ECOSYSTEM_ID_ADDRESS } from '@/config/constants'
->>>>>>> 5cf00d38
 
 export type SafeCreationProps = {
   owners: string[]
@@ -97,23 +94,11 @@
   const readOnlyProxyContract = await getReadOnlyProxyFactoryContract(usedSafeVersion)
   const readOnlyFallbackHandlerContract = await getReadOnlyFallbackHandlerContract(usedSafeVersion)
 
-<<<<<<< HEAD
-  // @ts-ignore union type is too complex
-  const setupData = readOnlyL1SafeContract.encode('setup', [
-    owners,
-    threshold,
-    SAFE_TO_L2_SETUP_ADDRESS,
-    SAFE_TO_L2_SETUP_INTERFACE.encodeFunctionData('setupToL2', [l2Deployment?.defaultAddress]),
-    await readOnlyFallbackHandlerContract.getAddress(),
-    ZERO_ADDRESS,
-    '0',
-    ZERO_ADDRESS,
-=======
   const callData = {
     owners,
     threshold,
-    to: ZERO_ADDRESS,
-    data: EMPTY_DATA,
+    to: SAFE_TO_L2_SETUP_ADDRESS,
+    data: SAFE_TO_L2_SETUP_INTERFACE.encodeFunctionData('setupToL2', [l2Deployment?.defaultAddress]),
     fallbackHandler: await readOnlyFallbackHandlerContract.getAddress(),
     paymentToken: ZERO_ADDRESS,
     payment: 0,
@@ -130,7 +115,6 @@
     callData.paymentToken,
     callData.payment,
     callData.paymentReceiver,
->>>>>>> 5cf00d38
   ])
 
   return readOnlyProxyContract.encode('createProxyWithNonce', [
