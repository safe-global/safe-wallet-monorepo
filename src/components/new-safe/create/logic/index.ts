import type { SafeVersion } from '@safe-global/safe-core-sdk-types'
import { type Eip1193Provider, type Provider } from 'ethers'

import { getSafeInfo, type SafeInfo, type ChainInfo, relayTransaction } from '@safe-global/safe-gateway-typescript-sdk'
import {
  getReadOnlyFallbackHandlerContract,
  getReadOnlyGnosisSafeContract,
  getReadOnlyProxyFactoryContract,
} from '@/services/contracts/safeContracts'
import type { UrlObject } from 'url'
import { AppRoutes } from '@/config/routes'
import { SAFE_APPS_EVENTS, trackEvent } from '@/services/analytics'
import { predictSafeAddress, SafeFactory, SafeProvider } from '@safe-global/protocol-kit'
import type Safe from '@safe-global/protocol-kit'
import type { ContractNetworkConfig, ContractNetworksConfig, DeploySafeProps } from '@safe-global/protocol-kit'
import { isValidSafeVersion } from '@/hooks/coreSDK/safeCoreSDK'

import { backOff } from 'exponential-backoff'
import { EMPTY_DATA, ZERO_ADDRESS } from '@safe-global/protocol-kit/dist/src/utils/constants'
import { getLatestSafeVersion } from '@/utils/chains'

export type SafeCreationProps = {
  owners: string[]
  threshold: number
  saltNonce: number
}

<<<<<<< HEAD
const getSafeFactory = async (
  provider: Eip1193Provider,
  safeVersion = LATEST_SAFE_VERSION,
  contractAddressesConfig?: ContractNetworksConfig,
): Promise<SafeFactory> => {
=======
const getSafeFactory = async (provider: Eip1193Provider, safeVersion: SafeVersion): Promise<SafeFactory> => {
>>>>>>> 32bccca7
  if (!isValidSafeVersion(safeVersion)) {
    throw new Error('Invalid Safe version')
  }
  return SafeFactory.init({ provider, safeVersion, contractNetworks: contractAddressesConfig })
}

/**
 * Create a Safe creation transaction via Core SDK and submits it to the wallet
 */
export const createNewSafe = async (
  provider: Eip1193Provider,
  props: DeploySafeProps,
<<<<<<< HEAD
  contractAddressesConfig?: ContractNetworksConfig,
  safeVersion?: SafeVersion,
=======
  safeVersion: SafeVersion,
>>>>>>> 32bccca7
): Promise<Safe> => {
  const safeFactory = await getSafeFactory(provider, safeVersion, contractAddressesConfig)
  return safeFactory.deploySafe(props)
}

/**
 * Compute the new counterfactual Safe address before it is actually created
 */
export const computeNewSafeAddress = async (
  provider: Eip1193Provider,
  props: DeploySafeProps,
<<<<<<< HEAD
  chainId: string,
  contractAddresses?: ContractNetworkConfig,
=======
  chain: ChainInfo,
  safeVersion?: SafeVersion,
>>>>>>> 32bccca7
): Promise<string> => {
  const safeProvider = new SafeProvider({ provider })

  return predictSafeAddress({
    safeProvider,
    chainId: BigInt(chain.chainId),
    safeAccountConfig: props.safeAccountConfig,
    safeDeploymentConfig: {
      saltNonce: props.saltNonce,
      safeVersion: safeVersion ?? getLatestSafeVersion(chain),
    },
    customContracts: contractAddresses,
  })
}

/**
 * Encode a Safe creation transaction NOT using the Core SDK because it doesn't support that
 * This is used for gas estimation.
 */
export const encodeSafeCreationTx = async ({
  owners,
  threshold,
  saltNonce,
  chain,
  safeVersion,
}: SafeCreationProps & { chain: ChainInfo; safeVersion?: SafeVersion }) => {
  const usedSafeVersion = safeVersion ?? getLatestSafeVersion(chain)
  const readOnlySafeContract = await getReadOnlyGnosisSafeContract(chain, usedSafeVersion)
  const readOnlyProxyContract = await getReadOnlyProxyFactoryContract(usedSafeVersion)
  const readOnlyFallbackHandlerContract = await getReadOnlyFallbackHandlerContract(usedSafeVersion)

  // @ts-ignore union type is too complex
  const setupData = readOnlySafeContract.encode('setup', [
    owners,
    threshold,
    ZERO_ADDRESS,
    EMPTY_DATA,
    await readOnlyFallbackHandlerContract.getAddress(),
    ZERO_ADDRESS,
    '0',
    ZERO_ADDRESS,
  ])

  return readOnlyProxyContract.encode('createProxyWithNonce', [
    await readOnlySafeContract.getAddress(),
    setupData,
    BigInt(saltNonce),
  ])
}

export const estimateSafeCreationGas = async (
  chain: ChainInfo,
  provider: Provider,
  from: string,
  safeParams: SafeCreationProps,
  safeVersion?: SafeVersion,
): Promise<bigint> => {
  const readOnlyProxyFactoryContract = await getReadOnlyProxyFactoryContract(safeVersion ?? getLatestSafeVersion(chain))
  const encodedSafeCreationTx = await encodeSafeCreationTx({ ...safeParams, chain })

  const gas = await provider.estimateGas({
    from,
    to: await readOnlyProxyFactoryContract.getAddress(),
    data: encodedSafeCreationTx,
  })

  return gas
}

export const pollSafeInfo = async (chainId: string, safeAddress: string): Promise<SafeInfo> => {
  // exponential delay between attempts for around 4 min
  return backOff(() => getSafeInfo(chainId, safeAddress), {
    startingDelay: 750,
    maxDelay: 20000,
    numOfAttempts: 19,
    retry: (e) => {
      console.info('waiting for client-gateway to provide safe information', e)
      return true
    },
  })
}

export const getRedirect = (
  chainPrefix: string,
  safeAddress: string,
  redirectQuery?: string | string[],
): UrlObject | string => {
  const redirectUrl = Array.isArray(redirectQuery) ? redirectQuery[0] : redirectQuery
  const address = `${chainPrefix}:${safeAddress}`

  // Should never happen in practice
  if (!chainPrefix) return AppRoutes.index

  // Go to the dashboard if no specific redirect is provided
  if (!redirectUrl) {
    return { pathname: AppRoutes.home, query: { safe: address } }
  }

  // Otherwise, redirect to the provided URL (e.g. from a Safe App)

  // Track the redirect to Safe App
  // TODO: Narrow this down to /apps only
  if (redirectUrl.includes('apps')) {
    trackEvent(SAFE_APPS_EVENTS.SHARED_APP_OPEN_AFTER_SAFE_CREATION)
  }

  // We're prepending the safe address directly here because the `router.push` doesn't parse
  // The URL for already existing query params
  // TODO: Check if we can accomplish this with URLSearchParams or URL instead
  const hasQueryParams = redirectUrl.includes('?')
  const appendChar = hasQueryParams ? '&' : '?'
  return redirectUrl + `${appendChar}safe=${address}`
}

export const relaySafeCreation = async (
  chain: ChainInfo,
  owners: string[],
  threshold: number,
  saltNonce: number,
  version?: SafeVersion,
) => {
  const latestSafeVersion = getLatestSafeVersion(chain)

  const safeVersion = version ?? latestSafeVersion

  const readOnlyProxyFactoryContract = await getReadOnlyProxyFactoryContract(safeVersion)
  const proxyFactoryAddress = await readOnlyProxyFactoryContract.getAddress()
  const readOnlyFallbackHandlerContract = await getReadOnlyFallbackHandlerContract(safeVersion)
  const fallbackHandlerAddress = await readOnlyFallbackHandlerContract.getAddress()
  const readOnlySafeContract = await getReadOnlyGnosisSafeContract(chain, safeVersion)
  const safeContractAddress = await readOnlySafeContract.getAddress()

  const callData = {
    owners,
    threshold,
    to: ZERO_ADDRESS,
    data: EMPTY_DATA,
    fallbackHandler: fallbackHandlerAddress,
    paymentToken: ZERO_ADDRESS,
    payment: 0,
    paymentReceiver: ZERO_ADDRESS,
  }

  // @ts-ignore
  const initializer = readOnlySafeContract.encode('setup', [
    callData.owners,
    callData.threshold,
    callData.to,
    callData.data,
    callData.fallbackHandler,
    callData.paymentToken,
    callData.payment,
    callData.paymentReceiver,
  ])

  const createProxyWithNonceCallData = readOnlyProxyFactoryContract.encode('createProxyWithNonce', [
    safeContractAddress,
    initializer,
    BigInt(saltNonce),
  ])

  const relayResponse = await relayTransaction(chain.chainId, {
    to: proxyFactoryAddress,
    data: createProxyWithNonceCallData,
    version: safeVersion,
  })

  return relayResponse.taskId
}<|MERGE_RESOLUTION|>--- conflicted
+++ resolved
@@ -25,15 +25,11 @@
   saltNonce: number
 }
 
-<<<<<<< HEAD
 const getSafeFactory = async (
   provider: Eip1193Provider,
-  safeVersion = LATEST_SAFE_VERSION,
+  safeVersion: SafeVersion,
   contractAddressesConfig?: ContractNetworksConfig,
 ): Promise<SafeFactory> => {
-=======
-const getSafeFactory = async (provider: Eip1193Provider, safeVersion: SafeVersion): Promise<SafeFactory> => {
->>>>>>> 32bccca7
   if (!isValidSafeVersion(safeVersion)) {
     throw new Error('Invalid Safe version')
   }
@@ -46,12 +42,8 @@
 export const createNewSafe = async (
   provider: Eip1193Provider,
   props: DeploySafeProps,
-<<<<<<< HEAD
+  safeVersion: SafeVersion,
   contractAddressesConfig?: ContractNetworksConfig,
-  safeVersion?: SafeVersion,
-=======
-  safeVersion: SafeVersion,
->>>>>>> 32bccca7
 ): Promise<Safe> => {
   const safeFactory = await getSafeFactory(provider, safeVersion, contractAddressesConfig)
   return safeFactory.deploySafe(props)
@@ -63,13 +55,9 @@
 export const computeNewSafeAddress = async (
   provider: Eip1193Provider,
   props: DeploySafeProps,
-<<<<<<< HEAD
-  chainId: string,
-  contractAddresses?: ContractNetworkConfig,
-=======
   chain: ChainInfo,
   safeVersion?: SafeVersion,
->>>>>>> 32bccca7
+  contractAddresses?: ContractNetworkConfig,
 ): Promise<string> => {
   const safeProvider = new SafeProvider({ provider })
 
