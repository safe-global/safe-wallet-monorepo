--- conflicted
+++ resolved
@@ -13,11 +13,7 @@
 import { SafeCreationStatus } from '@/components/new-safe/create/steps/StatusStep/useSafeCreation'
 import { type ChainInfo } from '@safe-global/safe-gateway-typescript-sdk'
 import { hexZeroPad } from 'ethers/lib/utils'
-<<<<<<< HEAD
-import * as sponsoredCall from '@/services/tx/relaying'
-=======
 import * as relaying from '@/services/tx/relaying'
->>>>>>> bed34829
 import {
   Gnosis_safe__factory,
   Proxy_factory__factory,
