import { computeNewSafeAddress } from '@/components/new-safe/create/logic/index'
import { isSmartContract } from '@/utils/wallets'
import type { DeploySafeProps } from '@safe-global/protocol-kit'
<<<<<<< HEAD
import { type SafeVersion } from '@safe-global/safe-core-sdk-types'
import type { BrowserProvider } from 'ethers'
=======
import type { Eip1193Provider } from 'ethers'
>>>>>>> 8acd4d99

export const getAvailableSaltNonce = async (
  provider: Eip1193Provider,
  props: DeploySafeProps,
  chainId: string,
  safeVersion?: SafeVersion,
): Promise<string> => {
<<<<<<< HEAD
  const safeAddress = await computeNewSafeAddress(provider, props, chainId, safeVersion)
  const isContractDeployed = await isSmartContract(provider, safeAddress)
=======
  const safeAddress = await computeNewSafeAddress(provider, props, chainId)
  const isContractDeployed = await isSmartContract(safeAddress)
>>>>>>> 8acd4d99

  // Safe is already deployed so we try the next saltNonce
  if (isContractDeployed) {
    return getAvailableSaltNonce(
      provider,
      { ...props, saltNonce: (Number(props.saltNonce) + 1).toString() },
      chainId,
      safeVersion,
    )
  }

  // We know that there will be a saltNonce but the type has it as optional
  return props.saltNonce!
}<|MERGE_RESOLUTION|>--- conflicted
+++ resolved
@@ -1,12 +1,8 @@
 import { computeNewSafeAddress } from '@/components/new-safe/create/logic/index'
 import { isSmartContract } from '@/utils/wallets'
 import type { DeploySafeProps } from '@safe-global/protocol-kit'
-<<<<<<< HEAD
 import { type SafeVersion } from '@safe-global/safe-core-sdk-types'
-import type { BrowserProvider } from 'ethers'
-=======
 import type { Eip1193Provider } from 'ethers'
->>>>>>> 8acd4d99
 
 export const getAvailableSaltNonce = async (
   provider: Eip1193Provider,
@@ -14,13 +10,8 @@
   chainId: string,
   safeVersion?: SafeVersion,
 ): Promise<string> => {
-<<<<<<< HEAD
   const safeAddress = await computeNewSafeAddress(provider, props, chainId, safeVersion)
-  const isContractDeployed = await isSmartContract(provider, safeAddress)
-=======
-  const safeAddress = await computeNewSafeAddress(provider, props, chainId)
   const isContractDeployed = await isSmartContract(safeAddress)
->>>>>>> 8acd4d99
 
   // Safe is already deployed so we try the next saltNonce
   if (isContractDeployed) {
