import { Button, Grid, SvgIcon, MenuItem, Select, Tooltip, Typography, Divider, Box } from '@mui/material'
import { FormProvider, useFieldArray, useForm } from 'react-hook-form'
import type { ReactElement } from 'react'

import AddIcon from '@/public/images/common/add.svg'
import InfoIcon from '@/public/images/notifications/info.svg'
import { OwnerRow } from './OwnerRow'
import type { NamedAddress } from '@/components/create-safe/types'
import type { StepRenderProps } from '../../CardStepper/useCardStepper'
import type { NewSafeFormData } from '../../CreateSafe'
<<<<<<< HEAD
import useIsConnected from '@/hooks/useIsConnected'
import useSetCreationStep from '@/components/new-safe/CreateSafe/useSetCreationStep'
=======
import type { CreateSafeInfoItem } from '../../CreateSafeInfos'
import { useSafeSetupHints } from './useSafeSetupHints'
import useCreateSafe from '@/components/new-safe/CreateSafe/useCreateSafe'
>>>>>>> 6b05e272

export type CreateSafeStep2Form = {
  owners: NamedAddress[]
  threshold: number
}

enum CreateSafeStep2Fields {
  owners = 'owners',
  threshold = 'threshold',
}

const STEP_2_FORM_ID = 'create-safe-step-2-form'

<<<<<<< HEAD
const CreateSafeStep2 = ({ onSubmit, onBack, data, setStep }: StepRenderProps<NewSafeFormData>): ReactElement => {
  const isConnected = useIsConnected()
  useSetCreationStep(setStep, isConnected)
=======
const CreateSafeStep2 = ({
  onSubmit,
  onBack,
  data,
  setDynamicHint,
}: StepRenderProps<NewSafeFormData> & {
  setDynamicHint: (hints: CreateSafeInfoItem | undefined) => void
}): ReactElement => {
  const { isConnected } = useCreateSafe()
>>>>>>> 6b05e272

  const formMethods = useForm<CreateSafeStep2Form>({
    mode: 'all',
    defaultValues: {
      [CreateSafeStep2Fields.owners]: data.owners,
      [CreateSafeStep2Fields.threshold]: data.threshold,
    },
  })

  const { register, handleSubmit, control, watch } = formMethods

  const allFormData = watch()

  const { fields: ownerFields, append: appendOwner, remove: removeOwner } = useFieldArray({ control, name: 'owners' })

  useSafeSetupHints(allFormData.threshold, ownerFields.length, setDynamicHint)

  const handleBack = () => {
    onBack(allFormData)
  }

  return (
    <form onSubmit={handleSubmit(onSubmit)} id={STEP_2_FORM_ID}>
      <FormProvider {...formMethods}>
        <Grid container spacing={3}>
          <Grid item xs={12}>
            {ownerFields.map((field, i) => (
              <OwnerRow
                key={field.id}
                index={i}
                removable={i > 0}
                groupName={CreateSafeStep2Fields.owners}
                remove={removeOwner}
              />
            ))}
            <Button
              variant="text"
              onClick={() => appendOwner({ name: '', address: '' }, { shouldFocus: true })}
              startIcon={<SvgIcon component={AddIcon} inheritViewBox fontSize="small" />}
              size="large"
            >
              Add new owner
            </Button>
          </Grid>
          <Grid item xs={12}>
            <Box p={2} sx={{ backgroundColor: 'background.main', borderRadius: '8px' }}>
              <Typography variant="subtitle1" fontWeight={700} display="inline-flex" alignItems="center" gap={1}>
                Safe Mobile owner key (optional){' '}
                <Tooltip title="TODO: Add tooltip" arrow placement="top">
                  <span style={{ display: 'flex' }}>
                    <SvgIcon component={InfoIcon} inheritViewBox color="border" fontSize="small" />
                  </span>
                </Tooltip>
              </Typography>
              <Typography variant="body2">Use your mobile phone as your additional owner key</Typography>
            </Box>
          </Grid>

          <Grid item xs={12}>
            <Divider sx={{ ml: '-52px', mr: '-52px', mb: 4, mt: 3 }} />
            <Typography variant="h4" fontWeight={700} display="inline-flex" alignItems="center" gap={1}>
              Threshold
              <Tooltip title="TODO: Add tooltip" arrow placement="top">
                <span style={{ display: 'flex' }}>
                  <SvgIcon component={InfoIcon} inheritViewBox color="border" fontSize="small" />
                </span>
              </Tooltip>
            </Typography>
            <Typography variant="body2" mb={2}>
              Any transaction requires the confirmation of:
            </Typography>
            <Select {...register(CreateSafeStep2Fields.threshold)} defaultValue={data.threshold}>
              {ownerFields.map((_, i) => (
                <MenuItem key={i} value={i + 1}>
                  {i + 1}
                </MenuItem>
              ))}
            </Select>{' '}
            out of {ownerFields.length} owner(s).
          </Grid>
          <Grid item xs={12}>
            <Divider sx={{ ml: '-52px', mr: '-52px', mb: 4, mt: 3, alignSelf: 'normal' }} />
            <Box display="flex" flexDirection="row" gap={3}>
              <Button variant="outlined" onClick={handleBack}>
                Back
              </Button>
              <Button type="submit" variant="contained" disabled={!isConnected}>
                Continue
              </Button>
            </Box>
          </Grid>
        </Grid>
      </FormProvider>
    </form>
  )
}

export default CreateSafeStep2<|MERGE_RESOLUTION|>--- conflicted
+++ resolved
@@ -8,14 +8,10 @@
 import type { NamedAddress } from '@/components/create-safe/types'
 import type { StepRenderProps } from '../../CardStepper/useCardStepper'
 import type { NewSafeFormData } from '../../CreateSafe'
-<<<<<<< HEAD
+import type { CreateSafeInfoItem } from '../../CreateSafeInfos'
+import { useSafeSetupHints } from './useSafeSetupHints'
 import useIsConnected from '@/hooks/useIsConnected'
 import useSetCreationStep from '@/components/new-safe/CreateSafe/useSetCreationStep'
-=======
-import type { CreateSafeInfoItem } from '../../CreateSafeInfos'
-import { useSafeSetupHints } from './useSafeSetupHints'
-import useCreateSafe from '@/components/new-safe/CreateSafe/useCreateSafe'
->>>>>>> 6b05e272
 
 export type CreateSafeStep2Form = {
   owners: NamedAddress[]
@@ -29,21 +25,17 @@
 
 const STEP_2_FORM_ID = 'create-safe-step-2-form'
 
-<<<<<<< HEAD
-const CreateSafeStep2 = ({ onSubmit, onBack, data, setStep }: StepRenderProps<NewSafeFormData>): ReactElement => {
-  const isConnected = useIsConnected()
-  useSetCreationStep(setStep, isConnected)
-=======
 const CreateSafeStep2 = ({
   onSubmit,
   onBack,
   data,
+  setStep,
   setDynamicHint,
 }: StepRenderProps<NewSafeFormData> & {
   setDynamicHint: (hints: CreateSafeInfoItem | undefined) => void
 }): ReactElement => {
-  const { isConnected } = useCreateSafe()
->>>>>>> 6b05e272
+  const isConnected = useIsConnected()
+  useSetCreationStep(setStep, isConnected)
 
   const formMethods = useForm<CreateSafeStep2Form>({
     mode: 'all',
