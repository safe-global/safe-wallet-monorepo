import { Button, Grid, SvgIcon, MenuItem, Select, Tooltip, Typography, Divider, Box } from '@mui/material'
import { FormProvider, useFieldArray, useForm } from 'react-hook-form'
import type { ReactElement } from 'react'

import AddIcon from '@/public/images/common/add.svg'
import InfoIcon from '@/public/images/notifications/info.svg'
import { OwnerRow } from './OwnerRow'
import type { NamedAddress } from '@/components/create-safe/types'
import type { StepRenderProps } from '../../CardStepper/useCardStepper'
import type { NewSafeFormData } from '../../CreateSafe'
<<<<<<< HEAD
import type { CreateSafeInfoItem } from '../../CreateSafeInfos'
import { useSafeSetupHints } from './useSafeSetupHints'
=======
import useCreateSafe from '@/components/new-safe/CreateSafe/useCreateSafe'
>>>>>>> 9be5b076

export type CreateSafeStep2Form = {
  owners: NamedAddress[]
  threshold: number
}

enum CreateSafeStep2Fields {
  owners = 'owners',
  threshold = 'threshold',
}

const STEP_2_FORM_ID = 'create-safe-step-2-form'

<<<<<<< HEAD
const CreateSafeStep2 = ({
  onSubmit,
  onBack,
  data,
  setDynamicHint,
}: Pick<StepRenderProps<NewSafeFormData>, 'onSubmit' | 'data' | 'onBack'> & {
  setDynamicHint: (hints: CreateSafeInfoItem | undefined) => void
}): ReactElement => {
=======
const CreateSafeStep2 = ({ onSubmit, onBack, data }: StepRenderProps<NewSafeFormData>): ReactElement => {
  const { isConnected } = useCreateSafe()

>>>>>>> 9be5b076
  const formMethods = useForm<CreateSafeStep2Form>({
    mode: 'all',
    defaultValues: {
      [CreateSafeStep2Fields.owners]: data.owners,
      [CreateSafeStep2Fields.threshold]: data.threshold,
    },
  })

  const { register, handleSubmit, control, watch } = formMethods

  const allFormData = watch()

  const { fields: ownerFields, append: appendOwner, remove: removeOwner } = useFieldArray({ control, name: 'owners' })

  const allOwners = [...ownerFields]

  useSafeSetupHints(allFormData.threshold, allOwners.length, setDynamicHint)

  const handleBack = () => {
    onBack(allFormData)
  }

  return (
    <form onSubmit={handleSubmit(onSubmit)} id={STEP_2_FORM_ID}>
      <FormProvider {...formMethods}>
        <Grid container spacing={3}>
          <Grid item xs={12}>
            {ownerFields.map((field, i) => (
              <OwnerRow
                key={field.id}
                index={i}
                removable={i > 0}
                groupName={CreateSafeStep2Fields.owners}
                remove={removeOwner}
              />
            ))}
            <Button
              variant="text"
              onClick={() => appendOwner({ name: '', address: '' }, { shouldFocus: true })}
              startIcon={<SvgIcon component={AddIcon} inheritViewBox fontSize="small" />}
              size="large"
            >
              Add new owner
            </Button>
          </Grid>
          <Grid item xs={12}>
<<<<<<< HEAD
            <Box p={2} sx={{ backgroundColor: 'background.main', borderRadius: '8px' }}>
              <Typography variant="subtitle1" fontWeight={700} display="inline-flex" alignItems="center" gap={1}>
                Safe Mobile owner key (optional){' '}
                <Tooltip title="TODO: Add tooltip" arrow placement="top">
                  <span style={{ display: 'flex' }}>
                    <SvgIcon component={InfoIcon} inheritViewBox color="border" fontSize="small" />
                  </span>
                </Tooltip>
              </Typography>
              <Typography variant="body2">Use your mobile phone as your additional owner key</Typography>
            </Box>
=======
            <Typography variant="subtitle1" fontWeight={700} display="inline-flex" alignItems="center" gap={1}>
              Safe Mobile owner key (optional){' '}
              <Tooltip title="TODO: Add tooltip" arrow placement="top">
                <span style={{ display: 'flex' }}>
                  <SvgIcon component={InfoIcon} inheritViewBox color="border" fontSize="small" />
                </span>
              </Tooltip>
            </Typography>
            <Typography variant="body2">
              Add an extra layer of security and sign transactions with the Safe Mobile app.
            </Typography>
          </Grid>

          <Grid item xs={12}>
            {mobileOwnerFields.map((field, i) => (
              <OwnerRow
                key={field.id}
                groupName={CreateSafeStep2Fields.mobileOwners}
                index={i}
                remove={removeMobileOwner}
              />
            ))}
            <Button
              variant="text"
              onClick={() => appendMobileOwner({ name: '', address: '' }, { shouldFocus: true })}
              startIcon={<SvgIcon component={AddIcon} inheritViewBox fontSize="small" />}
              size="large"
            >
              Add mobile owner
            </Button>
>>>>>>> 9be5b076
          </Grid>

          <Grid item xs={12}>
            <Divider sx={{ ml: '-52px', mr: '-52px', mb: 4, mt: 3 }} />
            <Typography variant="h4" fontWeight={700} display="inline-flex" alignItems="center" gap={1}>
              Threshold
              <Tooltip title="TODO: Add tooltip" arrow placement="top">
                <span style={{ display: 'flex' }}>
                  <SvgIcon component={InfoIcon} inheritViewBox color="border" fontSize="small" />
                </span>
              </Tooltip>
            </Typography>
            <Typography variant="body2" mb={2}>
              Any transaction requires the confirmation of:
            </Typography>
            <Select {...register(CreateSafeStep2Fields.threshold)} defaultValue={data.threshold}>
              {allOwners.map((_, i) => (
                <MenuItem key={i} value={i + 1}>
                  {i + 1}
                </MenuItem>
              ))}
            </Select>{' '}
            out of {allOwners.length} owner(s).
          </Grid>
          <Grid item xs={12}>
            <Divider sx={{ ml: '-52px', mr: '-52px', mb: 4, mt: 3, alignSelf: 'normal' }} />
            <Box display="flex" flexDirection="row" gap={3}>
              <Button variant="outlined" onClick={handleBack}>
                Back
              </Button>
              <Button type="submit" variant="contained" disabled={!isConnected}>
                Continue
              </Button>
            </Box>
          </Grid>
        </Grid>
      </FormProvider>
    </form>
  )
}

export default CreateSafeStep2<|MERGE_RESOLUTION|>--- conflicted
+++ resolved
@@ -8,12 +8,9 @@
 import type { NamedAddress } from '@/components/create-safe/types'
 import type { StepRenderProps } from '../../CardStepper/useCardStepper'
 import type { NewSafeFormData } from '../../CreateSafe'
-<<<<<<< HEAD
 import type { CreateSafeInfoItem } from '../../CreateSafeInfos'
 import { useSafeSetupHints } from './useSafeSetupHints'
-=======
 import useCreateSafe from '@/components/new-safe/CreateSafe/useCreateSafe'
->>>>>>> 9be5b076
 
 export type CreateSafeStep2Form = {
   owners: NamedAddress[]
@@ -27,20 +24,16 @@
 
 const STEP_2_FORM_ID = 'create-safe-step-2-form'
 
-<<<<<<< HEAD
 const CreateSafeStep2 = ({
   onSubmit,
   onBack,
   data,
   setDynamicHint,
-}: Pick<StepRenderProps<NewSafeFormData>, 'onSubmit' | 'data' | 'onBack'> & {
+}: StepRenderProps<NewSafeFormData> & {
   setDynamicHint: (hints: CreateSafeInfoItem | undefined) => void
 }): ReactElement => {
-=======
-const CreateSafeStep2 = ({ onSubmit, onBack, data }: StepRenderProps<NewSafeFormData>): ReactElement => {
   const { isConnected } = useCreateSafe()
 
->>>>>>> 9be5b076
   const formMethods = useForm<CreateSafeStep2Form>({
     mode: 'all',
     defaultValues: {
@@ -87,7 +80,6 @@
             </Button>
           </Grid>
           <Grid item xs={12}>
-<<<<<<< HEAD
             <Box p={2} sx={{ backgroundColor: 'background.main', borderRadius: '8px' }}>
               <Typography variant="subtitle1" fontWeight={700} display="inline-flex" alignItems="center" gap={1}>
                 Safe Mobile owner key (optional){' '}
@@ -99,38 +91,6 @@
               </Typography>
               <Typography variant="body2">Use your mobile phone as your additional owner key</Typography>
             </Box>
-=======
-            <Typography variant="subtitle1" fontWeight={700} display="inline-flex" alignItems="center" gap={1}>
-              Safe Mobile owner key (optional){' '}
-              <Tooltip title="TODO: Add tooltip" arrow placement="top">
-                <span style={{ display: 'flex' }}>
-                  <SvgIcon component={InfoIcon} inheritViewBox color="border" fontSize="small" />
-                </span>
-              </Tooltip>
-            </Typography>
-            <Typography variant="body2">
-              Add an extra layer of security and sign transactions with the Safe Mobile app.
-            </Typography>
-          </Grid>
-
-          <Grid item xs={12}>
-            {mobileOwnerFields.map((field, i) => (
-              <OwnerRow
-                key={field.id}
-                groupName={CreateSafeStep2Fields.mobileOwners}
-                index={i}
-                remove={removeMobileOwner}
-              />
-            ))}
-            <Button
-              variant="text"
-              onClick={() => appendMobileOwner({ name: '', address: '' }, { shouldFocus: true })}
-              startIcon={<SvgIcon component={AddIcon} inheritViewBox fontSize="small" />}
-              size="large"
-            >
-              Add mobile owner
-            </Button>
->>>>>>> 9be5b076
           </Grid>
 
           <Grid item xs={12}>
