--- conflicted
+++ resolved
@@ -1,5 +1,6 @@
 import { Button, Grid, SvgIcon, MenuItem, Select, Tooltip, Typography, Divider, Box } from '@mui/material'
 import { FormProvider, useFieldArray, useForm } from 'react-hook-form'
+import type { ReactElement } from 'react'
 
 import AddIcon from '@/public/images/common/add.svg'
 import InfoIcon from '@/public/images/notifications/info.svg'
@@ -23,14 +24,9 @@
 
 const STEP_2_FORM_ID = 'create-safe-step-2-form'
 
-<<<<<<< HEAD
-const CreateSafeStep2 = ({ data, onSubmit, onBack, setStep }: StepRenderProps<NewSafeFormData>) => {
-  useCreateSafe(setStep)
-=======
-const CreateSafeStep2 = ({ onSubmit, onBack, data }: StepRenderProps<NewSafeFormData>): ReactElement => {
-  const { isConnected } = useCreateSafe()
+const CreateSafeStep2 = ({ onSubmit, onBack, data, setStep }: StepRenderProps<NewSafeFormData>): ReactElement => {
+  const { isConnected } = useCreateSafe(setStep)
 
->>>>>>> 9be5b076
   const formMethods = useForm<CreateSafeStep2Form>({
     mode: 'all',
     defaultValues: {
