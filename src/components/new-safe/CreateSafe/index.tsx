import WalletInfo from '@/components/common/WalletInfo'
import { useCurrentChain } from '@/hooks/useChains'
import useWallet from '@/hooks/wallets/useWallet'
import OverviewWidget from '../OverviewWidget'
import type { NamedAddress } from '@/components/create-safe/types'
import type { TxStepperProps } from '../CardStepper/useCardStepper'
import CreateSafeStep1 from '../steps/Step1'
import useAddressBook from '@/hooks/useAddressBook'
import CreateSafeStep2 from '../steps/Step2'
<<<<<<< HEAD
import CreateSafeStep3 from '@/components/new-safe/steps/Step3'
=======
import { CardStepper } from '../CardStepper'
import Grid from '@mui/material/Grid'
import { Card, CardContent, Typography } from '@mui/material'
import { useRouter } from 'next/router'
import { AppRoutes } from '@/config/routes'
import { CREATE_SAFE_CATEGORY } from '@/services/analytics'

export type NewSafeFormData = {
  name: string
  threshold: number
  owners: NamedAddress[]
  mobileOwners: NamedAddress[]
}

export const CreateSafeSteps: TxStepperProps<NewSafeFormData>['steps'] = [
  {
    title: 'Select network and name Safe',
    subtitle: 'Select the network on which to create your Safe',
    render: (data, onSubmit, onBack) => <CreateSafeStep1 onSubmit={onSubmit} onBack={onBack} data={data} />,
  },
  {
    title: 'Owners and confirmations',
    subtitle:
      'Here you can add owners to your Safe and determine how many owners need to confirm before making a successful transaction',
    render: (data, onSubmit, onBack) => <CreateSafeStep2 onSubmit={onSubmit} onBack={onBack} data={data} />,
  },
]
>>>>>>> 0b379c79

const CreateSafe = () => {
  const router = useRouter()
  const wallet = useWallet()
  const addressBook = useAddressBook()
  const defaultOwnerAddressBookName = wallet?.address ? addressBook[wallet.address] : undefined
  const defaultOwner: NamedAddress = {
    name: defaultOwnerAddressBookName || wallet?.ens || '',
    address: wallet?.address || '',
  }

  const initialData: NewSafeFormData = {
    name: '',
    mobileOwners: [] as NamedAddress[],
    owners: [defaultOwner],
    threshold: 1,
  }

  const onClose = () => {
    router.push(AppRoutes.welcome)
  }

  const chain = useCurrentChain()
  const rows = [
    ...(wallet && chain ? [{ title: 'Wallet', component: <WalletInfo wallet={wallet} chain={chain} /> }] : []),
  ]

  // TODO: Improve layout when other widget/responsive design is ready
  return (
    <Grid container spacing={3}>
      <Grid item xs={1} />
      <Grid item xs={11}>
        <Typography variant="h2" pb={2}>
          Create new Safe
        </Typography>
      </Grid>

      <Grid item xs={1} />
<<<<<<< HEAD
      <Grid item xs={6} sx={{ display: 'flex', flexDirection: 'column', gap: '16px' }}>
        <CreateSafeStep1 />
        <CreateSafeStep2 />
        <CreateSafeStep3 />
=======
      <Grid item xs={12} md={6}>
        {wallet?.address ? (
          <CardStepper
            initialData={initialData}
            onClose={onClose}
            steps={CreateSafeSteps}
            eventCategory={CREATE_SAFE_CATEGORY}
          />
        ) : (
          <Card>
            <CardContent>
              <Typography variant="h3" fontWeight={700}>
                You need to connect a wallet to create a new Safe.
              </Typography>
            </CardContent>
          </Card>
        )}
>>>>>>> 0b379c79
      </Grid>
      <Grid item xs={12} md={4}>
        {wallet?.address && <OverviewWidget rows={rows} />}
      </Grid>
      <Grid item xs={1} />
    </Grid>
  )
}

export default CreateSafe<|MERGE_RESOLUTION|>--- conflicted
+++ resolved
@@ -7,9 +7,6 @@
 import CreateSafeStep1 from '../steps/Step1'
 import useAddressBook from '@/hooks/useAddressBook'
 import CreateSafeStep2 from '../steps/Step2'
-<<<<<<< HEAD
-import CreateSafeStep3 from '@/components/new-safe/steps/Step3'
-=======
 import { CardStepper } from '../CardStepper'
 import Grid from '@mui/material/Grid'
 import { Card, CardContent, Typography } from '@mui/material'
@@ -37,7 +34,6 @@
     render: (data, onSubmit, onBack) => <CreateSafeStep2 onSubmit={onSubmit} onBack={onBack} data={data} />,
   },
 ]
->>>>>>> 0b379c79
 
 const CreateSafe = () => {
   const router = useRouter()
@@ -76,12 +72,6 @@
       </Grid>
 
       <Grid item xs={1} />
-<<<<<<< HEAD
-      <Grid item xs={6} sx={{ display: 'flex', flexDirection: 'column', gap: '16px' }}>
-        <CreateSafeStep1 />
-        <CreateSafeStep2 />
-        <CreateSafeStep3 />
-=======
       <Grid item xs={12} md={6}>
         {wallet?.address ? (
           <CardStepper
@@ -99,7 +89,6 @@
             </CardContent>
           </Card>
         )}
->>>>>>> 0b379c79
       </Grid>
       <Grid item xs={12} md={4}>
         {wallet?.address && <OverviewWidget rows={rows} />}
