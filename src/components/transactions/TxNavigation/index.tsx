import NavTabs from '@/components/common/NavTabs'
import { transactionNavItems } from '@/components/sidebar/SidebarNavigation/config'
<<<<<<< HEAD
import { useHasFeature } from '@/hooks/useChains'
import { FEATURES } from '@/utils/chains'

const TxNavigation = () => {
  const isEIP1271 = useHasFeature(FEATURES.EIP1271)
=======
import { AppRoutes } from '@/config/routes'
import { useCurrentChain } from '@/hooks/useChains'
import useSafeMessages from '@/hooks/messages/useSafeMessages'
import { hasFeature, FEATURES } from '@/utils/chains'

const TxNavigation = () => {
  const chain = useCurrentChain()
  const { page } = useSafeMessages()

  const isEIP1271 = chain && hasFeature(chain, FEATURES.EIP1271)
  const hasMessages = page && page.results.length > 0
  const showMessages = isEIP1271 && hasMessages

  const navItems = showMessages
    ? transactionNavItems
    : transactionNavItems.filter((item) => item.href !== AppRoutes.transactions.messages)
>>>>>>> 9a08893e

  return <NavTabs tabs={navItems} />
}

export default TxNavigation<|MERGE_RESOLUTION|>--- conflicted
+++ resolved
@@ -1,29 +1,20 @@
 import NavTabs from '@/components/common/NavTabs'
 import { transactionNavItems } from '@/components/sidebar/SidebarNavigation/config'
-<<<<<<< HEAD
+import { AppRoutes } from '@/config/routes'
+import useSafeMessages from '@/hooks/messages/useSafeMessages'
 import { useHasFeature } from '@/hooks/useChains'
 import { FEATURES } from '@/utils/chains'
 
 const TxNavigation = () => {
   const isEIP1271 = useHasFeature(FEATURES.EIP1271)
-=======
-import { AppRoutes } from '@/config/routes'
-import { useCurrentChain } from '@/hooks/useChains'
-import useSafeMessages from '@/hooks/messages/useSafeMessages'
-import { hasFeature, FEATURES } from '@/utils/chains'
-
-const TxNavigation = () => {
-  const chain = useCurrentChain()
   const { page } = useSafeMessages()
 
-  const isEIP1271 = chain && hasFeature(chain, FEATURES.EIP1271)
   const hasMessages = page && page.results.length > 0
   const showMessages = isEIP1271 && hasMessages
 
   const navItems = showMessages
     ? transactionNavItems
     : transactionNavItems.filter((item) => item.href !== AppRoutes.transactions.messages)
->>>>>>> 9a08893e
 
   return <NavTabs tabs={navItems} />
 }
