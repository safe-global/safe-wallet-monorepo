import { useState, type ReactElement, SyntheticEvent } from 'react'
import { type TransactionSummary } from '@gnosis.pm/safe-react-gateway-sdk'
import { Button, Tooltip } from '@mui/material'

import useSafeInfo from '@/hooks/useSafeInfo'
import { isMultisigExecutionInfo } from '@/utils/transaction-guards'
import ExecuteTxModal from '@/components/tx/modals/ExecuteTxModal'
import useIsPending from '@/hooks/useIsPending'
import RocketLaunchIcon from '@mui/icons-material/RocketLaunch'
import IconButton from '@mui/material/IconButton'
import Track from '@/components/common/Track'
import { TX_LIST_EVENTS } from '@/services/analytics/events/txList'

const ExecuteTxButton = ({
  txSummary,
  compact = false,
}: {
  txSummary: TransactionSummary
  compact?: boolean
}): ReactElement => {
  const [open, setOpen] = useState<boolean>(false)
  const { safe } = useSafeInfo()
  const txNonce = isMultisigExecutionInfo(txSummary.executionInfo) ? txSummary.executionInfo.nonce : undefined
  const isPending = useIsPending(txSummary.id)

  const isNext = txNonce !== undefined && txNonce === safe.nonce
  const isDisabled = !isNext || isPending

  const onClick = (e: SyntheticEvent) => {
    e.stopPropagation()
    setOpen(true)
  }

  return (
    <>
<<<<<<< HEAD
      <Track {...TX_LIST_EVENTS.EXECUTE}>
        {compact ? (
          <Tooltip title="Execute" arrow placement="top">
            <IconButton onClick={onClick} color="primary" disabled={isDisabled} size="small">
              <RocketLaunchIcon fontSize="small" />
            </IconButton>
          </Tooltip>
        ) : (
          <Button onClick={onClick} variant="contained" disabled={isDisabled} size="stretched">
            Execute
          </Button>
        )}
      </Track>
=======
      {compact ? (
        <Tooltip title="Execute" arrow placement="top">
          <span>
            <IconButton onClick={onClick} color="primary" disabled={isDisabled} size="small">
              <RocketLaunchIcon fontSize="small" />
            </IconButton>
          </span>
        </Tooltip>
      ) : (
        <Button onClick={onClick} variant="contained" disabled={isDisabled} size="stretched">
          Execute
        </Button>
      )}
>>>>>>> e890f2bb

      {open && <ExecuteTxModal onClose={() => setOpen(false)} initialData={[txSummary]} />}
    </>
  )
}

export default ExecuteTxButton<|MERGE_RESOLUTION|>--- conflicted
+++ resolved
@@ -33,13 +33,14 @@
 
   return (
     <>
-<<<<<<< HEAD
       <Track {...TX_LIST_EVENTS.EXECUTE}>
         {compact ? (
           <Tooltip title="Execute" arrow placement="top">
-            <IconButton onClick={onClick} color="primary" disabled={isDisabled} size="small">
-              <RocketLaunchIcon fontSize="small" />
-            </IconButton>
+            <span>
+              <IconButton onClick={onClick} color="primary" disabled={isDisabled} size="small">
+                <RocketLaunchIcon fontSize="small" />
+              </IconButton>
+            </span>
           </Tooltip>
         ) : (
           <Button onClick={onClick} variant="contained" disabled={isDisabled} size="stretched">
@@ -47,21 +48,6 @@
           </Button>
         )}
       </Track>
-=======
-      {compact ? (
-        <Tooltip title="Execute" arrow placement="top">
-          <span>
-            <IconButton onClick={onClick} color="primary" disabled={isDisabled} size="small">
-              <RocketLaunchIcon fontSize="small" />
-            </IconButton>
-          </span>
-        </Tooltip>
-      ) : (
-        <Button onClick={onClick} variant="contained" disabled={isDisabled} size="stretched">
-          Execute
-        </Button>
-      )}
->>>>>>> e890f2bb
 
       {open && <ExecuteTxModal onClose={() => setOpen(false)} initialData={[txSummary]} />}
     </>
