import { TransactionSummary } from '@gnosis.pm/safe-react-gateway-sdk'
import { Button, Tooltip } from '@mui/material'

import { useState, type ReactElement, SyntheticEvent } from 'react'
import { useQueuedTxByNonce } from '@/hooks/useTxQueue'
import { isCustomTxInfo, isMultisigExecutionInfo } from '@/utils/transaction-guards'
import RejectTxModal from '@/components/tx/modals/RejectTxModal'
import useIsPending from '@/hooks/useIsPending'
import IconButton from '@mui/material/IconButton'
import HighlightOffIcon from '@mui/icons-material/HighlightOff'
import useIsSafeOwner from '@/hooks/useIsSafeOwner'
import Track from '@/components/common/Track'
import { TX_LIST_EVENTS } from '@/services/analytics/events/txList'

const RejectTxButton = ({
  txSummary,
  compact = false,
}: {
  txSummary: TransactionSummary
  compact?: boolean
}): ReactElement | null => {
  const [open, setOpen] = useState<boolean>(false)
  const isSafeOwner = useIsSafeOwner()
  const txNonce = isMultisigExecutionInfo(txSummary.executionInfo) ? txSummary.executionInfo.nonce : undefined
  const queuedTxsByNonce = useQueuedTxByNonce(txNonce)
  const canCancel = !queuedTxsByNonce?.some(
    (item) => isCustomTxInfo(item.transaction.txInfo) && item.transaction.txInfo.isCancellation,
  )
  const isPending = useIsPending(txSummary.id)

  const isDisabled = isPending || !isSafeOwner

  const onClick = (e: SyntheticEvent) => {
    e.stopPropagation()
    setOpen(true)
  }

  if (!canCancel) return null

  return (
    <>
<<<<<<< HEAD
      <Track {...TX_LIST_EVENTS.REJECT}>
        {compact ? (
          <Tooltip title="Reject" arrow placement="top">
            <IconButton onClick={onClick} color="error" size="small" disabled={isDisabled}>
              <HighlightOffIcon fontSize="small" />
            </IconButton>
          </Tooltip>
        ) : (
          <Button onClick={onClick} color="error" variant="contained" disabled={isDisabled} size="stretched">
            Reject
          </Button>
        )}
      </Track>
=======
      {compact ? (
        <Tooltip title="Reject" arrow placement="top">
          <span>
            <IconButton onClick={onClick} color="error" size="small" disabled={isDisabled}>
              <HighlightOffIcon fontSize="small" />
            </IconButton>
          </span>
        </Tooltip>
      ) : (
        <Button onClick={onClick} color="error" variant="contained" disabled={isDisabled} size="stretched">
          Reject
        </Button>
      )}
>>>>>>> e890f2bb

      {open && <RejectTxModal onClose={() => setOpen(false)} initialData={[txSummary]} />}
    </>
  )
}

export default RejectTxButton<|MERGE_RESOLUTION|>--- conflicted
+++ resolved
@@ -39,13 +39,14 @@
 
   return (
     <>
-<<<<<<< HEAD
       <Track {...TX_LIST_EVENTS.REJECT}>
         {compact ? (
           <Tooltip title="Reject" arrow placement="top">
-            <IconButton onClick={onClick} color="error" size="small" disabled={isDisabled}>
-              <HighlightOffIcon fontSize="small" />
-            </IconButton>
+            <span>
+              <IconButton onClick={onClick} color="error" size="small" disabled={isDisabled}>
+                <HighlightOffIcon fontSize="small" />
+              </IconButton>
+            </span>
           </Tooltip>
         ) : (
           <Button onClick={onClick} color="error" variant="contained" disabled={isDisabled} size="stretched">
@@ -53,21 +54,6 @@
           </Button>
         )}
       </Track>
-=======
-      {compact ? (
-        <Tooltip title="Reject" arrow placement="top">
-          <span>
-            <IconButton onClick={onClick} color="error" size="small" disabled={isDisabled}>
-              <HighlightOffIcon fontSize="small" />
-            </IconButton>
-          </span>
-        </Tooltip>
-      ) : (
-        <Button onClick={onClick} color="error" variant="contained" disabled={isDisabled} size="stretched">
-          Reject
-        </Button>
-      )}
->>>>>>> e890f2bb
 
       {open && <RejectTxModal onClose={() => setOpen(false)} initialData={[txSummary]} />}
     </>
