--- conflicted
+++ resolved
@@ -34,13 +34,14 @@
 
   return (
     <>
-<<<<<<< HEAD
       <Track {...TX_LIST_EVENTS.CONFIRM}>
         {compact ? (
           <Tooltip title="Sign" arrow placement="top">
-            <IconButton onClick={onClick} color="primary" disabled={isDisabled} size="small">
-              <CheckIcon fontSize="small" />
-            </IconButton>
+            <span>
+              <IconButton onClick={onClick} color="primary" disabled={isDisabled} size="small">
+                <CheckIcon fontSize="small" />
+              </IconButton>
+            </span>
           </Tooltip>
         ) : (
           <Button onClick={onClick} variant="contained" disabled={isDisabled} size="stretched">
@@ -48,21 +49,6 @@
           </Button>
         )}
       </Track>
-=======
-      {compact ? (
-        <Tooltip title="Sign" arrow placement="top">
-          <span>
-            <IconButton onClick={onClick} color="primary" disabled={isDisabled} size="small">
-              <CheckIcon fontSize="small" />
-            </IconButton>
-          </span>
-        </Tooltip>
-      ) : (
-        <Button onClick={onClick} variant="contained" disabled={isDisabled} size="stretched">
-          Confirm
-        </Button>
-      )}
->>>>>>> e890f2bb
 
       {open && <ConfirmTxModal onClose={() => setOpen(false)} initialData={[txSummary]} />}
     </>
