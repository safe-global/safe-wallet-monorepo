--- conflicted
+++ resolved
@@ -24,14 +24,10 @@
 }): ReactElement => {
   const { setTxFlow } = useContext(TxModalContext)
   const wallet = useWallet()
-<<<<<<< HEAD
   const nestedOwners = useNestedSafeOwners()
+  const isSafeOwner = useIsSafeOwner()
   const isSignable =
     isSignableBy(txSummary, wallet?.address || '') || nestedOwners?.some((owner) => isSignableBy(txSummary, owner))
-=======
-  const isSafeOwner = useIsSafeOwner()
-  const isSignable = isSignableBy(txSummary, wallet?.address || '')
->>>>>>> e6b7bf1a
   const safeSDK = useSafeSDK()
   const expiredSwap = useIsExpiredSwap(txSummary.txInfo)
   const isDisabled = !isSignable || !safeSDK || expiredSwap
