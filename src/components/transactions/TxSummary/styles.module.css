.container {
  margin: 6px 0;
}

.gridContainer {
  width: 100%;
  display: grid;
  gap: var(--space-2);
  align-items: center;
  white-space: nowrap;
}

.columnTemplate {
<<<<<<< HEAD
  grid-template-columns: minmax(50px, 0.25fr) minmax(150px, 2fr) minmax(150px, 2fr) minmax(200px, 2fr) 1fr 1fr minmax(
      140px,
      1fr
    );
=======
  grid-template-columns: minmax(50px, 0.25fr) 2fr 2fr 2fr 1fr 1fr minmax(170px, 1fr);
>>>>>>> 2a25df11
  grid-template-areas: 'nonce type info date confirmations actions status';
}

.columnTemplateWithoutNonce {
<<<<<<< HEAD
  grid-template-columns: minmax(50px, 0.25fr) minmax(150px, 2fr) minmax(150px, 2fr) minmax(200px, 2fr) 1fr 1fr minmax(
      140px,
      1fr
    );
=======
  grid-template-columns: minmax(50px, 0.25fr) 2fr 2fr 2fr 1fr 1fr minmax(170px, 1fr);
>>>>>>> 2a25df11
  grid-template-areas: 'nonce type info date confirmations actions status';
}

.columnWrap {
  white-space: normal;
  word-break: break-word;
}

@media (max-width: 600px) {
  .gridContainer {
    gap: var(--space-1);
  }

  .columnTemplate {
    grid-template-columns: repeat(12, auto);
    grid-template-areas:
      'nonce type type type type type info info info info info info'
      'date date date date date date confirmations confirmations confirmations confirmations confirmations confirmations'
      'status status status status status status actions actions actions actions actions actions';
  }

  .columnTemplateWithoutNonce {
    grid-template-columns: repeat(12, 1fr);
    grid-template-areas:
      'type type type type type type info info info info info info'
      'date date date date date date confirmations confirmations confirmations confirmations confirmations confirmations'
      'status status status status status status actions actions actions actions actions actions';
  }
}<|MERGE_RESOLUTION|>--- conflicted
+++ resolved
@@ -11,26 +11,18 @@
 }
 
 .columnTemplate {
-<<<<<<< HEAD
   grid-template-columns: minmax(50px, 0.25fr) minmax(150px, 2fr) minmax(150px, 2fr) minmax(200px, 2fr) 1fr 1fr minmax(
-      140px,
+      170px,
       1fr
     );
-=======
-  grid-template-columns: minmax(50px, 0.25fr) 2fr 2fr 2fr 1fr 1fr minmax(170px, 1fr);
->>>>>>> 2a25df11
   grid-template-areas: 'nonce type info date confirmations actions status';
 }
 
 .columnTemplateWithoutNonce {
-<<<<<<< HEAD
   grid-template-columns: minmax(50px, 0.25fr) minmax(150px, 2fr) minmax(150px, 2fr) minmax(200px, 2fr) 1fr 1fr minmax(
-      140px,
+      170px,
       1fr
     );
-=======
-  grid-template-columns: minmax(50px, 0.25fr) 2fr 2fr 2fr 1fr 1fr minmax(170px, 1fr);
->>>>>>> 2a25df11
   grid-template-areas: 'nonce type info date confirmations actions status';
 }
 
