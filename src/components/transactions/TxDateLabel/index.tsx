<<<<<<< HEAD
import type { DateLabel, SafeMessageDateLabel } from '@gnosis.pm/safe-react-gateway-sdk'
=======
import type { DateLabel } from '@safe-global/safe-gateway-typescript-sdk'
>>>>>>> 9841ff2b
import type { ReactElement } from 'react'

import { formatWithSchema } from '@/utils/date'

import css from './styles.module.css'

const TxDateLabel = ({ item }: { item: DateLabel | SafeMessageDateLabel }): ReactElement => {
  return (
    <div className={css.container}>
      <span>{formatWithSchema(item.timestamp, 'MMM d, yyyy')}</span>
    </div>
  )
}

export default TxDateLabel<|MERGE_RESOLUTION|>--- conflicted
+++ resolved
@@ -1,8 +1,4 @@
-<<<<<<< HEAD
-import type { DateLabel, SafeMessageDateLabel } from '@gnosis.pm/safe-react-gateway-sdk'
-=======
-import type { DateLabel } from '@safe-global/safe-gateway-typescript-sdk'
->>>>>>> 9841ff2b
+import type { DateLabel, SafeMessageDateLabel } from '@safe-global/safe-gateway-typescript-sdk'
 import type { ReactElement } from 'react'
 
 import { formatWithSchema } from '@/utils/date'
