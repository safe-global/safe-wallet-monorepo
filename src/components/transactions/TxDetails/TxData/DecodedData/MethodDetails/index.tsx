--- conflicted
+++ resolved
@@ -13,13 +13,8 @@
 export const MethodDetails = ({ data }: MethodDetailsProps): ReactElement => {
   return (
     <Box>
-<<<<<<< HEAD
       <Typography variant="overline" fontWeight="bold" color="border.main">
-        {methodName}
-=======
-      <Typography variant="overline" color="text.secondary">
-        <b>{camelCaseToSpaces(data.method)}</b>
->>>>>>> 4b1fcd94
+        {camelCaseToSpaces(data.method)}
       </Typography>
 
       {data.parameters?.map((param, index) => {
