import SettingsChangeTxInfo from '@/components/transactions/TxDetails/TxData/SettingsChange'
import type { SpendingLimitMethods } from '@/utils/transaction-guards'
import { isStakingTxWithdrawInfo } from '@/utils/transaction-guards'
import { isStakingTxExitInfo } from '@/utils/transaction-guards'
import {
  isCancellationTxInfo,
  isCustomTxInfo,
  isMultisigDetailedExecutionInfo,
<<<<<<< HEAD
  isOnChainConfirmation,
=======
  isOrderTxInfo,
>>>>>>> e09f6d50
  isSettingsChangeTxInfo,
  isSpendingLimitMethod,
  isStakingTxDepositInfo,
  isSupportedSpendingLimitAddress,
  isTransferTxInfo,
} from '@/utils/transaction-guards'
import { SpendingLimits } from '@/components/transactions/TxDetails/TxData/SpendingLimits'
import type { TransactionDetails } from '@safe-global/safe-gateway-typescript-sdk'
import { type ReactElement } from 'react'
import RejectionTxInfo from '@/components/transactions/TxDetails/TxData/Rejection'
import DecodedData from '@/components/transactions/TxDetails/TxData/DecodedData'
import TransferTxInfo from '@/components/transactions/TxDetails/TxData/Transfer'
import useChainId from '@/hooks/useChainId'
<<<<<<< HEAD
import { MultiSendTxInfo } from '@/components/transactions/TxDetails/TxData/MultiSendTxInfo'
import InteractWith from '@/features/swap/components/SwapTxInfo/interactWith'
import useSafeAddress from '@/hooks/useSafeAddress'
import { OnChainConfirmation } from './OnChainConfirmation'
=======
import SwapOrder from '@/features/swap/components/SwapOrder'
import StakingTxDepositDetails from '@/features/stake/components/StakingTxDepositDetails'
import StakingTxExitDetails from '@/features/stake/components/StakingTxExitDetails'
import StakingTxWithdrawDetails from '@/features/stake/components/StakingTxWithdrawDetails'
>>>>>>> e09f6d50

const TxData = ({
  txDetails,
  trusted,
  imitation,
}: {
  txDetails: TransactionDetails
  trusted: boolean
  imitation: boolean
}): ReactElement => {
  const chainId = useChainId()
  const txInfo = txDetails.txInfo
  const toInfo = isCustomTxInfo(txDetails.txInfo) ? txDetails.txInfo.to : undefined

  if (isOrderTxInfo(txDetails.txInfo)) {
    return <SwapOrder txData={txDetails.txData} txInfo={txDetails.txInfo} />
  }

  if (isStakingTxDepositInfo(txDetails.txInfo)) {
    return <StakingTxDepositDetails txData={txDetails.txData} info={txDetails.txInfo} />
  }

  if (isStakingTxExitInfo(txDetails.txInfo)) {
    return <StakingTxExitDetails info={txDetails.txInfo} />
  }

  if (isStakingTxWithdrawInfo(txDetails.txInfo)) {
    return <StakingTxWithdrawDetails info={txDetails.txInfo} />
  }

  const safeAddress = useSafeAddress()

  if (isTransferTxInfo(txInfo)) {
    return <TransferTxInfo txInfo={txInfo} txStatus={txDetails.txStatus} trusted={trusted} imitation={imitation} />
  }

  if (isSettingsChangeTxInfo(txInfo)) {
    return <SettingsChangeTxInfo settingsInfo={txInfo.settingsInfo} />
  }

  if (isCancellationTxInfo(txInfo) && isMultisigDetailedExecutionInfo(txDetails.detailedExecutionInfo)) {
    return <RejectionTxInfo nonce={txDetails.detailedExecutionInfo?.nonce} isTxExecuted={!!txDetails.executedAt} />
  }

  const method = txDetails.txData?.dataDecoded?.method as SpendingLimitMethods
  if (isCustomTxInfo(txInfo) && isSupportedSpendingLimitAddress(txInfo, chainId) && isSpendingLimitMethod(method)) {
    return <SpendingLimits txData={txDetails.txData} txInfo={txInfo} type={method} />
  }

<<<<<<< HEAD
  if (isSwapOrderTxInfo(txInfo)) {
    return <InteractWith txData={txDetails.txData} />
  }

  if (isOnChainConfirmation(safeAddress, txDetails?.txData)) {
    return <OnChainConfirmation data={txDetails?.txData} />
  }
  return <DecodedData txData={txDetails.txData} txInfo={txInfo} />
=======
  return <DecodedData txData={txDetails.txData} toInfo={toInfo} />
>>>>>>> e09f6d50
}

export default TxData<|MERGE_RESOLUTION|>--- conflicted
+++ resolved
@@ -6,11 +6,8 @@
   isCancellationTxInfo,
   isCustomTxInfo,
   isMultisigDetailedExecutionInfo,
-<<<<<<< HEAD
   isOnChainConfirmation,
-=======
   isOrderTxInfo,
->>>>>>> e09f6d50
   isSettingsChangeTxInfo,
   isSpendingLimitMethod,
   isStakingTxDepositInfo,
@@ -24,17 +21,12 @@
 import DecodedData from '@/components/transactions/TxDetails/TxData/DecodedData'
 import TransferTxInfo from '@/components/transactions/TxDetails/TxData/Transfer'
 import useChainId from '@/hooks/useChainId'
-<<<<<<< HEAD
-import { MultiSendTxInfo } from '@/components/transactions/TxDetails/TxData/MultiSendTxInfo'
-import InteractWith from '@/features/swap/components/SwapTxInfo/interactWith'
-import useSafeAddress from '@/hooks/useSafeAddress'
-import { OnChainConfirmation } from './OnChainConfirmation'
-=======
 import SwapOrder from '@/features/swap/components/SwapOrder'
 import StakingTxDepositDetails from '@/features/stake/components/StakingTxDepositDetails'
 import StakingTxExitDetails from '@/features/stake/components/StakingTxExitDetails'
 import StakingTxWithdrawDetails from '@/features/stake/components/StakingTxWithdrawDetails'
->>>>>>> e09f6d50
+import useSafeAddress from '@/hooks/useSafeAddress'
+import { OnChainConfirmation } from './OnChainConfirmation'
 
 const TxData = ({
   txDetails,
@@ -47,6 +39,8 @@
 }): ReactElement => {
   const chainId = useChainId()
   const txInfo = txDetails.txInfo
+
+  const safeAddress = useSafeAddress()
   const toInfo = isCustomTxInfo(txDetails.txInfo) ? txDetails.txInfo.to : undefined
 
   if (isOrderTxInfo(txDetails.txInfo)) {
@@ -65,8 +59,6 @@
     return <StakingTxWithdrawDetails info={txDetails.txInfo} />
   }
 
-  const safeAddress = useSafeAddress()
-
   if (isTransferTxInfo(txInfo)) {
     return <TransferTxInfo txInfo={txInfo} txStatus={txDetails.txStatus} trusted={trusted} imitation={imitation} />
   }
@@ -84,18 +76,10 @@
     return <SpendingLimits txData={txDetails.txData} txInfo={txInfo} type={method} />
   }
 
-<<<<<<< HEAD
-  if (isSwapOrderTxInfo(txInfo)) {
-    return <InteractWith txData={txDetails.txData} />
-  }
-
   if (isOnChainConfirmation(safeAddress, txDetails?.txData)) {
     return <OnChainConfirmation data={txDetails?.txData} />
   }
-  return <DecodedData txData={txDetails.txData} txInfo={txInfo} />
-=======
   return <DecodedData txData={txDetails.txData} toInfo={toInfo} />
->>>>>>> e09f6d50
 }
 
 export default TxData