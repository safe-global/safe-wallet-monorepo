import { POLLING_INTERVAL } from '@/config/constants'
import useIsExpiredSwap from '@/features/swap/hooks/useIsExpiredSwap'
import useIntervalCounter from '@/hooks/useIntervalCounter'
import React, { type ReactElement } from 'react'
import type { TransactionDetails, TransactionSummary } from '@safe-global/safe-gateway-typescript-sdk'
import { getTransactionDetails, Operation } from '@safe-global/safe-gateway-typescript-sdk'
import { Box, CircularProgress, Typography } from '@mui/material'

import TxSigners from '@/components/transactions/TxSigners'
import Summary from '@/components/transactions/TxDetails/Summary'
import TxData from '@/components/transactions/TxDetails/TxData'
import useChainId from '@/hooks/useChainId'
import useAsync from '@/hooks/useAsync'
import {
  isAwaitingExecution,
  isOrderTxInfo,
  isModuleExecutionInfo,
  isMultiSendTxInfo,
  isMultisigDetailedExecutionInfo,
  isMultisigExecutionInfo,
  isOpenSwapOrder,
  isTxQueued,
} from '@/utils/transaction-guards'
import { InfoDetails } from '@/components/transactions/InfoDetails'
import EthHashInfo from '@/components/common/EthHashInfo'
import css from './styles.module.css'
import ErrorMessage from '@/components/tx/ErrorMessage'
import TxShareLink from '../TxShareLink'
import { ErrorBoundary } from '@sentry/react'
import ExecuteTxButton from '@/components/transactions/ExecuteTxButton'
import SignTxButton from '@/components/transactions/SignTxButton'
import RejectTxButton from '@/components/transactions/RejectTxButton'
import { DelegateCallWarning, UnsignedWarning } from '@/components/transactions/Warning'
import Multisend from '@/components/transactions/TxDetails/TxData/DecodedData/Multisend'
import useSafeInfo from '@/hooks/useSafeInfo'
import useIsPending from '@/hooks/useIsPending'
import { isImitation, isTrustedTx } from '@/utils/transactions'
import { useHasFeature } from '@/hooks/useChains'
import { FEATURES } from '@/utils/chains'
import { SwapOrder } from '@/features/swap/components/SwapOrder'

export const NOT_AVAILABLE = 'n/a'

type TxDetailsProps = {
  txSummary: TransactionSummary
  txDetails: TransactionDetails
}

const TxDetailsBlock = ({ txSummary, txDetails }: TxDetailsProps): ReactElement => {
  const isPending = useIsPending(txSummary.id)
  const hasDefaultTokenlist = useHasFeature(FEATURES.DEFAULT_TOKENLIST)
  const isQueue = isTxQueued(txSummary.txStatus)
  const awaitingExecution = isAwaitingExecution(txSummary.txStatus)
  const isUnsigned =
    isMultisigExecutionInfo(txSummary.executionInfo) && txSummary.executionInfo.confirmationsSubmitted === 0

  const isUntrusted =
    isMultisigDetailedExecutionInfo(txDetails.detailedExecutionInfo) &&
    txDetails.detailedExecutionInfo.trusted === false

  // If we have no token list we always trust the transfer
  const isTrustedTransfer = !hasDefaultTokenlist || isTrustedTx(txSummary)
  const isImitationTransaction = isImitation(txSummary)

  let proposer, safeTxHash
  if (isMultisigDetailedExecutionInfo(txDetails.detailedExecutionInfo)) {
    proposer = txDetails.detailedExecutionInfo.proposer?.value
    safeTxHash = txDetails.detailedExecutionInfo.safeTxHash
  }

  const expiredSwap = useIsExpiredSwap(txSummary.txInfo)

  return (
    <>
      {/* /Details */}
<<<<<<< HEAD
      <div className={css.details}>
        {isSwapTxInfo(txDetails.txInfo) && (
=======
      <div className={`${css.details} ${isUnsigned ? css.noSigners : ''}`}>
        {isOrderTxInfo(txDetails.txInfo) && (
>>>>>>> 866da04e
          <div className={css.swapOrder}>
            <ErrorBoundary fallback={<div>Error parsing data</div>}>
              <SwapOrder txData={txDetails.txData} txInfo={txDetails.txInfo} />
            </ErrorBoundary>
          </div>
        )}

        <div className={css.shareLink}>
          <TxShareLink id={txSummary.id} />
        </div>

        <div className={css.txData}>
          <ErrorBoundary fallback={<div>Error parsing data</div>}>
            <TxData txDetails={txDetails} trusted={isTrustedTransfer} imitation={isImitationTransaction} />
          </ErrorBoundary>
        </div>

        {/* Module information*/}
        {isModuleExecutionInfo(txSummary.executionInfo) && (
          <div className={css.txModule}>
            <InfoDetails title="Module:">
              <EthHashInfo
                address={txSummary.executionInfo.address.value}
                shortAddress={false}
                showCopyButton
                hasExplorer
              />
            </InfoDetails>
          </div>
        )}

        <div className={css.txSummary}>
          {isUntrusted && !isPending && <UnsignedWarning />}

          {txDetails.txData?.operation === Operation.DELEGATE && (
            <div className={css.delegateCall}>
              <DelegateCallWarning showWarning={!txDetails.txData.trustedDelegateCallTarget} />
            </div>
          )}
          <Summary txDetails={txDetails} />
        </div>

        {(isMultiSendTxInfo(txDetails.txInfo) || isOrderTxInfo(txDetails.txInfo)) && (
          <div className={css.multiSend}>
            <ErrorBoundary fallback={<div>Error parsing data</div>}>
              <Multisend txData={txDetails.txData} />
            </ErrorBoundary>
          </div>
        )}
      </div>

      {/* Signers */}
      {!isUnsigned && (
        <div className={css.txSigners}>
          <TxSigners txDetails={txDetails} txSummary={txSummary} />

          {isQueue && (
            <Box className={css.buttons}>
              {awaitingExecution ? <ExecuteTxButton txSummary={txSummary} /> : <SignTxButton txSummary={txSummary} />}
              <RejectTxButton txSummary={txSummary} safeTxHash={safeTxHash} proposer={proposer} />
            </Box>
          )}

          {isQueue && expiredSwap && (
            <Typography color="text.secondary" mt={2}>
              This order has expired. Reject this transaction and try again.
            </Typography>
          )}
        </div>
      )}
    </>
  )
}

const TxDetails = ({
  txSummary,
  txDetails,
}: {
  txSummary: TransactionSummary
  txDetails?: TransactionDetails // optional
}): ReactElement => {
  const chainId = useChainId()
  const { safe } = useSafeInfo()

  const [pollCount] = useIntervalCounter(POLLING_INTERVAL)
  const swapPollCount = isOpenSwapOrder(txSummary.txInfo) ? pollCount : 0

  const [txDetailsData, error, loading] = useAsync<TransactionDetails>(
    async () => {
      if (txDetails && swapPollCount <= 0) {
        return txDetails
      }
      return getTransactionDetails(chainId, txSummary.id)
    },
    // eslint-disable-next-line react-hooks/exhaustive-deps
    [txDetails, chainId, txSummary.id, safe.txQueuedTag, swapPollCount],
    false,
  )

  return (
    <div className={css.container}>
      {txDetailsData ? (
        <TxDetailsBlock txSummary={txSummary} txDetails={txDetailsData} />
      ) : loading ? (
        <div className={css.loading}>
          <CircularProgress />
        </div>
      ) : (
        error && (
          <div className={css.error}>
            <ErrorMessage error={error}>Couldn&apos;t load the transaction details</ErrorMessage>
          </div>
        )
      )}
    </div>
  )
}

export default TxDetails<|MERGE_RESOLUTION|>--- conflicted
+++ resolved
@@ -73,13 +73,8 @@
   return (
     <>
       {/* /Details */}
-<<<<<<< HEAD
-      <div className={css.details}>
-        {isSwapTxInfo(txDetails.txInfo) && (
-=======
       <div className={`${css.details} ${isUnsigned ? css.noSigners : ''}`}>
         {isOrderTxInfo(txDetails.txInfo) && (
->>>>>>> 866da04e
           <div className={css.swapOrder}>
             <ErrorBoundary fallback={<div>Error parsing data</div>}>
               <SwapOrder txData={txDetails.txData} txInfo={txDetails.txInfo} />
