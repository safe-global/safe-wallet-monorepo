import { selectUndeployedSafes } from '@/features/counterfactual/store/undeployedSafesSlice'
import NetworkLogosList from '@/features/multichain/components/NetworkLogosList'
import type { SafeOverview } from '@safe-global/safe-gateway-typescript-sdk'
import { useCallback, useMemo, useState } from 'react'
import {
  ListItemButton,
  Box,
  Typography,
  Skeleton,
  Accordion,
  AccordionDetails,
  AccordionSummary,
  Divider,
  Tooltip,
  SvgIcon,
  IconButton,
} from '@mui/material'
import SafeIcon from '@/components/common/SafeIcon'
import { OVERVIEW_EVENTS, OVERVIEW_LABELS, trackEvent } from '@/services/analytics'
import { AppRoutes } from '@/config/routes'
import { useAppDispatch, useAppSelector } from '@/store'
import css from './styles.module.css'
import useSafeAddress from '@/hooks/useSafeAddress'
import { sameAddress } from '@/utils/addresses'
import classnames from 'classnames'
import { useRouter } from 'next/router'
import FiatValue from '@/components/common/FiatValue'
import { type MultiChainSafeItem } from './useAllSafesGrouped'
import { shortenAddress } from '@/utils/formatters'
import { type SafeItem } from './useAllSafes'
import SubAccountItem from './SubAccountItem'
import { getSafeSetups, getSharedSetup, hasMultiChainAddNetworkFeature } from '@/features/multichain/utils/utils'
import { AddNetworkButton } from './AddNetworkButton'
import { isPredictedSafeProps } from '@/features/counterfactual/utils'
import ChainIndicator from '@/components/common/ChainIndicator'
import MultiAccountContextMenu from '@/components/sidebar/SafeListContextMenu/MultiAccountContextMenu'
import { useGetMultipleSafeOverviewsQuery } from '@/store/api/gateway'
import useWallet from '@/hooks/wallets/useWallet'
import { selectCurrency } from '@/store/settingsSlice'
import { selectChains } from '@/store/chainsSlice'
import BookmarkIcon from '@/public/images/apps/bookmark.svg'
import BookmarkedIcon from '@/public/images/apps/bookmarked.svg'
import { addOrUpdateSafe, pinSafe, selectAllAddedSafes, unpinSafe } from '@/store/addedSafesSlice'
import { defaultSafeInfo } from '@/store/safeInfoSlice'
import { getComparator } from './utils'
import { selectOrderByPreference } from '@/store/orderByPreferenceSlice'

type MultiAccountItemProps = {
  multiSafeAccountItem: MultiChainSafeItem
  safeOverviews?: SafeOverview[]
  onLinkClick?: () => void
}

const MultichainIndicator = ({ safes }: { safes: SafeItem[] }) => {
  return (
    <Tooltip
      title={
        <Box data-testid="multichain-tooltip">
          <Typography fontSize="14px">Multichain account on:</Typography>
          {safes.map((safeItem) => (
            <Box p="4px 0px" key={safeItem.chainId}>
              <ChainIndicator chainId={safeItem.chainId} />
            </Box>
          ))}
        </Box>
      }
      arrow
    >
      <Box className={css.multiChains}>
        <NetworkLogosList networks={safes} showHasMore />
      </Box>
    </Tooltip>
  )
}

const MultiAccountItem = ({ onLinkClick, multiSafeAccountItem }: MultiAccountItemProps) => {
  const { address, safes, isPinned } = multiSafeAccountItem
  const undeployedSafes = useAppSelector(selectUndeployedSafes)
  const safeAddress = useSafeAddress()
  const router = useRouter()
  const isCurrentSafe = sameAddress(safeAddress, address)
  const isWelcomePage = router.pathname === AppRoutes.welcome.accounts
  const [expanded, setExpanded] = useState(isCurrentSafe)
  const chains = useAppSelector(selectChains)
  const { orderBy } = useAppSelector(selectOrderByPreference)

  const sortComparator = getComparator(orderBy)
  const sortedSafes = useMemo(() => safes.sort(sortComparator), [safes, sortComparator])

  const allAddedSafes = useAppSelector((state) => selectAllAddedSafes(state))
  const dispatch = useAppDispatch()

  const deployedChainIds = useMemo(() => safes.map((safe) => safe.chainId), [safes])

  const isWatchlist = useMemo(
    () => multiSafeAccountItem.safes.every((safe) => safe.isWatchlist),
    [multiSafeAccountItem.safes],
  )

  const trackingLabel = isWelcomePage ? OVERVIEW_LABELS.login_page : OVERVIEW_LABELS.sidebar

  const toggleExpand = () => {
    !expanded && trackEvent({ ...OVERVIEW_EVENTS.EXPAND_MULTI_SAFE, label: trackingLabel })
    setExpanded((prev) => !prev)
  }

  const currency = useAppSelector(selectCurrency)
  const { address: walletAddress } = useWallet() ?? {}
  const deployedSafes = useMemo(
    () => safes.filter((safe) => undeployedSafes[safe.chainId]?.[safe.address] === undefined),
    [safes, undeployedSafes],
  )
  const { data: safeOverviews } = useGetMultipleSafeOverviewsQuery({ currency, walletAddress, safes: deployedSafes })

  const safeSetups = useMemo(
    () => getSafeSetups(safes, safeOverviews ?? [], undeployedSafes),
    [safeOverviews, safes, undeployedSafes],
  )
  const sharedSetup = getSharedSetup(safeSetups)

  const totalFiatValue = useMemo(
    () => safeOverviews?.reduce((prev, current) => prev + Number(current.fiatTotal), 0),
    [safeOverviews],
  )

  const hasReplayableSafe = useMemo(
    () =>
      safes.some((safeItem) => {
        const undeployedSafe = undeployedSafes[safeItem.chainId]?.[safeItem.address]
        const chain = chains.data.find((chain) => chain.chainId === safeItem.chainId)
        const addNetworkFeatureEnabled = hasMultiChainAddNetworkFeature(chain)

        // We can only replay deployed Safes and new counterfactual Safes.
        return (!undeployedSafe || !isPredictedSafeProps(undeployedSafe.props)) && addNetworkFeatureEnabled
      }),
    [chains.data, safes, undeployedSafes],
  )

  const findOverview = useCallback(
    (item: SafeItem) => {
      return safeOverviews?.find(
        (overview) => item.chainId === overview.chainId && sameAddress(overview.address.value, item.address),
      )
    },
    [safeOverviews],
  )

  const addToPinnedList = useCallback(() => {
    const isGroupAdded = safes.every((safe) => allAddedSafes[safe.chainId]?.[safe.address])
    if (isGroupAdded) {
      for (const safe of safes) {
        dispatch(pinSafe({ chainId: safe.chainId, address: safe.address, removeOnUnpin: false }))
      }
    } else {
      for (const safe of safes) {
        const overview = findOverview(safe)
        dispatch(
          addOrUpdateSafe({
            safe: {
              ...defaultSafeInfo,
              chainId: safe.chainId,
              address: { value: address },
              owners: overview ? overview.owners : defaultSafeInfo.owners,
              threshold: overview ? overview.threshold : defaultSafeInfo.threshold,
            },
          }),
        )
        dispatch(pinSafe({ chainId: safe.chainId, address: safe.address, removeOnUnpin: true }))
      }
    }
  }, [safes, allAddedSafes, dispatch, findOverview, address])

  const removeFromPinnedList = useCallback(() => {
    for (const safe of safes) {
      dispatch(unpinSafe({ chainId: safe.chainId, address: safe.address }))
    }
  }, [safes, dispatch])

  return (
    <ListItemButton
      data-testid="safe-list-item"
      selected={isCurrentSafe}
      className={classnames(css.multiListItem, css.listItem, { [css.currentListItem]: isCurrentSafe })}
      sx={{ p: 0 }}
    >
      <Accordion data-testid="multichain-item-summary" expanded={expanded} sx={{ border: 'none' }}>
        <AccordionSummary
          onClick={toggleExpand}
          sx={{
            pl: 0,
            '& .MuiAccordionSummary-content': { m: '0 !important', alignItems: 'center' },
            '&.Mui-expanded': { backgroundColor: 'transparent !important' },
          }}
        >
          <Box className={css.safeLink} width="100%">
            <Box pr={2.5} data-testid="group-safe-icon">
              <SafeIcon address={address} owners={sharedSetup?.owners.length} threshold={sharedSetup?.threshold} />
            </Box>
            <Typography variant="body2" component="div" className={css.safeAddress}>
              {multiSafeAccountItem.name && (
                <Typography variant="subtitle2" component="p" fontWeight="bold" className={css.safeName}>
                  {multiSafeAccountItem.name}
                </Typography>
              )}
              <Typography
                data-testid="group-address"
                color="var(--color-primary-light)"
                fontSize="inherit"
                component="span"
              >
                {shortenAddress(address)}
              </Typography>
            </Typography>
            <MultichainIndicator safes={safes} />
            <Typography data-testid="group-balance" variant="body2" fontWeight="bold" textAlign="right" pl={2}>
              {totalFiatValue !== undefined ? (
                <FiatValue value={totalFiatValue} />
              ) : (
                <Skeleton variant="text" sx={{ ml: 'auto' }} />
              )}
            </Typography>
          </Box>
          <IconButton
            edge="end"
            size="medium"
            sx={{ mx: 1 }}
            onClick={(event) => {
              event.stopPropagation()
              isPinned ? removeFromPinnedList() : addToPinnedList()
            }}
          >
            <SvgIcon
              component={isPinned ? BookmarkedIcon : BookmarkIcon}
              inheritViewBox
              color={isPinned ? 'primary' : undefined}
              fontSize="small"
            />
          </IconButton>
          <MultiAccountContextMenu
            name={multiSafeAccountItem.name ?? ''}
            address={address}
            chainIds={deployedChainIds}
            addNetwork={hasReplayableSafe}
          />
        </AccordionSummary>
        <AccordionDetails sx={{ padding: '0px 12px' }}>
<<<<<<< HEAD
          <Box>
            {sortedSafes.map((safeItem) => (
=======
          <Box data-testid="subacounts-container">
            {safes.map((safeItem) => (
>>>>>>> 18712ff4
              <SubAccountItem
                onLinkClick={onLinkClick}
                safeItem={safeItem}
                key={`${safeItem.chainId}:${safeItem.address}`}
                safeOverview={findOverview(safeItem)}
              />
            ))}
          </Box>
          {!isWatchlist && hasReplayableSafe && (
            <>
              <Divider sx={{ ml: '-12px', mr: '-12px' }} />
              <Box display="flex" alignItems="center" justifyContent="center" sx={{ ml: '-12px', mr: '-12px' }}>
                <AddNetworkButton
                  currentName={multiSafeAccountItem.name ?? ''}
                  safeAddress={address}
                  deployedChains={safes.map((safe) => safe.chainId)}
                />
              </Box>
            </>
          )}
        </AccordionDetails>
      </Accordion>
    </ListItemButton>
  )
}

export default MultiAccountItem<|MERGE_RESOLUTION|>--- conflicted
+++ resolved
@@ -244,13 +244,8 @@
           />
         </AccordionSummary>
         <AccordionDetails sx={{ padding: '0px 12px' }}>
-<<<<<<< HEAD
-          <Box>
+          <Box data-testid="subacounts-container">
             {sortedSafes.map((safeItem) => (
-=======
-          <Box data-testid="subacounts-container">
-            {safes.map((safeItem) => (
->>>>>>> 18712ff4
               <SubAccountItem
                 onLinkClick={onLinkClick}
                 safeItem={safeItem}
