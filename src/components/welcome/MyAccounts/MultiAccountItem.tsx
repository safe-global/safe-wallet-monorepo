import { selectUndeployedSafes } from '@/features/counterfactual/store/undeployedSafesSlice'
import type { SafeOverview } from '@safe-global/safe-gateway-typescript-sdk'
import { useCallback, useMemo, useState } from 'react'
import {
  ListItemButton,
  Box,
  Typography,
  Skeleton,
  Accordion,
  AccordionDetails,
  AccordionSummary,
  Divider,
  Tooltip,
} from '@mui/material'
import SafeIcon from '@/components/common/SafeIcon'
import { OVERVIEW_EVENTS, OVERVIEW_LABELS, trackEvent } from '@/services/analytics'
import { AppRoutes } from '@/config/routes'
import { useAppSelector } from '@/store'
import css from './styles.module.css'
import { selectAllAddressBooks } from '@/store/addressBookSlice'
import useSafeAddress from '@/hooks/useSafeAddress'
import { sameAddress } from '@/utils/addresses'
import classnames from 'classnames'
import { useRouter } from 'next/router'
import FiatValue from '@/components/common/FiatValue'
import { type MultiChainSafeItem } from './useAllSafesGrouped'
import MultiChainIcon from '@/public/images/sidebar/multichain-account.svg'
import { shortenAddress } from '@/utils/formatters'
import { type SafeItem } from './useAllSafes'
import SubAccountItem from './SubAccountItem'
import { getSafeSetups, getSharedSetup } from './utils/multiChainSafe'
import { AddNetworkButton } from './AddNetworkButton'
import { isPredictedSafeProps } from '@/features/counterfactual/utils'
import ChainIndicator from '@/components/common/ChainIndicator'
import MultiAccountContextMenu from '@/components/sidebar/SafeListContextMenu/MultiAccountContextMenu'
import { useGetMultipleSafeOverviewsQuery } from '@/store/safeOverviews'
import useWallet from '@/hooks/wallets/useWallet'
import { selectCurrency } from '@/store/settingsSlice'

type MultiAccountItemProps = {
  multiSafeAccountItem: MultiChainSafeItem
  safeOverviews?: SafeOverview[]
  onLinkClick?: () => void
}

const MultichainIndicator = ({ safes }: { safes: SafeItem[] }) => {
  return (
    <Tooltip
      title={
        <Box>
          <Typography fontSize="14px">Multichain account on:</Typography>
          {safes.map((safeItem) => (
            <Box p="4px 0px" key={safeItem.chainId}>
              <ChainIndicator chainId={safeItem.chainId} />
            </Box>
          ))}
        </Box>
      }
      arrow
    >
      <Box height="26px">
        <MultiChainIcon />
      </Box>
    </Tooltip>
  )
}

const MultiAccountItem = ({ onLinkClick, multiSafeAccountItem }: MultiAccountItemProps) => {
  const { address, safes } = multiSafeAccountItem
  const undeployedSafes = useAppSelector(selectUndeployedSafes)
  const safeAddress = useSafeAddress()
  const router = useRouter()
  const isCurrentSafe = sameAddress(safeAddress, address)
  const isWelcomePage = router.pathname === AppRoutes.welcome.accounts
  const [expanded, setExpanded] = useState(isCurrentSafe)

  const deployedChains = useMemo(() => safes.map((safe) => safe.chainId), [safes])

  const isWatchlist = useMemo(
    () => multiSafeAccountItem.safes.every((safe) => safe.isWatchlist),
    [multiSafeAccountItem.safes],
  )

  const trackingLabel = isWelcomePage ? OVERVIEW_LABELS.login_page : OVERVIEW_LABELS.sidebar

  const toggleExpand = () => {
    trackEvent({ ...OVERVIEW_EVENTS.EXPAND_MULTI_SAFE, label: trackingLabel })
    setExpanded((prev) => !prev)
  }

  const allAddressBooks = useAppSelector(selectAllAddressBooks)
  const name = useMemo(() => {
    return Object.values(allAddressBooks).find((ab) => ab[address] !== undefined)?.[address]
  }, [address, allAddressBooks])

<<<<<<< HEAD
  const currency = useAppSelector(selectCurrency)
  const { address: walletAddress } = useWallet() ?? {}
  const { data: safeOverviews } = useGetMultipleSafeOverviewsQuery({ currency, walletAddress, safes })

  const sharedSetup = useMemo(
    () => getSharedSetup(safes, safeOverviews ?? [], undeployedSafes),
=======
  const safeSetups = useMemo(
    () => getSafeSetups(safes, safeOverviews ?? [], undeployedSafes),
>>>>>>> 5c9be782
    [safeOverviews, safes, undeployedSafes],
  )
  const sharedSetup = getSharedSetup(safeSetups)

  const totalFiatValue = useMemo(
    () => safeOverviews?.reduce((prev, current) => prev + Number(current.fiatTotal), 0),
    [safeOverviews],
  )

  const hasReplayableSafe = useMemo(
    () =>
      safes.some((safeItem) => {
        const undeployedSafe = undeployedSafes[safeItem.chainId]?.[safeItem.address]
        // We can only replay deployed Safes and new counterfactual Safes.
        return !undeployedSafe || !isPredictedSafeProps(undeployedSafe.props)
      }),
    [safes, undeployedSafes],
  )

  const findOverview = useCallback(
    (item: SafeItem) => {
      return safeOverviews?.find(
        (overview) => item.chainId === overview.chainId && sameAddress(overview.address.value, item.address),
      )
    },
    [safeOverviews],
  )

  return (
    <ListItemButton
      data-testid="safe-list-item"
      selected={isCurrentSafe}
      className={classnames(css.multiListItem, css.listItem, { [css.currentListItem]: isCurrentSafe })}
      sx={{ p: 0 }}
    >
      <Accordion expanded={expanded} sx={{ border: 'none' }}>
        <AccordionSummary
          onClick={toggleExpand}
          sx={{
            pl: 0,
            '& .MuiAccordionSummary-content': { m: 0, alignItems: 'center' },
            '&.Mui-expanded': { backgroundColor: 'transparent !important' },
          }}
        >
          <Box className={css.safeLink} width="100%">
            <Box pr={2.5}>
              <SafeIcon address={address} owners={sharedSetup?.owners.length} threshold={sharedSetup?.threshold} />
            </Box>
            <Typography variant="body2" component="div" className={css.safeAddress}>
              {name && (
                <Typography variant="subtitle2" component="p" fontWeight="bold" className={css.safeName}>
                  {name}
                </Typography>
              )}
              <Typography color="var(--color-primary-light)" fontSize="inherit" component="span">
                {shortenAddress(address)}
              </Typography>
            </Typography>
            <Typography variant="body2" fontWeight="bold" textAlign="right" pr={4}>
              {totalFiatValue !== undefined ? (
                <FiatValue value={totalFiatValue} />
              ) : (
                <Skeleton variant="text" sx={{ ml: 'auto' }} />
              )}
            </Typography>
            <MultichainIndicator safes={safes} />
          </Box>
          <MultiAccountContextMenu name={name ?? ''} address={address} chainIds={deployedChains} />
        </AccordionSummary>
        <AccordionDetails sx={{ padding: '0px 12px' }}>
          <Box>
            {safes.map((safeItem) => (
              <SubAccountItem
                onLinkClick={onLinkClick}
                safeItem={safeItem}
                key={`${safeItem.chainId}:${safeItem.address}`}
                safeOverview={findOverview(safeItem)}
              />
            ))}
          </Box>
          {!isWatchlist && hasReplayableSafe && (
            <>
              <Divider sx={{ ml: '-12px', mr: '-12px' }} />
              <Box display="flex" alignItems="center" justifyContent="center" sx={{ ml: '-12px', mr: '-12px' }}>
                <AddNetworkButton
                  currentName={name}
                  safeAddress={address}
                  deployedChains={safes.map((safe) => safe.chainId)}
                />
              </Box>
            </>
          )}
        </AccordionDetails>
      </Accordion>
    </ListItemButton>
  )
}

export default MultiAccountItem<|MERGE_RESOLUTION|>--- conflicted
+++ resolved
@@ -93,17 +93,12 @@
     return Object.values(allAddressBooks).find((ab) => ab[address] !== undefined)?.[address]
   }, [address, allAddressBooks])
 
-<<<<<<< HEAD
   const currency = useAppSelector(selectCurrency)
   const { address: walletAddress } = useWallet() ?? {}
   const { data: safeOverviews } = useGetMultipleSafeOverviewsQuery({ currency, walletAddress, safes })
 
-  const sharedSetup = useMemo(
-    () => getSharedSetup(safes, safeOverviews ?? [], undeployedSafes),
-=======
   const safeSetups = useMemo(
     () => getSafeSetups(safes, safeOverviews ?? [], undeployedSafes),
->>>>>>> 5c9be782
     [safeOverviews, safes, undeployedSafes],
   )
   const sharedSetup = getSharedSetup(safeSetups)
