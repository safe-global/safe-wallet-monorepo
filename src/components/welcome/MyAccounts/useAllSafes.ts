import { useMemo } from 'react'
import uniq from 'lodash/uniq'
import isEmpty from 'lodash/isEmpty'
import { useAppSelector } from '@/store'
import { selectAllAddedSafes } from '@/store/addedSafesSlice'
import useAllOwnedSafes from './useAllOwnedSafes'
import useChains from '@/hooks/useChains'
import useWallet from '@/hooks/wallets/useWallet'
import { selectUndeployedSafes } from '@/store/slices'
import { sameAddress } from '@/utils/addresses'

export type SafeItems = Array<{
  chainId: string
  address: string
  isWatchlist: boolean
  threshold?: number
  owners?: number
}>

const useAddedSafes = () => {
  const allAdded = useAppSelector(selectAllAddedSafes)
  return allAdded
}

export const useHasSafes = () => {
  const { address = '' } = useWallet() || {}
  const allAdded = useAddedSafes()
  const hasAdded = !isEmpty(allAdded)
  const [allOwned] = useAllOwnedSafes(!hasAdded ? address : '') // pass an empty string to not fetch owned safes

  if (hasAdded) return { isLoaded: true, hasSafes: hasAdded }
  if (!allOwned) return { isLoaded: false }

  const hasOwned = !isEmpty(Object.values(allOwned).flat())
  return { isLoaded: true, hasSafes: hasOwned }
}

const useAllSafes = (): SafeItems | undefined => {
  const { address: walletAddress = '' } = useWallet() || {}
  const [allOwned] = useAllOwnedSafes(walletAddress)
  const allAdded = useAddedSafes()
  const { configs } = useChains()
  const undeployedSafes = useAppSelector(selectUndeployedSafes)

<<<<<<< HEAD
  return useMemo<SafeItems | undefined>(() => {
    if (!allOwned) return
    const chains = uniq([currentChainId].concat(Object.keys(allAdded)).concat(Object.keys(allOwned)))
=======
  return useMemo<SafeItems>(() => {
    const chains = uniq(Object.keys(allAdded).concat(Object.keys(allOwned)))
>>>>>>> c60e93e2

    return chains.flatMap((chainId) => {
      if (!configs.some((item) => item.chainId === chainId)) return []
      const addedOnChain = Object.keys(allAdded[chainId] || {})
      const ownedOnChain = allOwned[chainId]
      const undeployedOnChain = Object.keys(undeployedSafes[chainId] || {})
      const uniqueAddresses = uniq(addedOnChain.concat(ownedOnChain)).filter(Boolean)

      return uniqueAddresses.map((address) => {
        const owners = allAdded?.[chainId]?.[address]?.owners
        const isOwner = owners?.some(({ value }) => sameAddress(walletAddress, value))
        const isUndeployed = undeployedOnChain.includes(address)
        const isOwned = (ownedOnChain || []).includes(address) || isOwner
        return {
          address,
          chainId,
          isWatchlist: !isOwned && !isUndeployed,
          threshold: allAdded[chainId]?.[address]?.threshold,
          owners: allAdded[chainId]?.[address]?.owners.length,
        }
      })
    })
  }, [allAdded, allOwned, configs, undeployedSafes, walletAddress])
}

export default useAllSafes<|MERGE_RESOLUTION|>--- conflicted
+++ resolved
@@ -42,14 +42,9 @@
   const { configs } = useChains()
   const undeployedSafes = useAppSelector(selectUndeployedSafes)
 
-<<<<<<< HEAD
   return useMemo<SafeItems | undefined>(() => {
     if (!allOwned) return
-    const chains = uniq([currentChainId].concat(Object.keys(allAdded)).concat(Object.keys(allOwned)))
-=======
-  return useMemo<SafeItems>(() => {
     const chains = uniq(Object.keys(allAdded).concat(Object.keys(allOwned)))
->>>>>>> c60e93e2
 
     return chains.flatMap((chainId) => {
       if (!configs.some((item) => item.chainId === chainId)) return []
