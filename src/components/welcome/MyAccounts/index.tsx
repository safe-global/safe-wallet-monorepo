--- conflicted
+++ resolved
@@ -3,19 +3,13 @@
 import madProps from '@/utils/mad-props'
 import CreateButton from './CreateButton'
 import useAllSafes, { type SafeItems } from './useAllSafes'
-<<<<<<< HEAD
-import { DataWidget } from '@/components/welcome/SafeListDrawer/DataWidget'
-=======
 import Track from '@/components/common/Track'
 import { OVERVIEW_EVENTS } from '@/services/analytics'
 import { DataWidget } from '@/components/welcome/MyAccounts/DataWidget'
->>>>>>> c30a6c9b
 import css from './styles.module.css'
 import PaginatedSafeList from './PaginatedSafeList'
 import { VisibilityOutlined } from '@mui/icons-material'
 import AddIcon from '@/public/images/common/add.svg'
-import Track from '@/components/common/Track'
-import { OVERVIEW_EVENTS } from '@/services/analytics'
 import { AppRoutes } from '@/config/routes'
 
 type AccountsListProps = {
