.sidebar {
  background: var(--color-background-paper);
  border-radius: 6px;
<<<<<<< HEAD
  height: 100%;
  overflow: auto;
=======
>>>>>>> 126a03b7
}

.accordion :global .MuiAccordionDetails-root > div > div > div:first-child,
.accordion :global .MuiAccordionSummary-expandIconWrapper {
  display: none;
}

.accordion {
  border: 0;
<<<<<<< HEAD
  height: 100%;
=======
  height: calc(100vh - var(--header-height) - var(--footer-height) - 24px);
>>>>>>> 126a03b7
  overflow: auto;
}

.accordion :global .MuiAccordionSummary-root {
  background: transparent !important;
  padding: var(--space-3);
  border-bottom: 1px solid var(--color-border-light);
  pointer-events: none;
}

.accordion :global .MuiAccordionSummary-content {
  margin: 0;
}

.content {
  background: linear-gradient(-90deg, #10ff84, #5fddff);
  background-size: 200% 200%;
  animation: gradient 15s ease infinite;
  border-radius: 6px;
  padding: var(--space-8);
  display: flex;
  flex-direction: column;
  justify-content: center;
  width: 100%;
  height: 100%;
}

@media (max-width: 900px) {
  .sidebar {
    height: 100%;
  }

  .accordion {
    height: auto;
  }

  .accordion :global .MuiAccordionSummary-root {
    pointer-events: auto;
  }

  .accordion :global .MuiAccordionSummary-expandIconWrapper {
    display: block;
  }
<<<<<<< HEAD

  .content {
    padding: var(--space-6);
  }
=======
>>>>>>> 126a03b7
}

@media (max-width: 600px) {
  .content {
    padding: var(--space-4);
  }
}

@keyframes gradient {
  0% {
    background-position: 0 50%;
  }
  50% {
    background-position: 100% 50%;
  }
  100% {
    background-position: 0 50%;
  }
}<|MERGE_RESOLUTION|>--- conflicted
+++ resolved
@@ -1,25 +1,11 @@
-.sidebar {
-  background: var(--color-background-paper);
-  border-radius: 6px;
-<<<<<<< HEAD
-  height: 100%;
-  overflow: auto;
-=======
->>>>>>> 126a03b7
-}
-
-.accordion :global .MuiAccordionDetails-root > div > div > div:first-child,
+.accordion :global .MuiAccordionDetails-root > div > div:first-child,
 .accordion :global .MuiAccordionSummary-expandIconWrapper {
   display: none;
 }
 
 .accordion {
   border: 0;
-<<<<<<< HEAD
   height: 100%;
-=======
-  height: calc(100vh - var(--header-height) - var(--footer-height) - 24px);
->>>>>>> 126a03b7
   overflow: auto;
 }
 
@@ -63,13 +49,10 @@
   .accordion :global .MuiAccordionSummary-expandIconWrapper {
     display: block;
   }
-<<<<<<< HEAD
 
   .content {
     padding: var(--space-6);
   }
-=======
->>>>>>> 126a03b7
 }
 
 @media (max-width: 600px) {
