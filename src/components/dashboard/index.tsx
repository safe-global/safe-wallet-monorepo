--- conflicted
+++ resolved
@@ -4,12 +4,9 @@
 import Overview from '@/components/dashboard/Overview/Overview'
 import { FeaturedApps } from '@/components/dashboard/FeaturedApps/FeaturedApps'
 import SafeAppsDashboardSection from '@/components/dashboard/SafeAppsDashboardSection/SafeAppsDashboardSection'
-<<<<<<< HEAD
 import GovernanceSection from '@/components/dashboard/GovernanceSection/GovernanceSection'
-=======
 import CreationDialog from '@/components/dashboard/CreationDialog'
 import { useRouter } from 'next/router'
->>>>>>> bd23d3a5
 
 const Dashboard = (): ReactElement => {
   const router = useRouter()
@@ -30,18 +27,13 @@
           <FeaturedApps />
         </Grid>
 
-<<<<<<< HEAD
-      <Grid item xs={12}>
-        <GovernanceSection />
-      </Grid>
+        <Grid item xs={12}>
+          <GovernanceSection />
+        </Grid>
 
-      <Grid item xs={12}>
-        <SafeAppsDashboardSection />
-=======
         <Grid item xs={12}>
           <SafeAppsDashboardSection />
         </Grid>
->>>>>>> bd23d3a5
       </Grid>
       {showCreationModal ? <CreationDialog /> : null}
     </>
