--- conflicted
+++ resolved
@@ -6,11 +6,6 @@
 import { WidgetBody, WidgetContainer } from '@/components/dashboard/styled'
 import { Chip } from '@/components/common/Chip'
 import { useRecovery } from '@/components/recovery/RecoveryContext'
-<<<<<<< HEAD
-=======
-import { useRouter } from 'next/router'
-import CheckWallet from '@/components/common/CheckWallet'
->>>>>>> 0944b740
 import { useHasFeature } from '@/hooks/useChains'
 import { FEATURES } from '@/utils/chains'
 
@@ -20,14 +15,6 @@
   const [recovery] = useRecovery()
   const supportsRecovery = useHasFeature(FEATURES.RECOVERY)
 
-<<<<<<< HEAD
-=======
-  const onEnable = () => {
-    setTxFlow(<UpsertRecoveryFlow />)
-    trackEvent({ ...RECOVERY_EVENTS.SETUP_RECOVERY, label: 'dashboard' })
-  }
-
->>>>>>> 0944b740
   return (
     <WidgetContainer>
       <Typography component="h2" variant="subtitle1" className={css.label}>
