import { Button, SvgIcon } from '@mui/material'
import { useContext } from 'react'
import type { SyntheticEvent, ReactElement } from 'react'

import ErrorIcon from '@/public/images/notifications/error.svg'
import IconButton from '@mui/material/IconButton'
import CheckWallet from '@/components/common/CheckWallet'
import { TxModalContext } from '@/components/tx-flow'
import { CancelRecoveryFlow } from '@/components/tx-flow/flows/CancelRecovery'
import useIsSafeOwner from '@/hooks/useIsSafeOwner'
import { dispatchRecoverySkipExpired } from '@/services/recovery/recovery-sender'
import useSafeInfo from '@/hooks/useSafeInfo'
import useOnboard from '@/hooks/wallets/useOnboard'
import { trackError, Errors } from '@/services/exceptions'
import { asError } from '@/services/exceptions/utils'
<<<<<<< HEAD
import { useIsGuardian } from '@/hooks/useIsGuardian'
=======
import { RecoveryContext } from '../RecoveryContext'
>>>>>>> e9e09746
import { useRecoveryTxState } from '@/hooks/useRecoveryTxState'
import { RecoveryListItemContext } from '../RecoveryListItem/RecoveryListItemContext'
import type { RecoveryQueueItem } from '@/services/recovery/recovery-state'

export function CancelRecoveryButton({
  recovery,
  compact = false,
}: {
  recovery: RecoveryQueueItem
  compact?: boolean
}): ReactElement {
  const { setSubmitError } = useContext(RecoveryListItemContext)
  const isOwner = useIsSafeOwner()
<<<<<<< HEAD
  const isGuardian = useIsGuardian()
  const { isExpired, isPending } = useRecoveryTxState(recovery)
=======
  const { isExpired } = useRecoveryTxState(recovery)
>>>>>>> e9e09746
  const { setTxFlow } = useContext(TxModalContext)
  const onboard = useOnboard()
  const { safe } = useSafeInfo()

  const onClick = async (e: SyntheticEvent) => {
    e.stopPropagation()
    e.preventDefault()

    if (isOwner) {
      setTxFlow(<CancelRecoveryFlow recovery={recovery} />)
    } else if (onboard) {
      try {
        await dispatchRecoverySkipExpired({
          onboard,
          chainId: safe.chainId,
          delayModifierAddress: recovery.address,
          recoveryTxHash: recovery.args.txHash,
        })
      } catch (_err) {
        const err = asError(_err)

        trackError(Errors._813, err)
        setSubmitError(err)
      }
    }
  }

  return (
    <CheckWallet allowNonOwner>
      {(isOk) => {
<<<<<<< HEAD
        const isDisabled = !isOk || isPending || (isGuardian && !isExpired)
=======
        const isDisabled = isOwner ? !isOk : !isOk || !isExpired
>>>>>>> e9e09746

        return compact ? (
          <IconButton onClick={onClick} color="error" size="small" disabled={isDisabled}>
            <SvgIcon component={ErrorIcon} inheritViewBox fontSize="small" />
          </IconButton>
        ) : (
          <Button onClick={onClick} variant="danger" disabled={isDisabled} size="stretched">
            Cancel
          </Button>
        )
      }}
    </CheckWallet>
  )
}<|MERGE_RESOLUTION|>--- conflicted
+++ resolved
@@ -13,11 +13,6 @@
 import useOnboard from '@/hooks/wallets/useOnboard'
 import { trackError, Errors } from '@/services/exceptions'
 import { asError } from '@/services/exceptions/utils'
-<<<<<<< HEAD
-import { useIsGuardian } from '@/hooks/useIsGuardian'
-=======
-import { RecoveryContext } from '../RecoveryContext'
->>>>>>> e9e09746
 import { useRecoveryTxState } from '@/hooks/useRecoveryTxState'
 import { RecoveryListItemContext } from '../RecoveryListItem/RecoveryListItemContext'
 import type { RecoveryQueueItem } from '@/services/recovery/recovery-state'
@@ -31,12 +26,7 @@
 }): ReactElement {
   const { setSubmitError } = useContext(RecoveryListItemContext)
   const isOwner = useIsSafeOwner()
-<<<<<<< HEAD
-  const isGuardian = useIsGuardian()
   const { isExpired, isPending } = useRecoveryTxState(recovery)
-=======
-  const { isExpired } = useRecoveryTxState(recovery)
->>>>>>> e9e09746
   const { setTxFlow } = useContext(TxModalContext)
   const onboard = useOnboard()
   const { safe } = useSafeInfo()
@@ -67,11 +57,7 @@
   return (
     <CheckWallet allowNonOwner>
       {(isOk) => {
-<<<<<<< HEAD
-        const isDisabled = !isOk || isPending || (isGuardian && !isExpired)
-=======
-        const isDisabled = isOwner ? !isOk : !isOk || !isExpired
->>>>>>> e9e09746
+        const isDisabled = isPending || (isOwner ? !isOk : !isOk || !isExpired)
 
         return compact ? (
           <IconButton onClick={onClick} color="error" size="small" disabled={isDisabled}>
