import { Box, List, ListItem, ListItemIcon, ListItemText, SvgIcon, Typography } from '@mui/material'
import type { ReactElement } from 'react'

import CircleIcon from '@/public/images/common/circle.svg'
import CheckIcon from '@/public/images/common/circle-check.svg'
import EthHashInfo from '@/components/common/EthHashInfo'
import { Countdown } from '@/components/common/Countdown'
import { ExecuteRecoveryButton } from '../ExecuteRecoveryButton'
import { CancelRecoveryButton } from '../CancelRecoveryButton'
import { useRecoveryTxState } from '@/hooks/useRecoveryTxState'
<<<<<<< HEAD
import { RecoveryValidationErrors } from '../RecoveryValidationErrors'
=======
import { formatDateTime } from '@/utils/date'
import ErrorMessage from '@/components/tx/ErrorMessage'
import { RecoveryListItemContext } from '../RecoveryListItem/RecoveryListItemContext'
>>>>>>> 6db35d20
import type { RecoveryQueueItem } from '@/services/recovery/recovery-state'

import txSignersCss from '@/components/transactions/TxSigners/styles.module.css'

export function RecoverySigners({ item }: { item: RecoveryQueueItem }): ReactElement {
<<<<<<< HEAD
  const { isNext, remainingSeconds } = useRecoveryTxState(item)
=======
  const { submitError } = useContext(RecoveryListItemContext)
  const { isExecutable, isExpired, isNext, remainingSeconds } = useRecoveryTxState(item)

  const desc = isExecutable ? (
    item.expiresAt ? (
      <>
        The recovery proposal can be executed{' '}
        <Typography color="primary.main">until {formatDateTime(item.expiresAt.toNumber())}.</Typography>
      </>
    ) : (
      'The recovery proposal can be executed now.'
    )
  ) : isExpired ? (
    'The recovery proposal has expired and needs to be cancelled before a new one can be created.'
  ) : (
    'The recovery proposal can be executed after the review window has passed:'
  )
>>>>>>> 6db35d20

  return (
    <>
      <List className={txSignersCss.signers}>
        <ListItem>
          <ListItemIcon>
            <SvgIcon
              component={CheckIcon}
              inheritViewBox
              className={txSignersCss.icon}
              sx={{
                '& path:last-of-type': { fill: ({ palette }) => palette.background.paper },
              }}
            />
          </ListItemIcon>
          <ListItemText primaryTypographyProps={{ fontWeight: 700 }}>Created</ListItemText>
        </ListItem>
        <ListItem sx={{ py: 0, pb: 1, ml: 4 }}>
          <EthHashInfo address={item.executor} hasExplorer showCopyButton />
        </ListItem>
        <ListItem sx={{ py: 0 }}>
          <ListItemIcon>
            <SvgIcon
              component={CircleIcon}
              inheritViewBox
              className={txSignersCss.icon}
              sx={{ color: ({ palette }) => palette.border.main }}
            />
          </ListItemIcon>
          <ListItemText primaryTypographyProps={{ fontWeight: 700 }}>Can be executed</ListItemText>
        </ListItem>
      </List>

      <Box className={txSignersCss.listFooter}>
        <Typography sx={({ palette }) => ({ color: palette.border.main, mb: 1 })}>{desc}</Typography>

        {isNext && <Countdown seconds={remainingSeconds} />}
      </Box>

      <RecoveryValidationErrors item={item} />

      <Box display="flex" alignItems="center" justifyContent="center" gap={1} mt={2}>
        <ExecuteRecoveryButton recovery={item} />
        <CancelRecoveryButton recovery={item} />
      </Box>
    </>
  )
}<|MERGE_RESOLUTION|>--- conflicted
+++ resolved
@@ -8,22 +8,13 @@
 import { ExecuteRecoveryButton } from '../ExecuteRecoveryButton'
 import { CancelRecoveryButton } from '../CancelRecoveryButton'
 import { useRecoveryTxState } from '@/hooks/useRecoveryTxState'
-<<<<<<< HEAD
 import { RecoveryValidationErrors } from '../RecoveryValidationErrors'
-=======
 import { formatDateTime } from '@/utils/date'
-import ErrorMessage from '@/components/tx/ErrorMessage'
-import { RecoveryListItemContext } from '../RecoveryListItem/RecoveryListItemContext'
->>>>>>> 6db35d20
 import type { RecoveryQueueItem } from '@/services/recovery/recovery-state'
 
 import txSignersCss from '@/components/transactions/TxSigners/styles.module.css'
 
 export function RecoverySigners({ item }: { item: RecoveryQueueItem }): ReactElement {
-<<<<<<< HEAD
-  const { isNext, remainingSeconds } = useRecoveryTxState(item)
-=======
-  const { submitError } = useContext(RecoveryListItemContext)
   const { isExecutable, isExpired, isNext, remainingSeconds } = useRecoveryTxState(item)
 
   const desc = isExecutable ? (
@@ -40,7 +31,6 @@
   ) : (
     'The recovery proposal can be executed after the review window has passed:'
   )
->>>>>>> 6db35d20
 
   return (
     <>
