import { Box, List, ListItem, ListItemIcon, ListItemText, SvgIcon, Typography } from '@mui/material'
import { useContext } from 'react'
import type { ReactElement } from 'react'

import CircleIcon from '@/public/images/common/circle.svg'
import CheckIcon from '@/public/images/common/circle-check.svg'
import EthHashInfo from '@/components/common/EthHashInfo'
import { Countdown } from '@/components/common/Countdown'
import { ExecuteRecoveryButton } from '../ExecuteRecoveryButton'
import { CancelRecoveryButton } from '../CancelRecoveryButton'
import { useRecoveryTxState } from '@/hooks/useRecoveryTxState'
import { formatDateTime } from '@/utils/date'
import ErrorMessage from '@/components/tx/ErrorMessage'
import { RecoveryListItemContext } from '../RecoveryListItem/RecoveryListItemContext'
import type { RecoveryQueueItem } from '@/services/recovery/recovery-state'

import txSignersCss from '@/components/transactions/TxSigners/styles.module.css'

export function RecoverySigners({ item }: { item: RecoveryQueueItem }): ReactElement {
  const { submitError } = useContext(RecoveryListItemContext)
  const { isExecutable, isExpired, isNext, remainingSeconds } = useRecoveryTxState(item)

  const desc = isExecutable ? (
    item.expiresAt ? (
      <>
        The recovery transaction can be executed{' '}
        <Typography color="primary.main">until {formatDate(item.expiresAt.toNumber())}.</Typography>
      </>
    ) : (
      'The recovery transaction can be executed now.'
    )
  ) : isExpired ? (
    'The recovery transaction has expired and needs to be cancelled before a new one can be created.'
  ) : (
    'The recovery transaction can be executed after the delay period has passed:'
  )

  return (
    <>
      <List className={txSignersCss.signers}>
        <ListItem>
          <ListItemIcon>
            <SvgIcon
              component={CheckIcon}
              inheritViewBox
              className={txSignersCss.icon}
              sx={{
                '& path:last-of-type': { fill: ({ palette }) => palette.background.paper },
              }}
            />
          </ListItemIcon>
          <ListItemText primaryTypographyProps={{ fontWeight: 700 }}>Created</ListItemText>
        </ListItem>
        <ListItem sx={{ py: 0, pb: 1, ml: 4 }}>
          <EthHashInfo address={item.executor} hasExplorer showCopyButton />
        </ListItem>
        <ListItem sx={{ py: 0 }}>
          <ListItemIcon>
            <SvgIcon
              component={CircleIcon}
              inheritViewBox
              className={txSignersCss.icon}
              sx={{ color: ({ palette }) => palette.border.main }}
            />
          </ListItemIcon>
          <ListItemText primaryTypographyProps={{ fontWeight: 700 }}>Can be executed</ListItemText>
        </ListItem>
      </List>

      <Box className={txSignersCss.listFooter}>
<<<<<<< HEAD
        <Typography sx={({ palette }) => ({ color: palette.border.main, mb: 1 })}>
          The recovery can be executed{' '}
          {isExecutable ? (
            item.expiresAt ? (
              <Typography color="primary.main">until {formatDateTime(item.expiresAt.toNumber())}.</Typography>
            ) : (
              'now.'
            )
          ) : !isNext ? (
            'after the previous recovery attempts are executed or cancelled and the delay period has passed:'
          ) : (
            'after the delay period:'
          )}
        </Typography>
=======
        <Typography sx={({ palette }) => ({ color: palette.border.main, mb: 1 })}>{desc}</Typography>
>>>>>>> 7fc08379

        {isNext && <Countdown seconds={remainingSeconds} />}
      </Box>

      {submitError && (
        <ErrorMessage error={submitError}>Error submitting the transaction. Please try again.</ErrorMessage>
      )}

      <Box display="flex" alignItems="center" justifyContent="center" gap={1} mt={2}>
        <ExecuteRecoveryButton recovery={item} />
        <CancelRecoveryButton recovery={item} />
      </Box>
    </>
  )
}<|MERGE_RESOLUTION|>--- conflicted
+++ resolved
@@ -24,7 +24,7 @@
     item.expiresAt ? (
       <>
         The recovery transaction can be executed{' '}
-        <Typography color="primary.main">until {formatDate(item.expiresAt.toNumber())}.</Typography>
+        <Typography color="primary.main">until {formatDateTime(item.expiresAt.toNumber())}.</Typography>
       </>
     ) : (
       'The recovery transaction can be executed now.'
@@ -68,24 +68,7 @@
       </List>
 
       <Box className={txSignersCss.listFooter}>
-<<<<<<< HEAD
-        <Typography sx={({ palette }) => ({ color: palette.border.main, mb: 1 })}>
-          The recovery can be executed{' '}
-          {isExecutable ? (
-            item.expiresAt ? (
-              <Typography color="primary.main">until {formatDateTime(item.expiresAt.toNumber())}.</Typography>
-            ) : (
-              'now.'
-            )
-          ) : !isNext ? (
-            'after the previous recovery attempts are executed or cancelled and the delay period has passed:'
-          ) : (
-            'after the delay period:'
-          )}
-        </Typography>
-=======
         <Typography sx={({ palette }) => ({ color: palette.border.main, mb: 1 })}>{desc}</Typography>
->>>>>>> 7fc08379
 
         {isNext && <Countdown seconds={remainingSeconds} />}
       </Box>
