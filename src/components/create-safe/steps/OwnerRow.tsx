import { CircularProgress, FormControl, Grid, IconButton } from '@mui/material'
import NameInput from '@/components/common/NameInput'
import InputAdornment from '@mui/material/InputAdornment'
import AddressBookInput from '@/components/common/AddressBookInput'
import DeleteOutlineOutlinedIcon from '@mui/icons-material/DeleteOutlineOutlined'
import { FieldArrayWithId, UseFieldArrayRemove, useFormContext, useWatch } from 'react-hook-form'
import { useAddressResolver } from '@/hooks/useAddressResolver'
import { useCallback, useEffect } from 'react'
<<<<<<< HEAD
import { LoadSafeFormData } from '@/components/load-safe'
=======
import { useMnemonicName } from '@/hooks/useMnemonicName'
>>>>>>> be1d5937
import EthHashInfo from '@/components/common/EthHashInfo'
import { NamedAddress, SafeFormData } from '@/components/create-safe/types'

export const OwnerRow = ({
  field,
  index,
  remove,
  readOnly = false,
}: {
  field: FieldArrayWithId<SafeFormData, 'owners', 'id'>
  index: number
  remove?: UseFieldArrayRemove
  readOnly?: boolean
}) => {
  const { setValue, control, getValues } = useFormContext()
  const owner = useWatch({
    control,
    name: `owners.${index}`,
  })

  const validateSafeAddress = useCallback(
    async (address: string) => {
      const owners = getValues('owners')
      if (owners.filter((owner: NamedAddress) => owner.address === address).length > 1) {
        return 'Owner is already added'
      }
    },
    [getValues],
  )

  const { name: fallbackName, resolving } = useAddressResolver(owner.address)

  useEffect(() => {
<<<<<<< HEAD
    setValue(`owners.${index}.resolving`, resolving)
  }, [index, resolving, setValue])
=======
    const ownerName = name ?? fallbackName
    setValue(`owners.${index}.name`, ownerName, { shouldValidate: true })
  }, [fallbackName, index, name, setValue])
>>>>>>> be1d5937

  return (
    <Grid
      container
      key={field.id}
      spacing={3}
      alignItems="center"
      marginBottom={3}
      flexWrap={['wrap', undefined, 'nowrap']}
    >
      <Grid item xs={12} md={4}>
        <FormControl fullWidth>
          <NameInput
            name={`owners.${index}.name`}
            label="Owner name"
            InputLabelProps={{ shrink: true }}
            placeholder={fallbackName}
            InputProps={{
              endAdornment: resolving ? (
                <InputAdornment position="end">
                  <CircularProgress size={20} />
                </InputAdornment>
              ) : null,
            }}
          />
        </FormControl>
      </Grid>
      <Grid item xs={10} md={7}>
        {readOnly ? (
          <EthHashInfo address={owner.address} shortAddress={false} hasExplorer showCopyButton />
        ) : (
          <FormControl fullWidth>
            <AddressBookInput name={`owners.${index}.address`} label="Owner address" validate={validateSafeAddress} />
          </FormControl>
        )}
      </Grid>
      {!readOnly && (
        <Grid item xs={2} md={1} display="flex" alignItems="center" flexShrink={0}>
          {index > 0 && (
            <>
              <IconButton onClick={() => remove?.(index)}>
                <DeleteOutlineOutlinedIcon />
              </IconButton>
            </>
          )}
        </Grid>
      )}
    </Grid>
  )
}<|MERGE_RESOLUTION|>--- conflicted
+++ resolved
@@ -5,12 +5,7 @@
 import DeleteOutlineOutlinedIcon from '@mui/icons-material/DeleteOutlineOutlined'
 import { FieldArrayWithId, UseFieldArrayRemove, useFormContext, useWatch } from 'react-hook-form'
 import { useAddressResolver } from '@/hooks/useAddressResolver'
-import { useCallback, useEffect } from 'react'
-<<<<<<< HEAD
-import { LoadSafeFormData } from '@/components/load-safe'
-=======
-import { useMnemonicName } from '@/hooks/useMnemonicName'
->>>>>>> be1d5937
+import { useCallback } from 'react'
 import EthHashInfo from '@/components/common/EthHashInfo'
 import { NamedAddress, SafeFormData } from '@/components/create-safe/types'
 
@@ -25,7 +20,7 @@
   remove?: UseFieldArrayRemove
   readOnly?: boolean
 }) => {
-  const { setValue, control, getValues } = useFormContext()
+  const { control, getValues } = useFormContext()
   const owner = useWatch({
     control,
     name: `owners.${index}`,
@@ -42,16 +37,6 @@
   )
 
   const { name: fallbackName, resolving } = useAddressResolver(owner.address)
-
-  useEffect(() => {
-<<<<<<< HEAD
-    setValue(`owners.${index}.resolving`, resolving)
-  }, [index, resolving, setValue])
-=======
-    const ownerName = name ?? fallbackName
-    setValue(`owners.${index}.name`, ownerName, { shouldValidate: true })
-  }, [fallbackName, index, name, setValue])
->>>>>>> be1d5937
 
   return (
     <Grid
