<<<<<<< HEAD
import { Box, Button, Divider, FormControl, Grid, MenuItem, Paper, Select, Typography } from '@mui/material'
import { ReactElement, useEffect } from 'react'
=======
import { Box, Button, Divider, FormControl, Grid, MenuItem, Paper, Select, Typography, SvgIcon } from '@mui/material'
import { ReactElement } from 'react'
>>>>>>> 2a25df11
import { FormProvider, useFieldArray, useForm } from 'react-hook-form'

import ChainIndicator from '@/components/common/ChainIndicator'
import useResetSafeCreation from '@/components/create-safe/useResetSafeCreation'
import { StepRenderProps } from '@/components/tx/TxStepper/useTxStepper'
import useAddressBook from '@/hooks/useAddressBook'
import useWallet from '@/hooks/wallets/useWallet'
import { OwnerRow } from '@/components/create-safe/steps/OwnerRow'
import { NamedAddress, SafeFormData } from '@/components/create-safe/types'
import { trackEvent, CREATE_SAFE_EVENTS } from '@/services/analytics'
import AddIcon from '@/public/images/common/add.svg'

type Props = {
  params: SafeFormData
  onSubmit: StepRenderProps['onSubmit']
  onBack: StepRenderProps['onBack']
  setStep: StepRenderProps['setStep']
}

const OwnerPolicyStep = ({ params, onSubmit, setStep, onBack }: Props): ReactElement => {
  useResetSafeCreation(setStep)
  const wallet = useWallet()
  const addressBook = useAddressBook()

  const defaultOwnerAddressBookName = wallet?.address ? addressBook[wallet.address] : undefined

  const defaultOwner: NamedAddress = {
    name: defaultOwnerAddressBookName || wallet?.ens || '',
    address: wallet?.address || '',
  }

  const defaultThreshold = params.threshold || 1

  const formMethods = useForm<SafeFormData>({
    mode: 'onChange',
    defaultValues: {
      name: params.name,
      owners: params.owners ?? [defaultOwner],
      threshold: defaultThreshold,
    },
  })
  const { register, handleSubmit, control, formState, watch, setValue } = formMethods
  const isValid = Object.keys(formState.errors).length === 0 // do not use formState.isValid because names can be empty

  const { fields, append, remove } = useFieldArray({
    control,
    name: 'owners',
  })

  const addOwner = () => {
    append({ name: '', address: '' })
  }

  const threshold = watch('threshold')
  useEffect(() => {
    setValue('threshold', threshold > fields.length ? fields.length : threshold)
  }, [fields, setValue, threshold])

  const onFormSubmit = handleSubmit((data: SafeFormData) => {
    onSubmit(data)

    trackEvent({
      ...CREATE_SAFE_EVENTS.OWNERS,
      label: data.owners.length,
    })

    trackEvent({
      ...CREATE_SAFE_EVENTS.THRESHOLD,
      label: data.threshold,
    })
  })

  return (
    <Paper>
      <FormProvider {...formMethods}>
        <form onSubmit={onFormSubmit}>
          <Box padding={3}>
            <Typography mb={2}>
              Your Safe will have one or more owners. We have prefilled the first owner with your connected wallet
              details, but you are free to change this to a different owner.
            </Typography>
            <Typography>
              Add additional owners (e.g. wallets of your teammates) and specify how many of them have to confirm a
              transaction before it gets executed. In general, the more confirmations required, the more secure your
              Safe is. Learn about which Safe setup to use. The new Safe will ONLY be available on{' '}
              <ChainIndicator inline />
            </Typography>
          </Box>

          <Divider />

          <Grid container gap={3} flexWrap="nowrap" paddingX={3} paddingY={1}>
            <Grid item xs={12} md={4}>
              Name
            </Grid>

            <Grid item xs={12} md={7}>
              Address
            </Grid>

            <Grid item xs={1} />
          </Grid>

          <Divider />

          <Box padding={3}>
            {fields.map((field, index) => (
              <OwnerRow key={field.id} index={index} remove={remove} />
            ))}

            <Button
              onClick={addOwner}
              sx={{ fontWeight: 'normal' }}
              startIcon={<SvgIcon component={AddIcon} fontSize="small" inheritViewBox />}
            >
              Add another owner
            </Button>

            <Typography marginTop={3} marginBottom={1}>
              Any transaction requires the confirmation of:
            </Typography>

            <Box display="flex" alignItems="center" gap={2}>
              <FormControl>
                <Select {...register('threshold')} defaultValue={defaultThreshold} value={threshold}>
                  {fields.map((field, index) => (
                    <MenuItem key={field.id} value={index + 1}>
                      {index + 1}
                    </MenuItem>
                  ))}
                </Select>
              </FormControl>
              <Typography>out of {fields.length} owner(s)</Typography>
            </Box>

            <Grid container alignItems="center" justifyContent="center" spacing={3}>
              <Grid item>
                <Button onClick={onBack}>Back</Button>
              </Grid>

              <Grid item>
                <Button variant="contained" type="submit" disabled={!isValid}>
                  Continue
                </Button>
              </Grid>
            </Grid>
          </Box>
        </form>
      </FormProvider>
    </Paper>
  )
}

export default OwnerPolicyStep<|MERGE_RESOLUTION|>--- conflicted
+++ resolved
@@ -1,10 +1,5 @@
-<<<<<<< HEAD
-import { Box, Button, Divider, FormControl, Grid, MenuItem, Paper, Select, Typography } from '@mui/material'
+import { Box, Button, Divider, FormControl, Grid, MenuItem, Paper, Select, Typography, SvgIcon } from '@mui/material'
 import { ReactElement, useEffect } from 'react'
-=======
-import { Box, Button, Divider, FormControl, Grid, MenuItem, Paper, Select, Typography, SvgIcon } from '@mui/material'
-import { ReactElement } from 'react'
->>>>>>> 2a25df11
 import { FormProvider, useFieldArray, useForm } from 'react-hook-form'
 
 import ChainIndicator from '@/components/common/ChainIndicator'
