--- conflicted
+++ resolved
@@ -129,7 +129,6 @@
   useWatchSafeCreation({ status, safeAddress, pendingSafe, setPendingSafe, setStatus })
 
   useEffect(() => {
-<<<<<<< HEAD
     if (
       pendingSafe?.txHash ||
       status === SafeCreationStatus.ERROR ||
@@ -142,13 +141,6 @@
     const newStatus = !wallet || isWrongChain ? SafeCreationStatus.AWAITING_WALLET : SafeCreationStatus.AWAITING
     setStatus(newStatus)
   }, [wallet, isWrongChain, pendingSafe?.txHash, status])
-=======
-    if (pendingSafe?.txHash) return
-
-    const newStatus = !wallet || isWrongChain ? SafeCreationStatus.AWAITING_WALLET : SafeCreationStatus.AWAITING
-    setStatus(newStatus)
-  }, [wallet, isWrongChain, pendingSafe?.txHash])
->>>>>>> e706224b
 
   useEffect(() => {
     if (!pendingSafe) return
