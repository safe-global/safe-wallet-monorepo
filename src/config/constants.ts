--- conflicted
+++ resolved
@@ -57,13 +57,9 @@
   DASHBOARD_FEATURED = 'dashboard-widgets',
   SAFE_GOVERNANCE_APP = 'safe-governance-app',
   WALLET_CONNECT = 'wallet-connect',
-<<<<<<< HEAD
+  // TODO: Remove safe-claiming-app when we remove the old claiming app
+  SAFE_CLAIMING_APP = 'safe-claiming-app',
 }
 
 // Safe Gelato relay service
-export const SAFE_GELATO_RELAY_SERVICE_URL = process.env.NEXT_PUBLIC_SAFE_GELATO_RELAY_SERVICE_URL || ''
-=======
-  // TODO: Remove safe-claiming-app when we remove the old claiming app
-  SAFE_CLAIMING_APP = 'safe-claiming-app',
-}
->>>>>>> 57712e2a
+export const SAFE_GELATO_RELAY_SERVICE_URL = process.env.NEXT_PUBLIC_SAFE_GELATO_RELAY_SERVICE_URL || ''