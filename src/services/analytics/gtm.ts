/**
 * Google Tag Manager-related functions.
 *
 * Initializes and un-initializes GTM in production or dev mode.
 * Allows sending datalayer events to GTM.
 *
 * This service should NOT be used directly by components. Use the `analytics` service instead.
 */

import type { TagManagerArgs } from './TagManager'
<<<<<<< HEAD
import TagManager from './TagManager'
import type { SafeAppData } from '@gnosis.pm/safe-react-gateway-sdk'
=======
import TagManager, { DATA_LAYER_NAME } from './TagManager'
import Cookies from 'js-cookie'
>>>>>>> 1284eeb1
import {
  IS_PRODUCTION,
  GOOGLE_TAG_MANAGER_ID,
  GOOGLE_TAG_MANAGER_AUTH_LIVE,
  GOOGLE_TAG_MANAGER_AUTH_LATEST,
  GOOGLE_TAG_MANAGER_DEVELOPMENT_AUTH,
} from '@/config/constants'
import type { AnalyticsEvent, EventLabel, SafeAppSDKEvent } from './types'
import { EventType } from './types'
import { SAFE_APPS_SDK_CATEGORY } from './events'

type GTMEnvironment = 'LIVE' | 'LATEST' | 'DEVELOPMENT'
type GTMEnvironmentArgs = Required<Pick<TagManagerArgs, 'auth' | 'preview'>>

const EMPTY_SAFE_APP = 'unknown'

const GTM_ENV_AUTH: Record<GTMEnvironment, GTMEnvironmentArgs> = {
  LIVE: {
    auth: GOOGLE_TAG_MANAGER_AUTH_LIVE,
    preview: 'env-1',
  },
  LATEST: {
    auth: GOOGLE_TAG_MANAGER_AUTH_LATEST,
    preview: 'env-2',
  },
  DEVELOPMENT: {
    auth: GOOGLE_TAG_MANAGER_DEVELOPMENT_AUTH,
    preview: 'env-3',
  },
}

let _chainId: string = ''

export const gtmSetChainId = (chainId: string): void => {
  _chainId = chainId
}

export const gtmInit = (pagePath: string): void => {
  const GTM_ENVIRONMENT = IS_PRODUCTION ? GTM_ENV_AUTH.LIVE : GTM_ENV_AUTH.DEVELOPMENT

  if (!GOOGLE_TAG_MANAGER_ID || !GTM_ENVIRONMENT.auth) {
    console.warn('[GTM] - Unable to initialize Google Tag Manager. `id` or `gtm_auth` missing.')
    return
  }

  TagManager.initialize({
    gtmId: GOOGLE_TAG_MANAGER_ID,
    ...GTM_ENVIRONMENT,
    dataLayer: {
      pageLocation: `${location.origin}${pagePath}`,
      pagePath,
      // Block JS variables and custom scripts
      // @see https://developers.google.com/tag-platform/tag-manager/web/restrict
      'gtm.blocklist': ['j', 'jsm', 'customScripts'],
    },
  })
}

export const gtmClear = TagManager.destroy

type GtmEvent = {
  event: EventType
  chainId: string
}

type ActionGtmEvent = GtmEvent & {
  eventCategory: string
  eventAction: string
  eventLabel?: EventLabel
}

type PageviewGtmEvent = GtmEvent & {
  pageLocation: string
  pagePath: string
}

<<<<<<< HEAD
const gtmSend = TagManager.dataLayer
=======
type SafeAppGtmEvent = ActionGtmEvent & {
  safeAppName: string
  safeAppMethod?: string
  safeAppEthMethod?: string
  safeAppSDKVersion?: string
}

const gtmSend = (event: GtmEvent): void => {
  console.info('[Analytics]', event)

  if (!isGtmLoaded()) return

  TagManager.dataLayer(event)
}
>>>>>>> 1284eeb1

export const gtmTrack = (eventData: AnalyticsEvent): void => {
  const gtmEvent: ActionGtmEvent = {
    event: eventData.event || EventType.CLICK,
    chainId: _chainId,
    eventCategory: eventData.category,
    eventAction: eventData.action,
  }

  if (eventData.label) {
    gtmEvent.eventLabel = eventData.label
  }

  gtmSend(gtmEvent)
}

export const gtmTrackPageview = (pagePath: string): void => {
  const gtmEvent: PageviewGtmEvent = {
    event: EventType.PAGEVIEW,
    chainId: _chainId,
    pageLocation: `${location.origin}${pagePath}`,
    pagePath,
  }

  gtmSend(gtmEvent)
}

export const gtmTrackSafeApp = (eventData: AnalyticsEvent, appName?: string, sdkEventData?: SafeAppSDKEvent): void => {
  const safeAppGtmEvent: SafeAppGtmEvent = {
    event: EventType.SAFE_APP,
    chainId: _chainId,
    eventCategory: eventData.category,
    eventAction: eventData.action,
    safeAppName: appName || '',
    safeAppEthMethod: '',
    safeAppMethod: '',
    safeAppSDKVersion: '',
  }

  if (eventData.category === SAFE_APPS_SDK_CATEGORY) {
    safeAppGtmEvent.safeAppMethod = sdkEventData?.method
    safeAppGtmEvent.safeAppEthMethod = sdkEventData?.ethMethod
    safeAppGtmEvent.safeAppSDKVersion = sdkEventData?.version
  }

  if (eventData.label) {
    safeAppGtmEvent.eventLabel = eventData.label
  }

  gtmSend(safeAppGtmEvent)
}<|MERGE_RESOLUTION|>--- conflicted
+++ resolved
@@ -8,13 +8,7 @@
  */
 
 import type { TagManagerArgs } from './TagManager'
-<<<<<<< HEAD
 import TagManager from './TagManager'
-import type { SafeAppData } from '@gnosis.pm/safe-react-gateway-sdk'
-=======
-import TagManager, { DATA_LAYER_NAME } from './TagManager'
-import Cookies from 'js-cookie'
->>>>>>> 1284eeb1
 import {
   IS_PRODUCTION,
   GOOGLE_TAG_MANAGER_ID,
@@ -91,9 +85,6 @@
   pagePath: string
 }
 
-<<<<<<< HEAD
-const gtmSend = TagManager.dataLayer
-=======
 type SafeAppGtmEvent = ActionGtmEvent & {
   safeAppName: string
   safeAppMethod?: string
@@ -101,14 +92,7 @@
   safeAppSDKVersion?: string
 }
 
-const gtmSend = (event: GtmEvent): void => {
-  console.info('[Analytics]', event)
-
-  if (!isGtmLoaded()) return
-
-  TagManager.dataLayer(event)
-}
->>>>>>> 1284eeb1
+const gtmSend = TagManager.dataLayer
 
 export const gtmTrack = (eventData: AnalyticsEvent): void => {
   const gtmEvent: ActionGtmEvent = {
