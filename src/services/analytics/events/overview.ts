--- conflicted
+++ resolved
@@ -76,17 +76,16 @@
     action: 'Open transactions queue from queue size',
     category: OVERVIEW_CATEGORY,
   },
-<<<<<<< HEAD
   EXPORT_DATA: {
     action: 'Export data from sidebar',
     category: OVERVIEW_CATEGORY,
   },
   IMPORT_DATA: {
     action: 'Import data from sidebar',
-=======
+    category: OVERVIEW_CATEGORY,
+  },
   RELAYING_HELP_ARTICLE: {
     action: 'Open relaying help article',
->>>>>>> 35fa5983
     category: OVERVIEW_CATEGORY,
   },
 }