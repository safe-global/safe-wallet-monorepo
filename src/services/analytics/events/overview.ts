import { EventType } from '@/services/analytics/types'

const OVERVIEW_CATEGORY = 'overview'

export const OVERVIEW_EVENTS = {
  OPEN_ONBOARD: {
    action: 'Open wallet modal',
    category: OVERVIEW_CATEGORY,
  },
  SWITCH_NETWORK: {
    action: 'Switch network',
    category: OVERVIEW_CATEGORY,
  },
  SHOW_QR: {
    action: 'Show Safe QR code',
    category: OVERVIEW_CATEGORY,
  },
  COPY_ADDRESS: {
    action: 'Copy Safe address',
    category: OVERVIEW_CATEGORY,
  },
  OPEN_EXPLORER: {
    action: 'Open Safe on block explorer',
    category: OVERVIEW_CATEGORY,
  },
  ADD_SAFE: {
    action: 'Add Safe',
    category: OVERVIEW_CATEGORY,
  },
  SIDEBAR: {
    action: 'Sidebar',
    category: OVERVIEW_CATEGORY,
  },
  TOTAL_ADDED_SAFES: {
    event: EventType.META,
    action: 'Total added Safes',
    category: OVERVIEW_CATEGORY,
  },
  WHATS_NEW: {
    action: "Open What's New",
    category: OVERVIEW_CATEGORY,
  },
  HELP_CENTER: {
    action: 'Open Help Center',
    category: OVERVIEW_CATEGORY,
  },
  NEW_TRANSACTION: {
    action: 'New transaction',
    category: OVERVIEW_CATEGORY,
  },
  NOTIFICATION_CENTER: {
    action: 'Open Notification Center',
    category: OVERVIEW_CATEGORY,
  },
  NOTIFICATION_INTERACTION: {
    action: 'Interact with notification',
    category: OVERVIEW_CATEGORY,
  },
  SIDEBAR_RENAME: {
    action: 'Rename Safe from sidebar',
    category: OVERVIEW_CATEGORY,
  },
  SIDEBAR_REMOVE: {
    action: 'Remove Safe from sidebar',
    category: OVERVIEW_CATEGORY,
  },
  SAFE_TOKEN_WIDGET: {
    action: 'Open Safe Governance App from widget',
    category: OVERVIEW_CATEGORY,
  },
  OPEN_MISSING_SIGNATURES: {
    action: 'Open transactions queue from missing signatures',
    category: OVERVIEW_CATEGORY,
  },
  OPEN_QUEUED_TRANSACTIONS: {
    action: 'Open transactions queue from queue size',
    category: OVERVIEW_CATEGORY,
  },
  EXPORT_DATA: {
    action: 'Export data from sidebar',
    category: OVERVIEW_CATEGORY,
  },
  IMPORT_DATA: {
    action: 'Import data from sidebar',
    category: OVERVIEW_CATEGORY,
  },
  RELAYING_HELP_ARTICLE: {
    action: 'Open relaying help article',
    category: OVERVIEW_CATEGORY,
  },
  SEP5_ALLOCATION_BUTTON: {
    action: 'Click on SEP5 allocation button',
    category: OVERVIEW_CATEGORY,
  },
  // Track clicks on links to Safe Accounts
  OPEN_SAFE: {
    action: 'Open Safe',
    category: OVERVIEW_CATEGORY,
    //label: OPEN_SAFE_LABELS
  },
  // Track actual Safe views
  SAFE_VIEWED: {
    event: EventType.SAFE_OPENED,
    action: 'Safe viewed',
    category: OVERVIEW_CATEGORY,
  },
  BUY_CRYPTO_BUTTON: {
    action: 'Buy crypto button',
    category: OVERVIEW_CATEGORY,
  },
<<<<<<< HEAD
  SELECT_ONRAMP_APP: {
    action: 'Select on-ramp app',
=======
  SHOW_MORE_SAFES: {
    action: 'Show more Safes',
    category: OVERVIEW_CATEGORY,
  },
  CREATE_NEW_SAFE: {
    action: 'Create new Safe',
>>>>>>> 7567012c
    category: OVERVIEW_CATEGORY,
  },
}

export enum OPEN_SAFE_LABELS {
  sidebar = 'sidebar',
  after_create = 'after_create',
  after_add = 'after_add',
  login_page = 'login_page',
}<|MERGE_RESOLUTION|>--- conflicted
+++ resolved
@@ -108,17 +108,16 @@
     action: 'Buy crypto button',
     category: OVERVIEW_CATEGORY,
   },
-<<<<<<< HEAD
-  SELECT_ONRAMP_APP: {
-    action: 'Select on-ramp app',
-=======
   SHOW_MORE_SAFES: {
     action: 'Show more Safes',
     category: OVERVIEW_CATEGORY,
   },
   CREATE_NEW_SAFE: {
     action: 'Create new Safe',
->>>>>>> 7567012c
+    category: OVERVIEW_CATEGORY,
+  },
+  SELECT_ONRAMP_APP: {
+    action: 'Select on-ramp app',
     category: OVERVIEW_CATEGORY,
   },
 }
