import { EventType } from '@/services/analytics/types'

const OVERVIEW_CATEGORY = 'overview'

export const OVERVIEW_EVENTS = {
  OPEN_ONBOARD: {
    action: 'Open wallet modal',
    category: OVERVIEW_CATEGORY,
  },
  SWITCH_NETWORK: {
    action: 'Switch network',
    category: OVERVIEW_CATEGORY,
  },
  SHOW_QR: {
    action: 'Show Safe QR code',
    category: OVERVIEW_CATEGORY,
  },
  COPY_ADDRESS: {
    action: 'Copy Safe address',
    category: OVERVIEW_CATEGORY,
  },
  OPEN_EXPLORER: {
    action: 'Open Safe on block explorer',
    category: OVERVIEW_CATEGORY,
  },
  ADD_TO_WATCHLIST: {
    action: 'Add Safe to watchlist',
    category: OVERVIEW_CATEGORY,
  },
  REMOVE_FROM_WATCHLIST: {
    action: 'Remove from watchlist',
    category: OVERVIEW_CATEGORY,
  },
  ADD_NEW_NETWORK: {
    action: 'Add new network',
    category: OVERVIEW_CATEGORY,
  },
  SUBMIT_ADD_NEW_NETWORK: {
    action: 'Submit add new network',
    category: OVERVIEW_CATEGORY,
  },
  CANCEL_ADD_NEW_NETWORK: {
    action: 'Cancel add new network',
    category: OVERVIEW_CATEGORY,
  },
  DELETED_FROM_WATCHLIST: {
    action: 'Deleted from watchlist',
    category: OVERVIEW_CATEGORY,
  },
  TOTAL_SAFES_OWNED: {
    action: 'Total Safes owned',
    category: OVERVIEW_CATEGORY,
    event: EventType.META,
  },
  TOTAL_SAFES_WATCHLIST: {
    action: 'Total Safes watchlist',
    category: OVERVIEW_CATEGORY,
    event: EventType.META,
  },
  SIDEBAR: {
    action: 'Sidebar',
    category: OVERVIEW_CATEGORY,
  },
  WHATS_NEW: {
    action: "Open What's New",
    category: OVERVIEW_CATEGORY,
  },
  HELP_CENTER: {
    action: 'Open Help Center',
    category: OVERVIEW_CATEGORY,
  },
  NEW_TRANSACTION: {
    action: 'New transaction',
    category: OVERVIEW_CATEGORY,
  },
  CHOOSE_TRANSACTION_TYPE: {
    action: 'Choose transaction type',
    category: OVERVIEW_CATEGORY,
    event: EventType.CLICK,
  },
  ADD_FUNDS: {
    action: 'Add funds',
    category: OVERVIEW_CATEGORY,
    event: EventType.CLICK,
  },
  NOTIFICATION_CENTER: {
    action: 'Open Notification Center',
    category: OVERVIEW_CATEGORY,
  },
  NOTIFICATION_INTERACTION: {
    action: 'Interact with notification',
    category: OVERVIEW_CATEGORY,
  },
  SIDEBAR_RENAME: {
    action: 'Rename Safe from sidebar',
    category: OVERVIEW_CATEGORY,
  },
  SAFE_TOKEN_WIDGET: {
    action: 'Open Safe Governance App from widget',
    category: OVERVIEW_CATEGORY,
  },
  OPEN_MISSING_SIGNATURES: {
    action: 'Open transactions queue from missing signatures',
    category: OVERVIEW_CATEGORY,
  },
  OPEN_QUEUED_TRANSACTIONS: {
    action: 'Open transactions queue from queue size',
    category: OVERVIEW_CATEGORY,
  },
  EXPORT_DATA: {
    action: 'Export data',
    category: OVERVIEW_CATEGORY,
  },
  IMPORT_DATA: {
    action: 'Import data',
    category: OVERVIEW_CATEGORY,
  },
  RELAYING_HELP_ARTICLE: {
    action: 'Open relaying help article',
    category: OVERVIEW_CATEGORY,
  },
  SEP5_ALLOCATION_BUTTON: {
    action: 'Click on SEP5 allocation button',
    category: OVERVIEW_CATEGORY,
  },
  // Track clicks on links to Safe Accounts
  OPEN_SAFE: {
    action: 'Open Safe',
    category: OVERVIEW_CATEGORY,
    //label: OPEN_SAFE_LABELS
  },
  // Track clicks on links to Safe Accounts
  EXPAND_MULTI_SAFE: {
    action: 'Expand multi Safe',
    category: OVERVIEW_CATEGORY,
    //label: OPEN_SAFE_LABELS
  },
  SHOW_ALL_NETWORKS: {
    action: 'Show all networks',
    category: OVERVIEW_CATEGORY,
  },
  // Track actual Safe views
  SAFE_VIEWED: {
    event: EventType.SAFE_OPENED,
    action: 'Safe viewed',
    category: OVERVIEW_CATEGORY,
  },
  BUY_CRYPTO_BUTTON: {
    action: 'Buy crypto button',
    category: OVERVIEW_CATEGORY,
  },
  SHOW_MORE_SAFES: {
    action: 'Show more Safes',
    category: OVERVIEW_CATEGORY,
  },
  CREATE_NEW_SAFE: {
    action: 'Create new Safe',
    category: OVERVIEW_CATEGORY,
  },
  PROCEED_WITH_TX: {
    event: EventType.CLICK,
    action: 'Proceed with transaction',
    category: OVERVIEW_CATEGORY,
  },
<<<<<<< HEAD
=======
  OPEN_ACTIVITY_APP: {
    action: 'Open activity app from widget',
    category: OVERVIEW_CATEGORY,
  },
  HIDE_ACTIVITY_APP_WIDGET: {
    action: 'Hide activity app widget',
    category: OVERVIEW_CATEGORY,
  },
  OPEN_LEARN_MORE_ACTIVITY_APP: {
    action: 'Activity app learn more',
    category: OVERVIEW_CATEGORY,
  },
  OPEN_STAKING_WIDGET: {
    action: 'Open staking widget from banner',
    category: OVERVIEW_CATEGORY,
  },
  HIDE_STAKING_BANNER: {
    action: 'Hide staking banner',
    category: OVERVIEW_CATEGORY,
  },
  OPEN_LEARN_MORE_STAKING_BANNER: {
    action: 'Staking banner learn more',
    category: OVERVIEW_CATEGORY,
  },
>>>>>>> ce95e2d5
}

export enum OPEN_SAFE_LABELS {
  sidebar = 'sidebar',
  after_create = 'after_create',
  after_add = 'after_add',
  login_page = 'login_page',
}

export enum OVERVIEW_LABELS {
  sidebar = 'sidebar',
  quick_add = 'quick_add',
  quick_remove = 'quick_remove',
  top_bar = 'top_bar',
  welcome_page = 'welcome_page',
  login_page = 'login_page',
  settings = 'settings',
}<|MERGE_RESOLUTION|>--- conflicted
+++ resolved
@@ -162,20 +162,6 @@
     action: 'Proceed with transaction',
     category: OVERVIEW_CATEGORY,
   },
-<<<<<<< HEAD
-=======
-  OPEN_ACTIVITY_APP: {
-    action: 'Open activity app from widget',
-    category: OVERVIEW_CATEGORY,
-  },
-  HIDE_ACTIVITY_APP_WIDGET: {
-    action: 'Hide activity app widget',
-    category: OVERVIEW_CATEGORY,
-  },
-  OPEN_LEARN_MORE_ACTIVITY_APP: {
-    action: 'Activity app learn more',
-    category: OVERVIEW_CATEGORY,
-  },
   OPEN_STAKING_WIDGET: {
     action: 'Open staking widget from banner',
     category: OVERVIEW_CATEGORY,
@@ -188,7 +174,6 @@
     action: 'Staking banner learn more',
     category: OVERVIEW_CATEGORY,
   },
->>>>>>> ce95e2d5
 }
 
 export enum OPEN_SAFE_LABELS {
