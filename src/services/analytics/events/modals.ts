--- conflicted
+++ resolved
@@ -44,13 +44,12 @@
     action: 'Reject transaction',
     category: MODALS_CATEGORY,
   },
-<<<<<<< HEAD
   EDIT_APPROVALS: {
     action: 'Edit approval',
-=======
+    category: MODALS_CATEGORY,
+  },
   PROPOSE_TX: {
     action: 'Propose transaction',
->>>>>>> 51289c47
     category: MODALS_CATEGORY,
   },
 }