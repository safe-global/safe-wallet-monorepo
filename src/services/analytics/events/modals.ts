--- conflicted
+++ resolved
@@ -60,11 +60,6 @@
 }
 
 export enum MODAL_NAVIGATION {
-<<<<<<< HEAD
-  Next = 'TxFlow Next',
-  Back = 'TxFlow Back',
-=======
   Next = 'Next click',
   Back = 'Back click',
->>>>>>> 6db35d20
 }