--- conflicted
+++ resolved
@@ -125,11 +125,7 @@
           Test: [{ name: 'test', type: 'string' }],
         },
         domain: {
-<<<<<<< HEAD
-          chainId: '0x1',
-=======
           chainId: 1,
->>>>>>> 815432cd
           name: 'TestDapp',
           verifyingContract: zeroPadValue('0x1234', 20),
         },
