--- conflicted
+++ resolved
@@ -1,11 +1,6 @@
-<<<<<<< HEAD
-import { proposeSafeMessage, confirmSafeMessage } from '@gnosis.pm/safe-react-gateway-sdk'
-import type { SafeInfo, SafeMessage } from '@gnosis.pm/safe-react-gateway-sdk'
-import type { RequestId } from '@gnosis.pm/safe-apps-sdk'
-=======
 import { proposeSafeMessage, confirmSafeMessage } from '@safe-global/safe-gateway-typescript-sdk'
 import type { SafeInfo, SafeMessage } from '@safe-global/safe-gateway-typescript-sdk'
->>>>>>> f959266f
+import type { RequestId } from '@gnosis.pm/safe-apps-sdk'
 import type { TypedDataDomain } from 'ethers'
 import type { JsonRpcSigner } from '@ethersproject/providers'
 
