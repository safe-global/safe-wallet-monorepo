/**
 * When creating a new error type, please try to group them semantically
 * with the existing errors in the same hundred. For example, if it's
 * related to fetching data from the backend, add it to the 6xx errors.
 * This is not a hard requirement, just a useful convention.
 */
enum ErrorCodes {
  ___0 = '0: No such error code',

  _100 = '100: Invalid input in the address field',
  _101 = '101: Failed to resolve the address',
  _103 = '103: Error creating a SafeTransaction',
  _104 = '104: Invalid chain short name in the URL',
  _105 = '105: Error initializing the Safe Core SDK',
<<<<<<< HEAD
  _106 = '106: Failed to get bytecode of contract',
=======
  _106 = '106: Failed to get connected wallet',
>>>>>>> a5b1aedb

  _302 = '302: Error connecting to the wallet',
  _303 = '303: Error creating pairing session',

  _600 = '600: Error fetching Safe info',
  _601 = '601: Error fetching balances',
  _602 = '602: Error fetching history txs',
  _603 = '603: Error fetching queued txs',
  _604 = '604: Error fetching collectibles',
  _607 = '607: Error fetching available currencies',
  _608 = '608: Error fetching messages',
  _609 = '609: Failed to retrieve SpendingLimits module information',
  _610 = '610: Error fetching safes by owner',
  _611 = '611: Error fetching gasPrice',
  _612 = '612: Error estimating gas',
  _616 = '616: Failed to retrieve recommended nonce',
  _619 = '619: Error fetching data from master-copies',
  _620 = '620: Error loading chains',
  _630 = '630: Error fetching remaining hourly relays',
  _631 = '631: Transaction failed to be relayed',
  _632 = '632: Error fetching relay task status',

  _700 = '700: Failed to read from local/session storage',
  _701 = '701: Failed to write to local/session storage',
  _702 = '702: Failed to remove from local/session storage',
  _703 = '703: Error importing an address book',
  _704 = '704: Error importing global data',

  _800 = '800: Safe creation tx failed',
  _801 = '801: Failed to send a tx with a spending limit',
  _804 = '804: Error processing a transaction',
  _806 = '806: Failed to remove module',
  _807 = '807: Failed to remove guard',
  _808 = '808: Failed to get transaction origin',

  _900 = '900: Error loading Safe App',
  _901 = '901: Error processing Safe Apps SDK request',
  _902 = '902: Error loading Safe Apps list',
  _903 = '903: Error loading Safe App manifest',
  _905 = '905: Third party cookies are disabled',
}

export default ErrorCodes<|MERGE_RESOLUTION|>--- conflicted
+++ resolved
@@ -12,11 +12,7 @@
   _103 = '103: Error creating a SafeTransaction',
   _104 = '104: Invalid chain short name in the URL',
   _105 = '105: Error initializing the Safe Core SDK',
-<<<<<<< HEAD
-  _106 = '106: Failed to get bytecode of contract',
-=======
   _106 = '106: Failed to get connected wallet',
->>>>>>> a5b1aedb
 
   _302 = '302: Error connecting to the wallet',
   _303 = '303: Error creating pairing session',
