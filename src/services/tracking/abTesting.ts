--- conflicted
+++ resolved
@@ -1,15 +1,9 @@
-<<<<<<< HEAD
+/**
+ * Holds current A/B test identifiers.
+ */
 export const enum AbTest {
-  SAFE_CREATION = 'safe_creation',
   HIDE_TOKEN_PROMO = 'hide_token_promo',
 }
-=======
-/*
- Holds current abTest identifiers e.g.
- SAFE_CREATION = 'safe-creation'
- */
-export const enum AbTest {}
->>>>>>> eea34b33
 
 let _abTest: AbTest | null = null
 
