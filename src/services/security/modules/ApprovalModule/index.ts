--- conflicted
+++ resolved
@@ -6,10 +6,7 @@
 import { decodeMultiSendTxs } from '@/utils/transactions'
 import { normalizeTypedData } from '@/utils/web3'
 import { type SafeTransaction } from '@safe-global/safe-core-sdk-types'
-<<<<<<< HEAD
-=======
 import { type EIP712TypedData } from '@safe-global/safe-gateway-typescript-sdk'
->>>>>>> 5d9eff3f
 import { id } from 'ethers'
 import { type SecurityResponse, type SecurityModule, SecuritySeverity } from '../types'
 
