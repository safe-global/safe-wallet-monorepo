import { getSdkError } from '@walletconnect/utils'
import { formatJsonRpcError } from '@walletconnect/jsonrpc-utils'
import { type ReactNode, createContext, useEffect, useState, type Dispatch, type SetStateAction } from 'react'

import useSafeInfo from '@/hooks/useSafeInfo'
import useSafeWalletProvider from '@/services/safe-wallet-provider/useSafeWalletProvider'
import WalletConnectWallet from './WalletConnectWallet'
import { asError } from '../exceptions/utils'
import { stripEip155Prefix } from './utils'

const walletConnectSingleton = new WalletConnectWallet()

export const WalletConnectContext = createContext<{
  walletConnect: WalletConnectWallet | null
  error: Error | null
<<<<<<< HEAD
  open: boolean
  setOpen: (open: boolean) => void
}>({
  walletConnect: null,
  error: null,
  open: false,
  setOpen: (_open: boolean) => {},
=======
  setError: Dispatch<SetStateAction<Error | null>>
}>({
  walletConnect: null,
  error: null,
  setError: () => {},
>>>>>>> 47215d8c
})

export const WalletConnectProvider = ({ children }: { children: ReactNode }) => {
  const {
    safe: { chainId },
    safeAddress,
  } = useSafeInfo()
  const [walletConnect, setWalletConnect] = useState<WalletConnectWallet | null>(null)
  const [open, setOpen] = useState(false)
  const [error, setError] = useState<Error | null>(null)
  const safeWalletProvider = useSafeWalletProvider()

  // Init WalletConnect
  useEffect(() => {
    walletConnectSingleton
      .init()
      .then(() => setWalletConnect(walletConnectSingleton))
      .catch(setError)
  }, [])

  // Update chainId/safeAddress
  useEffect(() => {
    if (!walletConnect || !chainId || !safeAddress) return

    walletConnect.updateSessions(chainId, safeAddress).catch(setError)
  }, [walletConnect, chainId, safeAddress])

  // Subscribe to requests
  useEffect(() => {
    if (!walletConnect || !safeWalletProvider || !chainId) return

    return walletConnect.onRequest(async (event) => {
      const { topic } = event
      const session = walletConnect.getActiveSessions().find((s) => s.topic === topic)
      const requestChainId = stripEip155Prefix(event.params.chainId)

      const getResponse = () => {
        // Get error if wrong chain
        if (!session || requestChainId !== chainId) {
          const error = getSdkError('UNSUPPORTED_CHAINS')
          return formatJsonRpcError(event.id, error)
        }

        // Get response from Safe Wallet Provider
        return safeWalletProvider.request(event.id, event.params.request, {
          name: session.peer.metadata.name,
          description: session.peer.metadata.description,
          url: session.peer.metadata.url,
          iconUrl: session.peer.metadata.icons[0],
        })
      }

      try {
        const response = await getResponse()

        // Send response to WalletConnect
        await walletConnect.sendSessionResponse(topic, response)
      } catch (e) {
        setError(asError(e))
      }
    })
  }, [walletConnect, chainId, safeWalletProvider])

  return (
<<<<<<< HEAD
    <WalletConnectContext.Provider value={{ walletConnect, error, open, setOpen }}>
      {children}
    </WalletConnectContext.Provider>
=======
    <WalletConnectContext.Provider value={{ walletConnect, error, setError }}>{children}</WalletConnectContext.Provider>
>>>>>>> 47215d8c
  )
}<|MERGE_RESOLUTION|>--- conflicted
+++ resolved
@@ -13,21 +13,15 @@
 export const WalletConnectContext = createContext<{
   walletConnect: WalletConnectWallet | null
   error: Error | null
-<<<<<<< HEAD
+  setError: Dispatch<SetStateAction<Error | null>>
   open: boolean
   setOpen: (open: boolean) => void
 }>({
   walletConnect: null,
   error: null,
+  setError: () => {},
   open: false,
   setOpen: (_open: boolean) => {},
-=======
-  setError: Dispatch<SetStateAction<Error | null>>
-}>({
-  walletConnect: null,
-  error: null,
-  setError: () => {},
->>>>>>> 47215d8c
 })
 
 export const WalletConnectProvider = ({ children }: { children: ReactNode }) => {
@@ -92,12 +86,8 @@
   }, [walletConnect, chainId, safeWalletProvider])
 
   return (
-<<<<<<< HEAD
-    <WalletConnectContext.Provider value={{ walletConnect, error, open, setOpen }}>
+    <WalletConnectContext.Provider value={{ walletConnect, error, setError, open, setOpen }}>
       {children}
     </WalletConnectContext.Provider>
-=======
-    <WalletConnectContext.Provider value={{ walletConnect, error, setError }}>{children}</WalletConnectContext.Provider>
->>>>>>> 47215d8c
   )
 }