--- conflicted
+++ resolved
@@ -17,8 +17,6 @@
 } from '.'
 import { ErrorCode } from '@ethersproject/logger'
 import { waitFor } from '@/tests/test-utils'
-<<<<<<< HEAD
-import { Web3Provider } from '@ethersproject/providers'
 import { ethers } from 'ethers'
 import * as safeContracts from '@/services/contracts/safeContracts'
 import type MultiSendCallOnlyEthersContract from '@safe-global/safe-ethers-lib/dist/src/contracts/MultiSendCallOnly/MultiSendCallOnlyEthersContract'
@@ -30,9 +28,7 @@
     ok: true,
   })
 }
-=======
 import type { EIP1193Provider, OnboardAPI, WalletState, AppState } from '@web3-onboard/core'
->>>>>>> b3d799c6
 
 // Mock getTransactionDetails
 jest.mock('@safe-global/safe-gateway-typescript-sdk', () => ({
