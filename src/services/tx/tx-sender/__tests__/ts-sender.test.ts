--- conflicted
+++ resolved
@@ -34,11 +34,7 @@
 import { toBeHex } from 'ethers'
 import { generatePreValidatedSignature } from '@safe-global/protocol-kit/dist/src/utils/signatures'
 import { createMockSafeTransaction } from '@/tests/transactions'
-<<<<<<< HEAD
-import type { JsonRpcSigner } from 'ethers/lib.commonjs/providers/provider-jsonrpc'
-=======
 import type { JsonRpcSigner } from 'ethers'
->>>>>>> 815432cd
 
 // Mock getTransactionDetails
 jest.mock('@safe-global/safe-gateway-typescript-sdk', () => ({
@@ -140,13 +136,6 @@
   beforeAll(() => {
     const mockBrowserProvider = new BrowserProvider(jest.fn() as unknown as EIP1193Provider)
 
-<<<<<<< HEAD
-    jest
-      .spyOn(mockBrowserProvider, 'getSigner')
-      .mockImplementation(
-        async (address?: string | number | undefined) => Promise.resolve(jest.fn()) as unknown as JsonRpcSigner,
-      )
-=======
     jest.spyOn(mockBrowserProvider, 'getSigner').mockImplementation(
       async (address?: string | number | undefined) =>
         Promise.resolve({
@@ -155,7 +144,6 @@
         }) as unknown as JsonRpcSigner,
     )
 
->>>>>>> 815432cd
     jest.spyOn(web3, 'createWeb3').mockImplementation(() => mockBrowserProvider)
 
     setSafeSDK(mockSafeSDK)
