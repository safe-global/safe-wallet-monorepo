import { getSafeSDK } from '@/hooks/coreSDK/safeCoreSDK'
import type Safe from '@safe-global/protocol-kit'
import { EthersAdapter } from '@safe-global/protocol-kit'
<<<<<<< HEAD
=======
import type { JsonRpcSigner } from 'ethers'
>>>>>>> 815432cd
import { ethers } from 'ethers'
import { isWalletRejection, isHardwareWallet } from '@/utils/wallets'
import { OperationType, type SafeTransaction } from '@safe-global/safe-core-sdk-types'
import type { SafeInfo } from '@safe-global/safe-gateway-typescript-sdk'
import { SAFE_FEATURES } from '@safe-global/protocol-kit/dist/src/utils/safeVersions'
import { hasSafeFeature } from '@/utils/safe-versions'
import { createWeb3 } from '@/hooks/wallets/web3'
import { toQuantity } from 'ethers'
import { connectWallet, getConnectedWallet } from '@/hooks/wallets/useOnboard'
import { type OnboardAPI } from '@web3-onboard/core'
import type { ConnectedWallet } from '@/hooks/wallets/useOnboard'
<<<<<<< HEAD
import type { JsonRpcSigner } from 'ethers'
=======
>>>>>>> 815432cd
import { asError } from '@/services/exceptions/utils'
import { UncheckedJsonRpcSigner } from '@/utils/providers/UncheckedJsonRpcSigner'

export const getAndValidateSafeSDK = (): Safe => {
  const safeSDK = getSafeSDK()
  if (!safeSDK) {
    throw new Error(
      'The Safe SDK could not be initialized. Please be aware that we only support v1.0.0 Safe Accounts and up.',
    )
  }
  return safeSDK
}

export const switchWalletChain = async (onboard: OnboardAPI, chainId: string): Promise<ConnectedWallet | null> => {
  const currentWallet = getConnectedWallet(onboard.state.get().wallets)

  if (!currentWallet) {
    return null
  }

  if (isHardwareWallet(currentWallet)) {
    await onboard.disconnectWallet({ label: currentWallet.label })
    const wallets = await connectWallet(onboard, { autoSelect: currentWallet.label })

    return wallets ? getConnectedWallet(wallets) : null
  }

  const didSwitch = await onboard.setChain({ chainId: toQuantity(parseInt(chainId)) })
  if (!didSwitch) {
    return currentWallet
  }

  /**
   * Onboard doesn't update immediately and otherwise returns a stale wallet if we directly get its state
   */
  return new Promise((resolve) => {
    const source$ = onboard.state.select('wallets').subscribe((newWallets) => {
      const newWallet = getConnectedWallet(newWallets)
      if (newWallet && newWallet.chainId === chainId) {
        source$.unsubscribe()
        resolve(newWallet)
      }
    })
  })
}

export const assertWalletChain = async (onboard: OnboardAPI, chainId: string): Promise<ConnectedWallet> => {
  const wallet = getConnectedWallet(onboard.state.get().wallets)

  if (!wallet) {
    throw new Error('No wallet connected.')
  }

  if (wallet.chainId === chainId) {
    return wallet
  }

  const newWallet = await switchWalletChain(onboard, chainId)

  if (!newWallet) {
    throw new Error('No wallet connected.')
  }

  if (newWallet.chainId !== chainId) {
    throw new Error('Wallet connected to wrong chain.')
  }

  return newWallet
}

export const getAssertedChainSigner = async (
  onboard: OnboardAPI,
  chainId: SafeInfo['chainId'],
): Promise<JsonRpcSigner> => {
  const wallet = await assertWalletChain(onboard, chainId)
  const provider = createWeb3(wallet.provider)
  return provider.getSigner()
}

/**
 * https://docs.ethers.io/v5/api/providers/jsonrpc-provider/#UncheckedJsonRpcSigner
 * This resolves the promise sooner when executing a tx and mocks
 * most of the values of transactionResponse which is needed when
 * dealing with smart-contract wallet owners
 */
export const getUncheckedSafeSDK = async (onboard: OnboardAPI, chainId: SafeInfo['chainId']): Promise<Safe> => {
  // console.log('getUncheckedSafeSDK', onboard, chainId)
  const signer = await getAssertedChainSigner(onboard, chainId)
  const uncheckedJsonRpcSigner = new UncheckedJsonRpcSigner(signer.provider, await signer.getAddress())
  const sdk = getAndValidateSafeSDK()

  const ethAdapter = new EthersAdapter({
    ethers,
<<<<<<< HEAD
    // TODO: in etherhs v6 this method is no longer existing
    // we should find out if this is still necessary
    // signerOrProvider: signer.getUncheckedSigner(),
    signerOrProvider: signer,
=======
    signerOrProvider: uncheckedJsonRpcSigner,
>>>>>>> 815432cd
  })

  return sdk.connect({ ethAdapter })
}

export const getSafeSDKWithSigner = async (onboard: OnboardAPI, chainId: SafeInfo['chainId']): Promise<Safe> => {
  const signer = await getAssertedChainSigner(onboard, chainId)
  const sdk = getAndValidateSafeSDK()

  const ethAdapter = new EthersAdapter({
    ethers,
    signerOrProvider: signer,
  })

  return sdk.connect({ ethAdapter })
}

type SigningMethods = Parameters<Safe['signTransaction']>[1]

export const getSupportedSigningMethods = (safeVersion: SafeInfo['version']): SigningMethods[] => {
  const ETH_SIGN_TYPED_DATA: SigningMethods = 'eth_signTypedData'
  const ETH_SIGN: SigningMethods = 'eth_sign'

  if (!hasSafeFeature(SAFE_FEATURES.ETH_SIGN, safeVersion)) {
    return [ETH_SIGN_TYPED_DATA]
  }

  return [ETH_SIGN_TYPED_DATA, ETH_SIGN]
}

export const tryOffChainTxSigning = async (
  safeTx: SafeTransaction,
  safeVersion: SafeInfo['version'],
  sdk: Safe,
): Promise<SafeTransaction> => {
  const signingMethods = getSupportedSigningMethods(safeVersion)

  for await (const [i, signingMethod] of signingMethods.entries()) {
    try {
      return await sdk.signTransaction(safeTx, signingMethod)
    } catch (error) {
      const isLastSigningMethod = i === signingMethods.length - 1

      if (isWalletRejection(asError(error)) || isLastSigningMethod) {
        throw error
      }
    }
  }

  // Won't be reached, but TS otherwise complains
  throw new Error('No supported signing methods')
}

export const isDelegateCall = (safeTx: SafeTransaction): boolean => {
  return safeTx.data.operation === OperationType.DelegateCall
}<|MERGE_RESOLUTION|>--- conflicted
+++ resolved
@@ -1,10 +1,6 @@
 import { getSafeSDK } from '@/hooks/coreSDK/safeCoreSDK'
 import type Safe from '@safe-global/protocol-kit'
 import { EthersAdapter } from '@safe-global/protocol-kit'
-<<<<<<< HEAD
-=======
-import type { JsonRpcSigner } from 'ethers'
->>>>>>> 815432cd
 import { ethers } from 'ethers'
 import { isWalletRejection, isHardwareWallet } from '@/utils/wallets'
 import { OperationType, type SafeTransaction } from '@safe-global/safe-core-sdk-types'
@@ -16,10 +12,7 @@
 import { connectWallet, getConnectedWallet } from '@/hooks/wallets/useOnboard'
 import { type OnboardAPI } from '@web3-onboard/core'
 import type { ConnectedWallet } from '@/hooks/wallets/useOnboard'
-<<<<<<< HEAD
 import type { JsonRpcSigner } from 'ethers'
-=======
->>>>>>> 815432cd
 import { asError } from '@/services/exceptions/utils'
 import { UncheckedJsonRpcSigner } from '@/utils/providers/UncheckedJsonRpcSigner'
 
@@ -106,21 +99,13 @@
  * dealing with smart-contract wallet owners
  */
 export const getUncheckedSafeSDK = async (onboard: OnboardAPI, chainId: SafeInfo['chainId']): Promise<Safe> => {
-  // console.log('getUncheckedSafeSDK', onboard, chainId)
   const signer = await getAssertedChainSigner(onboard, chainId)
   const uncheckedJsonRpcSigner = new UncheckedJsonRpcSigner(signer.provider, await signer.getAddress())
   const sdk = getAndValidateSafeSDK()
 
   const ethAdapter = new EthersAdapter({
     ethers,
-<<<<<<< HEAD
-    // TODO: in etherhs v6 this method is no longer existing
-    // we should find out if this is still necessary
-    // signerOrProvider: signer.getUncheckedSigner(),
-    signerOrProvider: signer,
-=======
     signerOrProvider: uncheckedJsonRpcSigner,
->>>>>>> 815432cd
   })
 
   return sdk.connect({ ethAdapter })
