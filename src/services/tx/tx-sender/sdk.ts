import { getSafeSDK } from '@/hooks/coreSDK/safeCoreSDK'
import type Safe from '@safe-global/protocol-kit'
import { SafeProvider, SigningMethod } from '@safe-global/protocol-kit'
import {
  generatePreValidatedSignature,
  isSafeMultisigTransactionResponse,
  sameString,
} from '@safe-global/protocol-kit/dist/src/utils'
import type { Eip1193Provider, JsonRpcSigner } from 'ethers'
import { isWalletRejection, isHardwareWallet, isWalletConnect } from '@/utils/wallets'
import { OperationType, type SafeTransaction } from '@safe-global/safe-core-sdk-types'
import { getChainConfig, type SafeInfo } from '@safe-global/safe-gateway-typescript-sdk'
import { SAFE_FEATURES } from '@safe-global/protocol-kit/dist/src/utils/safeVersions'
import { hasSafeFeature } from '@/utils/safe-versions'
import { createWeb3, getWeb3ReadOnly } from '@/hooks/wallets/web3'
import { toQuantity } from 'ethers'
import { connectWallet, getConnectedWallet } from '@/hooks/wallets/useOnboard'
import { type OnboardAPI } from '@web3-onboard/core'
import type { ConnectedWallet } from '@/hooks/wallets/useOnboard'
import { asError } from '@/services/exceptions/utils'
import { UncheckedJsonRpcSigner } from '@/utils/providers/UncheckedJsonRpcSigner'
import get from 'lodash/get'

export const getAndValidateSafeSDK = (): Safe => {
  const safeSDK = getSafeSDK()
  if (!safeSDK) {
    throw new Error(
      'The Safe SDK could not be initialized. Please be aware that we only support v1.0.0 Safe Accounts and up.',
    )
  }
  return safeSDK
}

export const getSafeProvider = () => {
  const provider = getWeb3ReadOnly()
  if (!provider) {
    throw new Error('Provider not found.')
  }

  return new SafeProvider({ provider: provider._getConnection().url })
}

async function switchOrAddChain(walletProvider: ConnectedWallet['provider'], chainId: string): Promise<void> {
  const UNKNOWN_CHAIN_ERROR_CODE = 4902
  const hexChainId = toQuantity(parseInt(chainId))

  try {
    return await walletProvider.request({
      method: 'wallet_switchEthereumChain',
      params: [{ chainId: hexChainId }],
    })
  } catch (error) {
    const errorCode = get(error, 'code') as number | undefined

    // Rabby emits the same error code as MM, but it is nested
    const nestedErrorCode = get(error, 'data.originalError.code') as number | undefined

    if (errorCode === UNKNOWN_CHAIN_ERROR_CODE || nestedErrorCode === UNKNOWN_CHAIN_ERROR_CODE) {
      const chain = await getChainConfig(chainId)

      return walletProvider.request({
        method: 'wallet_addEthereumChain',
        params: [
          {
            chainId: hexChainId,
            chainName: chain.chainName,
            nativeCurrency: chain.nativeCurrency,
            rpcUrls: [chain.publicRpcUri.value],
            blockExplorerUrls: [new URL(chain.blockExplorerUriTemplate.address).origin],
          },
        ],
      })
    }

    throw error
  }
}

export const switchWalletChain = async (onboard: OnboardAPI, chainId: string): Promise<ConnectedWallet | null> => {
  const currentWallet = getConnectedWallet(onboard.state.get().wallets)
  if (!currentWallet) return null

  // Onboard incorrectly returns WalletConnect's chainId, so it needs to be switched unconditionally
  if (currentWallet.chainId === chainId && !isWalletConnect(currentWallet)) {
    return currentWallet
  }

  // Hardware wallets cannot switch chains
  if (isHardwareWallet(currentWallet)) {
    await onboard.disconnectWallet({ label: currentWallet.label })
    const wallets = await connectWallet(onboard, { autoSelect: currentWallet.label })
    return wallets ? getConnectedWallet(wallets) : null
  }

  // Onboard doesn't update immediately and otherwise returns a stale wallet if we directly get its state
  return new Promise((resolve) => {
    const source$ = onboard.state.select('wallets').subscribe((newWallets) => {
      const newWallet = getConnectedWallet(newWallets)
      if (newWallet && newWallet.chainId === chainId) {
        source$.unsubscribe()
        resolve(newWallet)
      }
    })

    // Switch chain for all other wallets
    switchOrAddChain(currentWallet.provider, chainId).catch(() => {
      source$.unsubscribe()
      resolve(currentWallet)
    })
  })
}

export const assertWalletChain = async (onboard: OnboardAPI, chainId: string): Promise<ConnectedWallet> => {
  const wallet = getConnectedWallet(onboard.state.get().wallets)

  if (!wallet) {
    throw new Error('No wallet connected.')
  }

  const newWallet = await switchWalletChain(onboard, chainId)

  if (!newWallet) {
    throw new Error('No wallet connected.')
  }

  if (newWallet.chainId !== chainId) {
    throw new Error('Wallet connected to wrong chain.')
  }

  return newWallet
}

export const getAssertedChainSigner = async (provider: Eip1193Provider): Promise<JsonRpcSigner> => {
  const browserProvider = createWeb3(provider)
  return browserProvider.getSigner()
}

export const getUncheckedSigner = async (provider: Eip1193Provider) => {
  const browserProvider = createWeb3(provider)
  return new UncheckedJsonRpcSigner(browserProvider, (await browserProvider.getSigner()).address)
}

export const getSafeSDKWithSigner = async (provider: Eip1193Provider): Promise<Safe> => {
  const sdk = getAndValidateSafeSDK()

  return sdk.connect({ provider })
}

export const getSupportedSigningMethods = (safeVersion: SafeInfo['version']): SigningMethod[] => {
  if (!hasSafeFeature(SAFE_FEATURES.ETH_SIGN, safeVersion)) {
    return [SigningMethod.ETH_SIGN_TYPED_DATA]
  }

  return [SigningMethod.ETH_SIGN_TYPED_DATA, SigningMethod.ETH_SIGN]
}

export const tryOffChainTxSigning = async (
  safeTx: SafeTransaction,
  safeVersion: SafeInfo['version'],
  sdk: Safe,
): Promise<SafeTransaction> => {
  const signingMethods = getSupportedSigningMethods(safeVersion)

  for await (const [i, signingMethod] of signingMethods.entries()) {
    try {
      return await sdk.signTransaction(safeTx, signingMethod)
    } catch (error) {
      const isLastSigningMethod = i === signingMethods.length - 1

      if (isWalletRejection(asError(error)) || isLastSigningMethod) {
        throw error
      }
    }
  }

  // Won't be reached, but TS otherwise complains
  throw new Error('No supported signing methods')
}

export const isDelegateCall = (safeTx: SafeTransaction): boolean => {
  return safeTx.data.operation === OperationType.DelegateCall
}

// TODO: This is a workaround and a duplication of sdk.executeTransaction but it returns the encoded tx instead of executing it.
export const prepareTxExecution = async (safeTransaction: SafeTransaction, provider: Eip1193Provider) => {
  const sdk = await getSafeSDKWithSigner(provider)

  if (!sdk.getContractManager().safeContract) {
    throw new Error('Safe is not deployed')
  }

  const transaction = isSafeMultisigTransactionResponse(safeTransaction)
    ? await sdk.toSafeTransactionType(safeTransaction)
    : safeTransaction

  const signedSafeTransaction = await sdk.copyTransaction(transaction)

  const txHash = await sdk.getTransactionHash(signedSafeTransaction)
  const ownersWhoApprovedTx = await sdk.getOwnersWhoApprovedTx(txHash)
  for (const owner of ownersWhoApprovedTx) {
    signedSafeTransaction.addSignature(generatePreValidatedSignature(owner))
  }
  const owners = await sdk.getOwners()
  const threshold = await sdk.getThreshold()
  const signerAddress = await sdk.getSafeProvider().getSignerAddress()
  if (threshold > signedSafeTransaction.signatures.size && signerAddress && owners.includes(signerAddress)) {
    signedSafeTransaction.addSignature(generatePreValidatedSignature(signerAddress))
  }

  if (threshold > signedSafeTransaction.signatures.size) {
    const signaturesMissing = threshold - signedSafeTransaction.signatures.size
    throw new Error(
      `There ${signaturesMissing > 1 ? 'are' : 'is'} ${signaturesMissing} signature${
        signaturesMissing > 1 ? 's' : ''
      } missing`,
    )
  }

  const value = BigInt(signedSafeTransaction.data.value)
  if (value !== 0n) {
    const balance = await sdk.getBalance()
    if (value > balance) {
      throw new Error('Not enough Ether funds')
    }
  }

  return sdk.getEncodedTransaction(signedSafeTransaction)
}

// TODO: This is a duplication of sdk.approveTransactionHash but it returns the encoded tx instead of executing it.
export const prepareApproveTxHash = async (hash: string, provider: Eip1193Provider) => {
  const sdk = await getSafeSDKWithSigner(provider)

  const safeContract = sdk.getContractManager().safeContract

  if (!safeContract) {
    throw new Error('Safe is not deployed')
  }

  const owners = await sdk.getOwners()
  const signerAddress = await sdk.getSafeProvider().getSignerAddress()
  if (!signerAddress) {
    throw new Error('SafeProvider must be initialized with a signer to use this method')
  }
  const addressIsOwner = owners.some((owner: string) => signerAddress && sameString(owner, signerAddress))
  if (!addressIsOwner) {
    throw new Error('Transaction hashes can only be approved by Safe owners')
  }

<<<<<<< HEAD
  // @ts-ignore TS2590: Expression produces a union type that is too complex to represent.
=======
  // @ts-ignore
>>>>>>> b04d5edd
  return safeContract.encode('approveHash', [hash])
}<|MERGE_RESOLUTION|>--- conflicted
+++ resolved
@@ -247,10 +247,6 @@
     throw new Error('Transaction hashes can only be approved by Safe owners')
   }
 
-<<<<<<< HEAD
-  // @ts-ignore TS2590: Expression produces a union type that is too complex to represent.
-=======
   // @ts-ignore
->>>>>>> b04d5edd
   return safeContract.encode('approveHash', [hash])
 }