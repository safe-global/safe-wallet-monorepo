--- conflicted
+++ resolved
@@ -67,12 +67,8 @@
 
   const safeVersion = await safeSDK.getContractVersion()
 
-<<<<<<< HEAD
   const contract = await getReadOnlyGnosisSafeContract(chain, safeVersion, safeContractAddress)
-=======
-  const contract = await getReadOnlyGnosisSafeContract(chain, safeVersion)
   // @ts-ignore SwapOwnerTxParams is a union type and the method expects a specific one
->>>>>>> f3cdeb2a
   const data = contract.encode('swapOwner', [SENTINEL_ADDRESS, txParams.oldOwnerAddress, txParams.newOwnerAddress])
 
   const tx = {
