--- conflicted
+++ resolved
@@ -21,11 +21,8 @@
 import { type OnboardAPI } from '@web3-onboard/core'
 import { asError } from '@/services/exceptions/utils'
 import chains from '@/config/chains'
-<<<<<<< HEAD
 import { LATEST_SAFE_VERSION } from '@/config/constants'
-=======
 import { createExistingTx } from './create'
->>>>>>> f9d33d0e
 
 /**
  * Propose a transaction
