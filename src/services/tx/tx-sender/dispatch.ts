--- conflicted
+++ resolved
@@ -15,21 +15,14 @@
 import { txDispatch, TxEvent } from '../txEvents'
 import { waitForRelayedTx, waitForTx } from '@/services/tx/txMonitor'
 import { getReadOnlyCurrentGnosisSafeContract } from '@/services/contracts/safeContracts'
-<<<<<<< HEAD
 import {
   getAndValidateSafeSDK,
   getSafeSDKWithSigner,
   getUncheckedSafeSDK,
-  assertWalletChain,
   tryOffChainTxSigning,
   getUncheckedSigner,
 } from './sdk'
-import { getUserNonce, getWeb3ReadOnly } from '@/hooks/wallets/web3'
-import { type OnboardAPI } from '@web3-onboard/core'
-=======
-import { getAndValidateSafeSDK, getSafeSDKWithSigner, getUncheckedSafeSDK, tryOffChainTxSigning } from './sdk'
 import { createWeb3, getUserNonce, getWeb3ReadOnly } from '@/hooks/wallets/web3'
->>>>>>> ed75771a
 import { asError } from '@/services/exceptions/utils'
 import chains from '@/config/chains'
 import { LATEST_SAFE_VERSION } from '@/config/constants'
@@ -195,16 +188,11 @@
 ) => {
   const eventParams = { txId }
   const signerNonce = txOptions.nonce
-<<<<<<< HEAD
-=======
-  const browserProvider = createWeb3(provider)
-  const signer = await browserProvider.getSigner()
->>>>>>> ed75771a
 
   // Execute the tx
   let result: TransactionResponse | undefined
   try {
-    const signer = await getUncheckedSigner(wallet.provider)
+    const signer = await getUncheckedSigner(provider)
     result = await signer.sendTransaction({ to, data, ...txOptions })
     txDispatch(TxEvent.EXECUTING, eventParams)
   } catch (error) {
@@ -298,16 +286,8 @@
     if (signerNonce === undefined || signerNonce === null) {
       signerNonce = await getUserNonce(signerAddress)
     }
-<<<<<<< HEAD
-    const signer = await getUncheckedSigner(wallet.provider)
-
+    const signer = await getUncheckedSigner(provider)
     result = await multiSendContract.contract.connect(signer).multiSend(multiSendTxData, overrides)
-=======
-    const browserProvider = createWeb3(provider)
-    result = await multiSendContract.contract
-      .connect(await browserProvider.getSigner())
-      .multiSend(multiSendTxData, overrides)
->>>>>>> ed75771a
 
     txIds.forEach((txId) => {
       txDispatch(TxEvent.EXECUTING, { txId, groupKey })
@@ -402,14 +382,8 @@
 
   let result: ContractTransactionResponse | undefined
   try {
-<<<<<<< HEAD
-    const wallet = await assertWalletChain(onboard, chainId)
-    const signer = await getUncheckedSigner(wallet.provider)
+    const signer = await getUncheckedSigner(provider)
     const contract = getSpendingLimitContract(chainId, signer)
-=======
-    const browserProvider = createWeb3(provider)
-    const contract = getSpendingLimitContract(chainId, await browserProvider.getSigner())
->>>>>>> ed75771a
 
     result = await contract.executeAllowanceTransfer(
       txParams.safeAddress,
