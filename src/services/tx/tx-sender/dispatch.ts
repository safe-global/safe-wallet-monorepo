--- conflicted
+++ resolved
@@ -9,12 +9,9 @@
 import type { RequestId } from '@safe-global/safe-apps-sdk'
 import proposeTx from '../proposeTransaction'
 import { txDispatch, TxEvent } from '../txEvents'
-<<<<<<< HEAD
-import { getAndValidateSafeSDK, getUncheckedSafeSDK, tryOffChainSigning } from './sdk'
 import { waitForRelayedTx } from '@/services/tx/txMonitor'
 import { getSpecificGnosisSafeContractInstance } from '@/services/contracts/safeContracts'
 import { sponsoredCall } from '@/services/tx/sponsoredCall'
-=======
 import {
   getAndValidateSafeSDK,
   getSafeSDKWithSigner,
@@ -24,7 +21,6 @@
 } from './sdk'
 import { createWeb3 } from '@/hooks/wallets/web3'
 import { type OnboardAPI } from '@web3-onboard/core'
->>>>>>> fbe66891
 
 /**
  * Propose a transaction
