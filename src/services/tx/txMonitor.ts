--- conflicted
+++ resolved
@@ -64,15 +64,8 @@
 const TASK_STATUS_URL = 'https://relay.gelato.digital/tasks/status'
 const getTaskTrackingUrl = (taskId: string) => `${TASK_STATUS_URL}/${taskId}`
 
-<<<<<<< HEAD
-export const waitForRelayedTx = (taskId: string, txIds: string[], groupKey?: string): void => {
-  // A small delay is necessary before the initial polling as the task status
-  // is not immediately available after the sponsoredCall request
-  const INITIAL_POLLING_DELAY = 2_000
-=======
 const getRelayTxStatus = async (taskId: string): Promise<{ task: TransactionStatusResponse } | undefined> => {
   const url = getTaskTrackingUrl(taskId)
->>>>>>> 5a8ec784
 
   let response
 
@@ -97,7 +90,7 @@
 
 const WAIT_FOR_RELAY_TIMEOUT = 3 * 60_000 // 3 minutes
 
-export const waitForRelayedTx = (taskId: string, txId: string): void => {
+export const waitForRelayedTx = (taskId: string, txIds: string[], groupKey?: string): void => {
   let intervalId: NodeJS.Timeout
   let failAfterTimeoutId: NodeJS.Timeout
 
@@ -111,15 +104,13 @@
 
     switch (status.task.taskState) {
       case TaskState.ExecSuccess:
-<<<<<<< HEAD
         txIds.forEach((txId) =>
           txDispatch(TxEvent.PROCESSED, {
             txId,
             groupKey,
           }),
         )
-        clearTimeout(failAfterTimeoutId)
-        return
+        break
       case TaskState.ExecReverted:
         txIds.forEach((txId) =>
           txDispatch(TxEvent.REVERTED, {
@@ -128,8 +119,7 @@
             groupKey,
           }),
         )
-        clearTimeout(failAfterTimeoutId)
-        return
+        break
       case TaskState.Blacklisted:
         txIds.forEach((txId) =>
           txDispatch(TxEvent.FAILED, {
@@ -138,8 +128,7 @@
             groupKey,
           }),
         )
-        clearTimeout(failAfterTimeoutId)
-        return
+        break
       case TaskState.Cancelled:
         txIds.forEach((txId) =>
           txDispatch(TxEvent.FAILED, {
@@ -148,10 +137,8 @@
             groupKey,
           }),
         )
-        clearTimeout(failAfterTimeoutId)
-        return
+        break
       case TaskState.NotFound:
-      default:
         txIds.forEach((txId) =>
           txDispatch(TxEvent.FAILED, {
             txId,
@@ -159,39 +146,9 @@
             groupKey,
           }),
         )
-        clearTimeout(failAfterTimeoutId)
-=======
-        txDispatch(TxEvent.PROCESSED, {
-          txId,
-        })
-        break
-      case TaskState.ExecReverted:
-        txDispatch(TxEvent.REVERTED, {
-          txId,
-          error: new Error(`Relayed transaction reverted by EVM.`),
-        })
-        break
-      case TaskState.Blacklisted:
-        txDispatch(TxEvent.FAILED, {
-          txId,
-          error: new Error(`Relayed transaction was blacklisted by relay provider.`),
-        })
-        break
-      case TaskState.Cancelled:
-        txDispatch(TxEvent.FAILED, {
-          txId,
-          error: new Error(`Relayed transaction was cancelled by relay provider.`),
-        })
-        break
-      case TaskState.NotFound:
-        txDispatch(TxEvent.FAILED, {
-          txId,
-          error: new Error(`Relayed transaction was not found.`),
-        })
         break
       default:
         // Don't clear interval as we're still waiting for the tx to be relayed
->>>>>>> 5a8ec784
         return
     }
 
@@ -200,8 +157,6 @@
   }, POLLING_INTERVAL)
 
   failAfterTimeoutId = setTimeout(() => {
-<<<<<<< HEAD
-    clearTimeout(timeoutId)
     txIds.forEach((txId) =>
       txDispatch(TxEvent.FAILED, {
         txId,
@@ -213,15 +168,6 @@
         groupKey,
       }),
     )
-=======
-    txDispatch(TxEvent.FAILED, {
-      txId,
-      error: new Error(
-        `Transaction not relayed in ${
-          WAIT_FOR_RELAY_TIMEOUT / 60_000
-        } minutes. Be aware that it might still be relayed.`,
-      ),
-    })
 
     clearInterval(intervalId)
   }, WAIT_FOR_RELAY_TIMEOUT)
@@ -262,6 +208,5 @@
     setStatus(SafeCreationStatus.ERROR)
 
     clearInterval(intervalId)
->>>>>>> 5a8ec784
   }, WAIT_FOR_RELAY_TIMEOUT)
 }