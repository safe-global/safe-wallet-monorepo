--- conflicted
+++ resolved
@@ -106,42 +106,6 @@
   })
 
   describe('waitForRelayedTx', () => {
-<<<<<<< HEAD
-    it('expects setTimeout to be called if taskStatus is a pending state', async () => {
-      const INITIAL_POLLING_DELAY = 2_000
-      let mockData = {
-        task: {
-          taskState: 'CheckPending',
-        },
-      }
-      global.fetch = jest.fn().mockImplementation(setupFetchStub(mockData))
-
-      const mockFetch = jest.spyOn(global, 'fetch')
-
-      waitForRelayedTx('0x1', ['0x2'])
-
-      await act(() => {
-        jest.advanceTimersByTime(INITIAL_POLLING_DELAY + 1)
-      })
-
-      expect(mockFetch).toHaveBeenCalledTimes(1)
-
-      mockData = {
-        task: {
-          taskState: 'ExecSuccess',
-        },
-      }
-      global.fetch = jest.fn().mockImplementation(setupFetchStub(mockData))
-
-      await act(() => {
-        jest.advanceTimersByTime(POLLING_INTERVAL)
-      })
-
-      expect(txDispatchSpy).toHaveBeenCalledWith('PROCESSED', { txId: '0x2' })
-    })
-
-=======
->>>>>>> 5a8ec784
     it("emits a PROCESSED event if taskStatus 'ExecSuccess'", async () => {
       const mockData = {
         task: {
