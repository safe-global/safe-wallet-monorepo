import * as contracts from '@/services/contracts/safeContracts'
import * as sdkHelpers from '@/services/tx/tx-sender/sdk'
import { sameAddress } from '@/utils/addresses'
import type { SafeProvider } from '@safe-global/protocol-kit'
import type { CompatibilityFallbackHandlerContractImplementationType } from '@safe-global/protocol-kit/dist/src/types'
import {
  getFallbackHandlerDeployment,
  getSafeL2SingletonDeployment,
  getSafeSingletonDeployment,
} from '@safe-global/safe-deployments'
import type { ChainInfo, SafeInfo } from '@safe-global/safe-gateway-typescript-sdk'
import { Interface, JsonRpcProvider } from 'ethers'
import { createUpdateSafeTxs } from '../safeUpdateParams'
import { LATEST_SAFE_VERSION } from '@/config/constants'
import * as web3 from '@/hooks/wallets/web3'

const MOCK_SAFE_ADDRESS = '0x0000000000000000000000000000000000005AFE'

<<<<<<< HEAD
jest.mock('@safe-global/protocol-kit', () => {
  const originalModule = jest.requireActual('@safe-global/protocol-kit')

  // Mock class
  class MockEthersAdapter extends originalModule.EthersAdapter {
    getChainId = jest.fn().mockImplementation(() => Promise.resolve(BigInt(1)))
  }

=======
const getMockSafeProviderForChain = (chainId: number) => {
>>>>>>> 81f60214
  return {
    getExternalProvider: jest.fn(),
    getExternalSigner: jest.fn(),
    getChainId: jest.fn().mockReturnValue(BigInt(chainId)),
  } as unknown as SafeProvider
}

describe('safeUpgradeParams', () => {
  jest
    .spyOn(web3, 'getWeb3ReadOnly')
    .mockImplementation(() => new JsonRpcProvider(undefined, { name: 'sepolia', chainId: 11155111 }))

  jest.spyOn(contracts, 'getReadOnlyFallbackHandlerContract').mockResolvedValue({
    getAddress: () => '0xf48f2B2d2a534e402487b3ee7C18c33Aec0Fe5e4',
  } as unknown as CompatibilityFallbackHandlerContractImplementationType)

  jest.spyOn(sdkHelpers, 'getSafeProvider').mockImplementation(() => getMockSafeProviderForChain(1))

  it('Should add empty setFallbackHandler transaction data for older Safes', async () => {
    const mockSafe = {
      address: {
        value: MOCK_SAFE_ADDRESS,
      },
      version: '1.0.0',
    } as SafeInfo
    const txs = await createUpdateSafeTxs(mockSafe, { chainId: '1', l2: false } as ChainInfo)
    const [masterCopyTx, fallbackHandlerTx] = txs
    // Safe upgrades mastercopy and fallbackhandler
    expect(txs).toHaveLength(2)
    // Check change masterCopy
    expect(sameAddress(masterCopyTx.to, MOCK_SAFE_ADDRESS)).toBeTruthy()
    expect(masterCopyTx.value).toEqual('0')
    expect(
      sameAddress(
        decodeChangeMasterCopyAddress(masterCopyTx.data),
        getSafeSingletonDeployment({ version: '1.4.1', network: '1' })?.defaultAddress,
      ),
    ).toBeTruthy()

    // Check setFallbackHandler
    expect(sameAddress(fallbackHandlerTx.to, MOCK_SAFE_ADDRESS)).toBeTruthy()
    expect(fallbackHandlerTx.value).toEqual('0')
    expect(fallbackHandlerTx.data).toEqual('0x')
  })

  it('Should upgrade L1 safe to L1 1.4.1', async () => {
    const mockSafe = {
      address: {
        value: MOCK_SAFE_ADDRESS,
      },
      version: '1.1.1',
    } as SafeInfo
<<<<<<< HEAD
    const txs = await createUpdateSafeTxs(mockSafe, { chainId: '1', l2: false } as ChainInfo)
=======

    const txs = await createUpdateSafeTxs(mockSafe, { chainId: '11155111', l2: false } as ChainInfo)
>>>>>>> 81f60214
    const [masterCopyTx, fallbackHandlerTx] = txs
    // Safe upgrades mastercopy and fallbackhandler
    expect(txs).toHaveLength(2)
    // Check change masterCopy
    expect(sameAddress(masterCopyTx.to, MOCK_SAFE_ADDRESS)).toBeTruthy()
    expect(masterCopyTx.value).toEqual('0')
    expect(
      sameAddress(
        decodeChangeMasterCopyAddress(masterCopyTx.data),
        getSafeSingletonDeployment({ version: '1.4.1', network: '1' })?.defaultAddress,
      ),
    ).toBeTruthy()

    // Check setFallbackHandler
    expect(sameAddress(fallbackHandlerTx.to, MOCK_SAFE_ADDRESS)).toBeTruthy()
    expect(fallbackHandlerTx.value).toEqual('0')
    expect(
      sameAddress(
        decodeSetFallbackHandlerAddress(fallbackHandlerTx.data),
        getFallbackHandlerDeployment({ version: LATEST_SAFE_VERSION, network: '1' })?.defaultAddress,
      ),
    ).toBeTruthy()
  })

<<<<<<< HEAD
  it('Should upgrade L2 safe to L2 1.4.1', async () => {
=======
  it('Should upgrade L2 safe to L2 1.3.0', async () => {
    jest.spyOn(sdkHelpers, 'getSafeProvider').mockImplementation(() => getMockSafeProviderForChain(100))

>>>>>>> 81f60214
    const mockSafe = {
      address: {
        value: MOCK_SAFE_ADDRESS,
      },
      version: '1.1.1',
    } as SafeInfo
    const txs = await createUpdateSafeTxs(mockSafe, { chainId: '100', l2: true } as ChainInfo)
    const [masterCopyTx, fallbackHandlerTx] = txs
    // Safe upgrades mastercopy and fallbackhandler
    expect(txs).toHaveLength(2)
    // Check change masterCopy
    expect(sameAddress(masterCopyTx.to, MOCK_SAFE_ADDRESS)).toBeTruthy()
    expect(masterCopyTx.value).toEqual('0')
    expect(
      sameAddress(
        decodeChangeMasterCopyAddress(masterCopyTx.data),
        getSafeL2SingletonDeployment({ version: '1.4.1', network: '100' })?.defaultAddress,
      ),
    ).toBeTruthy()

    // Check setFallbackHandler
    expect(sameAddress(fallbackHandlerTx.to, MOCK_SAFE_ADDRESS)).toBeTruthy()
    expect(fallbackHandlerTx.value).toEqual('0')
    expect(
      sameAddress(
        decodeSetFallbackHandlerAddress(fallbackHandlerTx.data),
        getFallbackHandlerDeployment({ version: '1.4.1', network: '100' })?.defaultAddress,
      ),
    ).toBeTruthy()
  })
})

const decodeChangeMasterCopyAddress = (data: string): string => {
  const CHANGE_MASTER_COPY_ABI = 'function changeMasterCopy(address _masterCopy)'

  const multiSendInterface = new Interface([CHANGE_MASTER_COPY_ABI])
  const decodedAddress = multiSendInterface.decodeFunctionData('changeMasterCopy', data)[0]
  return decodedAddress.toString()
}

const decodeSetFallbackHandlerAddress = (data: string): string => {
  const CHANGE_FALLBACK_HANDLER_ABI = 'function setFallbackHandler(address handler)'

  const multiSendInterface = new Interface([CHANGE_FALLBACK_HANDLER_ABI])
  const decodedAddress = multiSendInterface.decodeFunctionData('setFallbackHandler', data)[0]
  return decodedAddress.toString()
}<|MERGE_RESOLUTION|>--- conflicted
+++ resolved
@@ -1,8 +1,6 @@
-import * as contracts from '@/services/contracts/safeContracts'
 import * as sdkHelpers from '@/services/tx/tx-sender/sdk'
 import { sameAddress } from '@/utils/addresses'
 import type { SafeProvider } from '@safe-global/protocol-kit'
-import type { CompatibilityFallbackHandlerContractImplementationType } from '@safe-global/protocol-kit/dist/src/types'
 import {
   getFallbackHandlerDeployment,
   getSafeL2SingletonDeployment,
@@ -16,18 +14,7 @@
 
 const MOCK_SAFE_ADDRESS = '0x0000000000000000000000000000000000005AFE'
 
-<<<<<<< HEAD
-jest.mock('@safe-global/protocol-kit', () => {
-  const originalModule = jest.requireActual('@safe-global/protocol-kit')
-
-  // Mock class
-  class MockEthersAdapter extends originalModule.EthersAdapter {
-    getChainId = jest.fn().mockImplementation(() => Promise.resolve(BigInt(1)))
-  }
-
-=======
 const getMockSafeProviderForChain = (chainId: number) => {
->>>>>>> 81f60214
   return {
     getExternalProvider: jest.fn(),
     getExternalSigner: jest.fn(),
@@ -38,11 +25,7 @@
 describe('safeUpgradeParams', () => {
   jest
     .spyOn(web3, 'getWeb3ReadOnly')
-    .mockImplementation(() => new JsonRpcProvider(undefined, { name: 'sepolia', chainId: 11155111 }))
-
-  jest.spyOn(contracts, 'getReadOnlyFallbackHandlerContract').mockResolvedValue({
-    getAddress: () => '0xf48f2B2d2a534e402487b3ee7C18c33Aec0Fe5e4',
-  } as unknown as CompatibilityFallbackHandlerContractImplementationType)
+    .mockImplementation(() => new JsonRpcProvider(undefined, { name: 'ethereum', chainId: 1 }))
 
   jest.spyOn(sdkHelpers, 'getSafeProvider').mockImplementation(() => getMockSafeProviderForChain(1))
 
@@ -80,12 +63,8 @@
       },
       version: '1.1.1',
     } as SafeInfo
-<<<<<<< HEAD
+
     const txs = await createUpdateSafeTxs(mockSafe, { chainId: '1', l2: false } as ChainInfo)
-=======
-
-    const txs = await createUpdateSafeTxs(mockSafe, { chainId: '11155111', l2: false } as ChainInfo)
->>>>>>> 81f60214
     const [masterCopyTx, fallbackHandlerTx] = txs
     // Safe upgrades mastercopy and fallbackhandler
     expect(txs).toHaveLength(2)
@@ -110,13 +89,9 @@
     ).toBeTruthy()
   })
 
-<<<<<<< HEAD
   it('Should upgrade L2 safe to L2 1.4.1', async () => {
-=======
-  it('Should upgrade L2 safe to L2 1.3.0', async () => {
     jest.spyOn(sdkHelpers, 'getSafeProvider').mockImplementation(() => getMockSafeProviderForChain(100))
 
->>>>>>> 81f60214
     const mockSafe = {
       address: {
         value: MOCK_SAFE_ADDRESS,
