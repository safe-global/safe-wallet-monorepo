--- conflicted
+++ resolved
@@ -14,11 +14,7 @@
     console.log('Migrating address book')
 
     const newAb = legacyAb.reduce<AddressBookState>((acc, { address, name, chainId }) => {
-<<<<<<< HEAD
-      if (!name || !address || !utils.isAddress(address) || chainId === chains.rin) {
-=======
-      if (!name || !address || !isChecksummedAddress(address)) {
->>>>>>> caf24863
+      if (!name || !address || !isChecksummedAddress(address) || chainId === chains.rin) {
         return acc
       }
       acc[chainId] = acc[chainId] || {}
