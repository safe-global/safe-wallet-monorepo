import { SENTINEL_ADDRESS } from '@safe-global/safe-core-sdk/dist/src/utils/constants'
import { memoize } from 'lodash'
import { getMultiSendCallOnlyDeployment } from '@safe-global/safe-deployments'
import { hexZeroPad } from 'ethers/lib/utils'
import type { BigNumber } from 'ethers'
import type { SafeInfo } from '@safe-global/safe-gateway-typescript-sdk'
import type { Delay } from '@gnosis.pm/zodiac'
import type { TransactionAddedEvent } from '@gnosis.pm/zodiac/dist/cjs/types/Delay'
import type { JsonRpcProvider } from '@ethersproject/providers'
import type { TransactionReceipt } from '@ethersproject/abstract-provider'

import { trimTrailingSlash } from '@/utils/url'
import { sameAddress } from '@/utils/addresses'
import { isMultiSendCalldata } from '@/utils/transaction-calldata'
import { decodeMultiSendTxs } from '@/utils/transactions'
import type { RecoveryQueueItem, RecoveryState } from '@/store/recoverySlice'

export const MAX_GUARDIAN_PAGE_SIZE = 100

export function _isMaliciousRecovery({
  chainId,
  version,
  safeAddress,
  transaction,
}: {
  chainId: string
  version: SafeInfo['version']
  safeAddress: string
  transaction: Pick<TransactionAddedEvent['args'], 'to' | 'data'>
}) {
  const isMultiSend = isMultiSendCalldata(transaction.data)
  const transactions = isMultiSend ? decodeMultiSendTxs(transaction.data) : [transaction]

  if (!isMultiSend) {
    // Calling the Safe itself
    return !sameAddress(transaction.to, safeAddress)
  }

  const multiSendDeployment = getMultiSendCallOnlyDeployment({ network: chainId, version: version ?? undefined })

  if (!multiSendDeployment) {
    return true
  }

  const multiSendAddress = multiSendDeployment.networkAddresses[chainId] ?? multiSendDeployment.defaultAddress

  // Calling official MultiSend contract with a batch of transactions to the Safe itself
  return (
    !sameAddress(transaction.to, multiSendAddress) ||
    transactions.some((transaction) => !sameAddress(transaction.to, safeAddress))
  )
}

export const _getRecoveryQueueItemTimestamps = async ({
  delayModifier,
  transactionAdded,
  txCooldown,
  txExpiration,
}: {
  delayModifier: Delay
  transactionAdded: TransactionAddedEvent
  txCooldown: BigNumber
  txExpiration: BigNumber
}): Promise<Pick<RecoveryQueueItem, 'timestamp' | 'validFrom' | 'expiresAt'>> => {
  const timestamp = await delayModifier.txCreatedAt(transactionAdded.args.queueNonce)

  const validFrom = timestamp.add(txCooldown)
  const expiresAt = txExpiration.isZero()
    ? null // Never expires
    : validFrom.add(txExpiration).mul(1_000)

  return {
    timestamp: timestamp.mul(1_000),
    validFrom: validFrom.mul(1_000),
    expiresAt,
  }
}

export const _getSafeCreationReceipt = memoize(
  async ({
    transactionService,
    safeAddress,
    provider,
  }: {
    transactionService: string
    safeAddress: string
    provider: JsonRpcProvider
  }): Promise<TransactionReceipt> => {
    const url = `${trimTrailingSlash(transactionService)}/api/v1/safes/${safeAddress}/creation/`

    const { transactionHash } = await fetch(url).then((res) => {
      if (res.ok && res.status === 200) {
        return res.json() as Promise<{ transactionHash: string } & unknown>
      } else {
        throw new Error('Error fetching Safe creation details')
      }
    })

    return provider.getTransactionReceipt(transactionHash)
  },
  ({ transactionService, safeAddress }) => transactionService + safeAddress,
)

const queryAddedTransactions = async (
  delayModifier: Delay,
  queueNonce: BigNumber,
  txNonce: BigNumber,
  transactionService: string,
  provider: JsonRpcProvider,
  safeAddress: string,
) => {
  if (queueNonce.eq(txNonce)) {
    // There are no queued txs
    return []
  }

  const transactionAddedFilter = delayModifier.filters.TransactionAdded()

  if (transactionAddedFilter.topics) {
    // We filter for the valid nonces while fetching the event logs.
    // The nonce has to be one between the current queueNonce and the txNonce.
    const diff = queueNonce.sub(txNonce).toNumber()
    const queueNonceFilter = Array.from({ length: diff }, (_, idx) => hexZeroPad(txNonce.add(idx).toHexString(), 32))
    transactionAddedFilter.topics[1] = queueNonceFilter
  }

  const { blockNumber } = await _getSafeCreationReceipt({ transactionService, provider, safeAddress })

  return await delayModifier.queryFilter(transactionAddedFilter, blockNumber, 'latest')
}

const getRecoveryQueueItem = async ({
  delayModifier,
  transactionAdded,
  txCooldown,
  txExpiration,
  provider,
  chainId,
  version,
  safeAddress,
}: {
  delayModifier: Delay
  transactionAdded: TransactionAddedEvent
  txCooldown: BigNumber
  txExpiration: BigNumber
  provider: JsonRpcProvider
  chainId: string
  version: SafeInfo['version']
  safeAddress: string
}): Promise<RecoveryQueueItem> => {
  const [timestamps, receipt] = await Promise.all([
    _getRecoveryQueueItemTimestamps({
      delayModifier,
      transactionAdded,
      txCooldown,
      txExpiration,
    }),
    provider.getTransactionReceipt(transactionAdded.transactionHash),
  ])

  const isMalicious = _isMaliciousRecovery({
    chainId,
    version,
    safeAddress,
    transaction: transactionAdded.args,
  })

  return {
    ...transactionAdded,
    ...timestamps,
    isMalicious,
    executor: receipt.from,
  }
}

export const getRecoveryState = async ({
  delayModifier,
  transactionService,
  safeAddress,
  provider,
  chainId,
  version,
}: {
  delayModifier: Delay
  transactionService: string
  safeAddress: string
  provider: JsonRpcProvider
<<<<<<< HEAD
}): Promise<Array<RecoveryState>> => {
  const [[modules], txExpiration, txCooldown, txNonce, queueNonce] = await Promise.all([
    delayModifier.getModulesPaginated(SENTINEL_ADDRESS, MAX_GUARDIAN_PAGE_SIZE),
=======
  chainId: string
  version: SafeInfo['version']
}): Promise<RecoveryState[number]> => {
  const [[guardians], txExpiration, txCooldown, txNonce, queueNonce] = await Promise.all([
    delayModifier.getModulesPaginated(SENTINEL_ADDRESS, MAX_PAGE_SIZE),
>>>>>>> 404aa9c5
    delayModifier.txExpiration(),
    delayModifier.txCooldown(),
    delayModifier.txNonce(),
    delayModifier.queueNonce(),
  ])

  const queuedTransactionsAdded = await queryAddedTransactions(
    delayModifier,
    queueNonce,
    txNonce,
    transactionService,
    provider,
    safeAddress,
  )

  const queue = await Promise.all(
    queuedTransactionsAdded.map((transactionAdded) => {
      return getRecoveryQueueItem({
        delayModifier,
        transactionAdded,
        txCooldown,
        txExpiration,
        provider,
        chainId,
        version,
        safeAddress,
      })
    }),
  )

  return {
    address: delayModifier.address,
<<<<<<< HEAD
    guardians: modules,
=======
    guardians,
>>>>>>> 404aa9c5
    txExpiration,
    txCooldown,
    txNonce,
    queueNonce,
    queue: queue.filter((item) => !item.removed),
  }
}<|MERGE_RESOLUTION|>--- conflicted
+++ resolved
@@ -185,17 +185,11 @@
   transactionService: string
   safeAddress: string
   provider: JsonRpcProvider
-<<<<<<< HEAD
-}): Promise<Array<RecoveryState>> => {
-  const [[modules], txExpiration, txCooldown, txNonce, queueNonce] = await Promise.all([
-    delayModifier.getModulesPaginated(SENTINEL_ADDRESS, MAX_GUARDIAN_PAGE_SIZE),
-=======
   chainId: string
   version: SafeInfo['version']
 }): Promise<RecoveryState[number]> => {
-  const [[guardians], txExpiration, txCooldown, txNonce, queueNonce] = await Promise.all([
-    delayModifier.getModulesPaginated(SENTINEL_ADDRESS, MAX_PAGE_SIZE),
->>>>>>> 404aa9c5
+  const [[modules], txExpiration, txCooldown, txNonce, queueNonce] = await Promise.all([
+    delayModifier.getModulesPaginated(SENTINEL_ADDRESS, MAX_GUARDIAN_PAGE_SIZE),
     delayModifier.txExpiration(),
     delayModifier.txCooldown(),
     delayModifier.txNonce(),
@@ -228,11 +222,7 @@
 
   return {
     address: delayModifier.address,
-<<<<<<< HEAD
     guardians: modules,
-=======
-    guardians,
->>>>>>> 404aa9c5
     txExpiration,
     txCooldown,
     txNonce,
