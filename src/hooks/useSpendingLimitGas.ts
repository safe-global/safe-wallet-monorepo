import useWallet from '@/hooks/wallets/useWallet'
import { useWeb3ReadOnly } from '@/hooks/wallets/web3'
import { getSpendingLimitContract } from '@/services/contracts/spendingLimitContracts'
import useAsync from '@/hooks/useAsync'
import { type SpendingLimitTxParams } from '@/components/tx-flow/flows/TokenTransfer/ReviewSpendingLimitTx'
import useChainId from '@/hooks/useChainId'

const useSpendingLimitGas = (params: SpendingLimitTxParams) => {
  const chainId = useChainId()
  const provider = useWeb3ReadOnly()
  const wallet = useWallet()

  const [gasLimit, gasLimitError, gasLimitLoading] = useAsync<bigint | undefined>(async () => {
    if (!provider || !wallet) return

<<<<<<< HEAD
    const signer = await provider.getSigner()

    const contract = getSpendingLimitContract(chainId, signer)

    return contract.executeAllowanceTransfer.estimateGas(
=======
    const contract = getSpendingLimitContract(chainId, provider)

    const data = contract.interface.encodeFunctionData('executeAllowanceTransfer', [
>>>>>>> 5d9eff3f
      params.safeAddress,
      params.token,
      params.to,
      params.amount,
      params.paymentToken,
      params.payment,
      params.delegate,
      params.signature,
<<<<<<< HEAD
    )
=======
    ])

    return provider.estimateGas({
      to: await contract.getAddress(),
      from: wallet.address,
      data,
    })
>>>>>>> 5d9eff3f
  }, [provider, wallet, chainId, params])

  return { gasLimit, gasLimitError, gasLimitLoading }
}

export default useSpendingLimitGas<|MERGE_RESOLUTION|>--- conflicted
+++ resolved
@@ -13,17 +13,9 @@
   const [gasLimit, gasLimitError, gasLimitLoading] = useAsync<bigint | undefined>(async () => {
     if (!provider || !wallet) return
 
-<<<<<<< HEAD
-    const signer = await provider.getSigner()
-
-    const contract = getSpendingLimitContract(chainId, signer)
-
-    return contract.executeAllowanceTransfer.estimateGas(
-=======
     const contract = getSpendingLimitContract(chainId, provider)
 
     const data = contract.interface.encodeFunctionData('executeAllowanceTransfer', [
->>>>>>> 5d9eff3f
       params.safeAddress,
       params.token,
       params.to,
@@ -32,9 +24,6 @@
       params.payment,
       params.delegate,
       params.signature,
-<<<<<<< HEAD
-    )
-=======
     ])
 
     return provider.estimateGas({
@@ -42,7 +31,6 @@
       from: wallet.address,
       data,
     })
->>>>>>> 5d9eff3f
   }, [provider, wallet, chainId, params])
 
   return { gasLimit, gasLimitError, gasLimitLoading }
