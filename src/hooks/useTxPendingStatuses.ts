--- conflicted
+++ resolved
@@ -85,20 +85,6 @@
           return
         }
 
-<<<<<<< HEAD
-        // Or set a new status
-        dispatch(
-          setPendingTx({
-            chainId,
-            txId,
-            status,
-            txHash: 'txHash' in detail ? detail.txHash : undefined,
-            groupKey: 'groupKey' in detail ? detail.groupKey : undefined,
-            signerAddress: `signerAddress` in detail ? detail.signerAddress : undefined,
-            taskId: 'taskId' in detail ? detail.taskId : undefined,
-          }),
-        )
-=======
         // If we have future issues with statuses, we should refactor `useTxPendingStatuses`
         // @see https://github.com/safe-global/web-core/issues/1754
         const isIndexed = historicalTxs.some((tx) => tx.transaction.id === txId)
@@ -113,10 +99,10 @@
               txHash: 'txHash' in detail ? detail.txHash : undefined,
               groupKey: 'groupKey' in detail ? detail.groupKey : undefined,
               signerAddress: `signerAddress` in detail ? detail.signerAddress : undefined,
+              taskId: 'taskId' in detail ? detail.taskId : undefined,
             }),
           )
         }
->>>>>>> 57712e2a
       }),
     )
 
