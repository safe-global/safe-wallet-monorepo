--- conflicted
+++ resolved
@@ -4,24 +4,18 @@
 import useSafeInfo from './useSafeInfo'
 import { useAppDispatch } from '@/store'
 import { AppRoutes } from '@/config/routes'
-<<<<<<< HEAD
-import { useCurrentChain } from './useChains'
 // import useAsync from './useAsync'
 // import { isValidMasterCopy } from '@/services/contracts/safeContracts'
-=======
-import useAsync from './useAsync'
-import { isValidMasterCopy } from '@/services/contracts/safeContracts'
 import { useRouter } from 'next/router'
 import useIsSafeOwner from './useIsSafeOwner'
 import { isValidSafeVersion } from './coreSDK/safeCoreSDK'
 
 const OLD_APP_URL = 'https://gnosis-safe.io/app'
 
-const CLI_LINK = {
-  href: 'https://github.com/5afe/safe-cli',
-  title: 'Get CLI',
-}
->>>>>>> 51e07920
+// const CLI_LINK = {
+//   href: 'https://github.com/5afe/safe-cli',
+//   title: 'Get CLI',
+// }
 
 /**
  * General-purpose notifications relating to the entire Safe
@@ -75,20 +69,14 @@
 
   // const masterCopy = safe.implementation.value
 
-<<<<<<< HEAD
-  // const [validMasterCopy] = useAsync(async () => {
-  //   if (masterCopy) {
-  //     return await isValidMasterCopy(chainId, masterCopy)
-  //   }
+  // const [validMasterCopy] = useAsync(() => {
+  //   if (!masterCopy) return
+  //   return isValidMasterCopy(chainId, masterCopy)
   // }, [chainId, masterCopy])
-
+  //
   // useEffect(() => {
-  //   if (validMasterCopy === undefined || validMasterCopy) {
-  //     return
-  //   }
-
-  //   const CLI_LINK = 'https://github.com/5afe/safe-cli'
-
+  //   if (validMasterCopy === undefined || validMasterCopy) return
+  //
   //   const id = dispatch(
   //     showNotification({
   //       variant: 'warning',
@@ -96,33 +84,10 @@
   //          The web interface might not work correctly.
   //          We recommend using the command line interface instead.`,
   //       groupKey: 'invalid-mastercopy',
-  //       link: {
-  //         href: CLI_LINK,
-  //         title: 'Get CLI',
-  //       },
+  //       link: CLI_LINK,
   //     }),
   //   )
-=======
-  const [validMasterCopy] = useAsync(() => {
-    if (!masterCopy) return
-    return isValidMasterCopy(chainId, masterCopy)
-  }, [chainId, masterCopy])
-
-  useEffect(() => {
-    if (validMasterCopy === undefined || validMasterCopy) return
-
-    const id = dispatch(
-      showNotification({
-        variant: 'warning',
-        message: `This Safe was created with an unsupported base contract.
-           The web interface might not work correctly.
-           We recommend using the command line interface instead.`,
-        groupKey: 'invalid-mastercopy',
-        link: CLI_LINK,
-      }),
-    )
->>>>>>> 51e07920
-
+  //
   //   return () => {
   //     dispatch(closeNotification({ id }))
   //   }
