import useAsync from '@/hooks/useAsync'
import useSafeAddress from '@/hooks/useSafeAddress'
import { Errors, logError } from '@/services/exceptions'
import { SAFE_GELATO_RELAY_SERVICE_URL } from '@/config/constants'
import { FEATURES, hasFeature } from '@/utils/chains'
import { useCurrentChain } from '@/hooks/useChains'

<<<<<<< HEAD
const fetchRemainingRelays = async (chainId: string, safeAddress: string) => {
  const url = `${SAFE_GELATO_RELAY_SERVICE_URL}/${chainId}/${safeAddress}`
=======
const fetchRemainingRelays = async (chainId: string, address: string) => {
  const url = `${SAFE_GELATO_RELAY_SERVICE_URL}/${chainId}/${address}`
>>>>>>> 5a8ec784

  try {
    const res = await fetch(url)
    const data = await res.json()
    return data.remaining
  } catch (error) {
    logError(Errors._630, (error as Error).message)
    return 0
  }
}

export const useRemainingRelaysBySafe = () => {
  const chain = useCurrentChain()
  const safeAddress = useSafeAddress()

  return useAsync(() => {
    if (!safeAddress || !chain || !hasFeature(chain, FEATURES.RELAYING)) return

    return fetchRemainingRelays(chain.chainId, safeAddress)
  }, [chain, safeAddress])
}

const getMinimum = (result: number[]) => Math.min(...result)

export const useLeastRemainingRelays = (ownerAddresses: string[]) => {
  const chain = useCurrentChain()

  return useAsync(async () => {
    if (!chain || !hasFeature(chain, FEATURES.RELAYING)) return

    const result = await Promise.all(ownerAddresses.map((address) => fetchRemainingRelays(chain.chainId, address)))

    return getMinimum(result)
  }, [chain, ownerAddresses])
}<|MERGE_RESOLUTION|>--- conflicted
+++ resolved
@@ -5,13 +5,8 @@
 import { FEATURES, hasFeature } from '@/utils/chains'
 import { useCurrentChain } from '@/hooks/useChains'
 
-<<<<<<< HEAD
-const fetchRemainingRelays = async (chainId: string, safeAddress: string) => {
-  const url = `${SAFE_GELATO_RELAY_SERVICE_URL}/${chainId}/${safeAddress}`
-=======
 const fetchRemainingRelays = async (chainId: string, address: string) => {
   const url = `${SAFE_GELATO_RELAY_SERVICE_URL}/${chainId}/${address}`
->>>>>>> 5a8ec784
 
   try {
     const res = await fetch(url)
