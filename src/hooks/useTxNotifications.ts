--- conflicted
+++ resolved
@@ -1,10 +1,6 @@
 import { useEffect, useMemo } from 'react'
-<<<<<<< HEAD
 import { formatError } from '@/utils/formatters'
-=======
 import type { LinkProps } from 'next/link'
-import { capitalize } from '@/utils/formatters'
->>>>>>> ef0389a6
 import { selectNotifications, showNotification } from '@/store/notificationsSlice'
 import { useAppDispatch, useAppSelector } from '@/store'
 import { TxEvent, txSubscribe } from '@/services/tx/txEvents'
@@ -44,17 +40,7 @@
   ERROR = 'error',
 }
 
-<<<<<<< HEAD
-=======
 const successEvents = [TxEvent.PROPOSED, TxEvent.SIGNATURE_PROPOSED, TxEvent.ONCHAIN_SIGNATURE_SUCCESS, TxEvent.SUCCESS]
-
-// Format the error message
-export const formatError = (error: Error & { reason?: string }): string => {
-  let { reason } = error
-  if (!reason) return ''
-  if (!reason.endsWith('.')) reason += '.'
-  return capitalize(reason)
-}
 
 const getTxLink = (txId: string, chain: ChainInfo, safeAddress: string): { href: LinkProps['href']; title: string } => {
   return {
@@ -66,7 +52,6 @@
   }
 }
 
->>>>>>> ef0389a6
 const useTxNotifications = (): void => {
   const dispatch = useAppDispatch()
   const chain = useCurrentChain()
