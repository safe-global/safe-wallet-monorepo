--- conflicted
+++ resolved
@@ -13,16 +13,9 @@
     const mostUsedApps = rankSafeApps(safeApps)
     const rankedPinnedApps = rankSafeApps(pinnedSafeApps)
     const randomApps = safeApps.slice().sort(() => Math.random() - 0.5)
-<<<<<<< HEAD
-    const safeGovernanceApp = safeApps?.filter((app) => app.tags?.includes(SafeAppsTag.SAFE_GOVERNANCE_APP)) || []
-
-    const allRankedApps = safeGovernanceApp
-      .concat(rankedPinnedApps, pinnedSafeApps, mostUsedApps, randomApps)
-=======
 
     const allRankedApps = rankedPinnedApps
       .concat(pinnedSafeApps, mostUsedApps, randomApps)
->>>>>>> bbebc1af
       // Filter out Featured Apps because they are in their own section
       .filter((app) => !app.tags.includes(SafeAppsTag.DASHBOARD_FEATURED))
 
