import { formatVisualAmount } from '@/utils/formatters'
import type { FeeData } from 'ethers'
import type {
  ChainInfo,
  GasPrice,
  GasPriceFixed,
  GasPriceFixedEIP1559,
  GasPriceOracle,
} from '@safe-global/safe-gateway-typescript-sdk'
import { GAS_PRICE_TYPE } from '@safe-global/safe-gateway-typescript-sdk'
import useAsync, { type AsyncResult } from '@/hooks/useAsync'
import { useCurrentChain } from './useChains'
import useIntervalCounter from './useIntervalCounter'
import { useWeb3ReadOnly } from '../hooks/wallets/web3'
import { Errors, logError } from '@/services/exceptions'
import { FEATURES, hasFeature } from '@/utils/chains'
import { asError } from '@/services/exceptions/utils'

type EstimatedGasPrice =
  | {
      gasPrice: bigint
    }
  | {
      maxFeePerGas: bigint
      maxPriorityFeePerGas: bigint
    }

type GasFeeParams = {
  maxFeePerGas: bigint | null | undefined
  maxPriorityFeePerGas: bigint | null | undefined
}

// Update gas fees every 20 seconds
const REFRESH_DELAY = 20e3

// Loop over the oracles and return the first one that works.
// Or return a fixed value if specified.
// If none of them work, throw an error.
const fetchGasOracle = async (gasPriceOracle: GasPriceOracle): Promise<bigint> => {
  const { uri, gasParameter, gweiFactor } = gasPriceOracle
  const response = await fetch(uri)
  if (!response.ok) {
    throw new Error(`Error fetching gas price from oracle ${uri}`)
  }

  const json = await response.json()
  const data = json.data || json.result || json
  return BigInt(data[gasParameter] * Number(gweiFactor))
}

// These typeguards are necessary because the GAS_PRICE_TYPE enum uses uppercase while the config service uses lowercase values
const isGasPriceFixed = (gasPriceConfig: GasPrice[number]): gasPriceConfig is GasPriceFixed => {
  return gasPriceConfig.type.toUpperCase() == GAS_PRICE_TYPE.FIXED
}

const isGasPriceFixed1559 = (gasPriceConfig: GasPrice[number]): gasPriceConfig is GasPriceFixedEIP1559 => {
  return gasPriceConfig.type.toUpperCase() == GAS_PRICE_TYPE.FIXED_1559
}

const isGasPriceOracle = (gasPriceConfig: GasPrice[number]): gasPriceConfig is GasPriceOracle => {
  return gasPriceConfig.type.toUpperCase() == GAS_PRICE_TYPE.ORACLE
}

const getGasPrice = async (gasPriceConfigs: GasPrice): Promise<EstimatedGasPrice | undefined> => {
  let error: Error | undefined
  for (const config of gasPriceConfigs) {
    if (isGasPriceFixed(config)) {
      return {
        gasPrice: BigInt(config.weiValue),
      }
    }

    if (isGasPriceFixed1559(config)) {
      return {
        maxFeePerGas: BigInt(config.maxFeePerGas),
        maxPriorityFeePerGas: BigInt(config.maxPriorityFeePerGas),
      }
    }

    if (isGasPriceOracle(config)) {
      try {
        return {
          gasPrice: await fetchGasOracle(config),
        }
      } catch (_err) {
        error = asError(_err)
        logError(Errors._611, error.message)
        // Continue to the next oracle
        continue
      }
    }
  }

  // If everything failed, throw the last error or return undefined
  if (error) {
    throw error
  }
}

const getGasParameters = (
  estimation: EstimatedGasPrice | undefined,
  feeData: FeeData | undefined,
  isEIP1559: boolean,
): GasFeeParams => {
  if (!estimation) {
    return {
      maxFeePerGas: isEIP1559 ? feeData?.maxFeePerGas : feeData?.gasPrice,
      maxPriorityFeePerGas: isEIP1559 ? feeData?.maxPriorityFeePerGas : undefined,
    }
  }

  if (isEIP1559 && 'maxFeePerGas' in estimation && 'maxPriorityFeePerGas' in estimation) {
    return estimation
  }

  if ('gasPrice' in estimation) {
    return {
      maxFeePerGas: estimation.gasPrice,
      maxPriorityFeePerGas: isEIP1559 ? feeData?.maxPriorityFeePerGas : undefined,
    }
  }

  return {
    maxFeePerGas: undefined,
    maxPriorityFeePerGas: undefined,
  }
}

<<<<<<< HEAD
export const getTotalFee = (
  maxFeePerGas: bigint,
  maxPriorityFeePerGas: bigint | null | undefined,
  gasLimit: bigint,
) => {
  // maxPriorityFeePerGas is undefined if EIP-1559 disabled
  return (maxFeePerGas + (maxPriorityFeePerGas ?? 0n)) * gasLimit
=======
export const getTotalFee = (maxFeePerGas: bigint, gasLimit: bigint) => {
  return maxFeePerGas * gasLimit
>>>>>>> 48346592
}

export const getTotalFeeFormatted = (
  maxFeePerGas: bigint | null | undefined,
  gasLimit: bigint | undefined,
  chain: ChainInfo | undefined,
) => {
<<<<<<< HEAD
  return gasLimit !== undefined && maxFeePerGas !== undefined && maxFeePerGas !== null
    ? formatVisualAmount(getTotalFee(maxFeePerGas, maxPriorityFeePerGas, gasLimit), chain?.nativeCurrency.decimals)
=======
  return gasLimit && maxFeePerGas
    ? formatVisualAmount(getTotalFee(maxFeePerGas, gasLimit), chain?.nativeCurrency.decimals)
>>>>>>> 48346592
    : '> 0.001'
}

const useGasPrice = (): AsyncResult<GasFeeParams> => {
  const chain = useCurrentChain()
  const gasPriceConfigs = chain?.gasPrice
  const [counter] = useIntervalCounter(REFRESH_DELAY)
  const provider = useWeb3ReadOnly()
  const isEIP1559 = !!chain && hasFeature(chain, FEATURES.EIP1559)

  const [gasPrice, gasPriceError, gasPriceLoading] = useAsync(
    async () => {
      const [gasEstimation, feeData] = await Promise.all([
        // Fetch gas price from oracles or get a fixed value
        gasPriceConfigs ? getGasPrice(gasPriceConfigs) : undefined,

        // Fetch the gas fees from the blockchain itself
        provider?.getFeeData(),
      ])

      // Prepare the return values
      return getGasParameters(gasEstimation, feeData, isEIP1559)
    },
    // eslint-disable-next-line react-hooks/exhaustive-deps
    [gasPriceConfigs, provider, counter, isEIP1559],
    false,
  )

  const isLoading = gasPriceLoading || (!gasPrice && !gasPriceError)

  return [gasPrice, gasPriceError, isLoading]
}

export default useGasPrice<|MERGE_RESOLUTION|>--- conflicted
+++ resolved
@@ -126,18 +126,8 @@
   }
 }
 
-<<<<<<< HEAD
-export const getTotalFee = (
-  maxFeePerGas: bigint,
-  maxPriorityFeePerGas: bigint | null | undefined,
-  gasLimit: bigint,
-) => {
-  // maxPriorityFeePerGas is undefined if EIP-1559 disabled
-  return (maxFeePerGas + (maxPriorityFeePerGas ?? 0n)) * gasLimit
-=======
 export const getTotalFee = (maxFeePerGas: bigint, gasLimit: bigint) => {
   return maxFeePerGas * gasLimit
->>>>>>> 48346592
 }
 
 export const getTotalFeeFormatted = (
@@ -145,13 +135,8 @@
   gasLimit: bigint | undefined,
   chain: ChainInfo | undefined,
 ) => {
-<<<<<<< HEAD
-  return gasLimit !== undefined && maxFeePerGas !== undefined && maxFeePerGas !== null
-    ? formatVisualAmount(getTotalFee(maxFeePerGas, maxPriorityFeePerGas, gasLimit), chain?.nativeCurrency.decimals)
-=======
   return gasLimit && maxFeePerGas
     ? formatVisualAmount(getTotalFee(maxFeePerGas, gasLimit), chain?.nativeCurrency.decimals)
->>>>>>> 48346592
     : '> 0.001'
 }
 
