import { useEffect } from 'react'
import { type EIP1193Provider, type WalletState, type OnboardAPI } from '@web3-onboard/core'
import { type ChainInfo } from '@safe-global/safe-gateway-typescript-sdk'
import { getAddress, isAddress } from 'ethers/lib/utils'
import useChains, { useCurrentChain } from '@/hooks/useChains'
import ExternalStore from '@/services/ExternalStore'
import { localItem } from '@/services/local-storage/local'
import { logError, Errors } from '@/services/exceptions'
import { trackEvent, WALLET_EVENTS } from '@/services/analytics'
import { useInitPairing } from '@/services/pairing/hooks'
import { isWalletUnlocked, WalletNames } from '@/utils/wallets'
import { useAppSelector } from '@/store'
import { type EnvState, selectRpc } from '@/store/settingsSlice'
import { WALLET_KEYS } from './consts'

export type ConnectedWallet = {
  label: string
  chainId: string
  address: string
  ens?: string
  provider: EIP1193Provider
  icon?: string
}

const lastWalletStorage = localItem<string>('lastWallet')

export const forgetLastWallet = () => {
  lastWalletStorage.remove()
}

const { getStore, setStore, useStore } = new ExternalStore<OnboardAPI>()

export const initOnboard = async (chainConfigs: ChainInfo[], rpcConfig: EnvState['rpc'] | undefined) => {
  const { createOnboard } = await import('@/services/onboard')
  if (!getStore()) {
    setStore(createOnboard(chainConfigs, rpcConfig))
  }
}

// Get the most recently connected wallet address
export const getConnectedWallet = (wallets: WalletState[]): ConnectedWallet | null => {
  if (!wallets) return null

  const primaryWallet = wallets[0]
  if (!primaryWallet) return null

  // WalletConnect v2 returns an account with address `0` at the first index
  const account = primaryWallet?.accounts.filter((account) => isAddress(account.address))[0]
  if (!account) return null

  try {
    const address = getAddress(account.address)
    return {
      label: primaryWallet.label,
      address,
      ens: account.ens?.name,
      chainId: Number(primaryWallet.chains[0].id).toString(10),
      provider: primaryWallet.provider,
      icon: primaryWallet.icon,
    }
  } catch (e) {
    logError(Errors._106, (e as Error).message)
    return null
  }
}

const getWalletConnectLabel = async ({ label, provider }: ConnectedWallet): Promise<string | undefined> => {
  if (label.toUpperCase() !== WALLET_KEYS.WALLETCONNECT.toUpperCase()) return

  const UNKNOWN_PEER = 'Unknown'
  const { default: WalletConnect } = await import('@walletconnect/client')

  const peerWallet =
    ((provider as unknown as any).connector as InstanceType<typeof WalletConnect>).peerMeta?.name || UNKNOWN_PEER

  return peerWallet ?? UNKNOWN_PEER
}

const trackWalletType = (wallet: ConnectedWallet) => {
  trackEvent({ ...WALLET_EVENTS.CONNECT, label: wallet.label })

  getWalletConnectLabel(wallet)
    .then((wcLabel) => {
      if (wcLabel) {
        trackEvent({
          ...WALLET_EVENTS.WALLET_CONNECT,
          label: wcLabel,
        })
      }
    })
    .catch(() => null)
}

// Detect mobile devices
const isMobile = () => /iPhone|iPad|iPod|Android/i.test(navigator.userAgent)

// Detect injected wallet
const hasInjectedWallet = () => typeof window !== 'undefined' && !!window?.ethereum

// `connectWallet` is called when connecting/switching wallets and on pairing `connect` event (when prev. session connects)
// This re-entrant lock prevents multiple `connectWallet`/tracking calls that would otherwise occur for pairing module
let isConnecting = false

// Wrapper that tracks/sets the last used wallet
export const connectWallet = async (
  onboard: OnboardAPI,
  options?: Parameters<OnboardAPI['connectWallet']>[0],
): Promise<WalletState[] | undefined> => {
  if (isConnecting) {
    return
  }

  isConnecting = true

  // On mobile, automatically choose WalletConnect if there is no injected wallet
  if (!options && isMobile() && !hasInjectedWallet()) {
    options = {
      autoSelect: WalletNames.WALLET_CONNECT,
    }
  }

  let wallets: WalletState[] | undefined

  try {
    wallets = await onboard.connectWallet(options)
  } catch (e) {
    logError(Errors._302, (e as Error).message)

    isConnecting = false
    return
  }

  // Save the last used wallet and track the wallet type
  const newWallet = getConnectedWallet(wallets)

  if (newWallet) {
    // Save
    lastWalletStorage.set(newWallet.label)

    // Track
    trackWalletType(newWallet)
  }

  isConnecting = false

  return wallets
}

export const switchWallet = (onboard: OnboardAPI) => {
  connectWallet(onboard)
}

// Disable/enable wallets according to chain and cache the last used wallet
export const useInitOnboard = () => {
  const { configs } = useChains()
  const chain = useCurrentChain()
  const onboard = useStore()
  const customRpc = useAppSelector(selectRpc)

  useInitPairing()

  useEffect(() => {
    if (configs.length > 0) {
      void initOnboard(configs, customRpc)
    }
  }, [configs, customRpc])

  // Disable unsupported wallets on the current chain
  useEffect(() => {
    if (!onboard || !chain) return

    const enableWallets = async () => {
      const { getSupportedWallets } = await import('@/hooks/wallets/wallets')
      const supportedWallets = getSupportedWallets(chain, configs)
      onboard.state.actions.setWalletModules(supportedWallets)
    }

<<<<<<< HEAD
    enableWallets()
  }, [chain, configs, onboard])
=======
    // Connect to the last connected wallet
    enableWallets().then(() => {
      if (onboard.state.get().wallets.length > 0) return
>>>>>>> 6a68059b

      const label = lastWalletStorage.get()
      if (!label) return

      isWalletUnlocked(label).then((isUnlocked) => {
        isUnlocked &&
          connectWallet(onboard, {
            autoSelect: { label, disableModals: true },
          })
      })
    })
  }, [chain, onboard])
}

export default useStore<|MERGE_RESOLUTION|>--- conflicted
+++ resolved
@@ -175,14 +175,9 @@
       onboard.state.actions.setWalletModules(supportedWallets)
     }
 
-<<<<<<< HEAD
-    enableWallets()
-  }, [chain, configs, onboard])
-=======
     // Connect to the last connected wallet
     enableWallets().then(() => {
       if (onboard.state.get().wallets.length > 0) return
->>>>>>> 6a68059b
 
       const label = lastWalletStorage.get()
       if (!label) return
@@ -194,7 +189,7 @@
           })
       })
     })
-  }, [chain, onboard])
+  }, [chain, configs, onboard])
 }
 
 export default useStore