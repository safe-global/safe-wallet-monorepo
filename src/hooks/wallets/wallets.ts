import { CYPRESS_MNEMONIC, TREZOR_APP_URL, TREZOR_EMAIL, WC_BRIDGE } from '@/config/constants'
import { type RecommendedInjectedWallets, type WalletInit } from '@web3-onboard/common/dist/types.d'
import type { ChainInfo } from '@safe-global/safe-gateway-typescript-sdk'

import coinbaseModule from '@web3-onboard/coinbase'
import injectedWalletModule, { ProviderLabel } from '@web3-onboard/injected-wallets'
import keystoneModule from '@web3-onboard/keystone/dist/index'
import ledgerModule from '@web3-onboard/ledger'
import trezorModule from '@web3-onboard/trezor'
import walletConnect from '@web3-onboard/walletconnect'
import tahoModule from '@web3-onboard/taho'

import pairingModule from '@/services/pairing/module'
import e2eWalletModule from '@/tests/e2e-wallet'
<<<<<<< HEAD
import { type ConnectedWallet } from '@/hooks/wallets/useOnboard'
import { getWeb3ReadOnly } from '@/hooks/wallets/web3'
import { EMPTY_DATA } from '@safe-global/safe-core-sdk/dist/src/utils/constants'

export const enum WALLET_KEYS {
  COINBASE = 'COINBASE',
  INJECTED = 'INJECTED',
  KEYSTONE = 'KEYSTONE',
  LEDGER = 'LEDGER',
  PAIRING = 'PAIRING',
  TREZOR = 'TREZOR',
  WALLETCONNECT = 'WALLETCONNECT',
  TAHO = 'TAHO',
}

export const CGW_NAMES: { [key in WALLET_KEYS]: string | undefined } = {
  [WALLET_KEYS.COINBASE]: 'coinbase',
  [WALLET_KEYS.INJECTED]: 'detectedwallet',
  [WALLET_KEYS.KEYSTONE]: 'keystone',
  [WALLET_KEYS.LEDGER]: 'ledger',
  [WALLET_KEYS.PAIRING]: 'safeMobile',
  [WALLET_KEYS.TREZOR]: 'trezor',
  [WALLET_KEYS.WALLETCONNECT]: 'walletConnect',
  [WALLET_KEYS.TAHO]: 'tally',
}
=======
import { CGW_NAMES, WALLET_KEYS } from './consts'
>>>>>>> ae0e1c9c

const WALLET_MODULES: { [key in WALLET_KEYS]: () => WalletInit } = {
  [WALLET_KEYS.INJECTED]: injectedWalletModule,
  [WALLET_KEYS.PAIRING]: pairingModule,
  [WALLET_KEYS.WALLETCONNECT]: () => walletConnect({ version: 1, bridge: WC_BRIDGE }),
  [WALLET_KEYS.LEDGER]: ledgerModule,
  [WALLET_KEYS.TREZOR]: () => trezorModule({ appUrl: TREZOR_APP_URL, email: TREZOR_EMAIL }),
  [WALLET_KEYS.KEYSTONE]: keystoneModule,
  [WALLET_KEYS.TAHO]: tahoModule,
  [WALLET_KEYS.COINBASE]: () =>
    coinbaseModule({ darkMode: !!window?.matchMedia('(prefers-color-scheme: dark)')?.matches }),
}

export const getAllWallets = (): WalletInit[] => {
  return Object.values(WALLET_MODULES).map((module) => module())
}

export const getRecommendedInjectedWallets = (): RecommendedInjectedWallets[] => {
  return [{ name: ProviderLabel.MetaMask, url: 'https://metamask.io' }]
}

export const isWalletSupported = (disabledWallets: string[], walletLabel: string): boolean => {
  const legacyWalletName = CGW_NAMES?.[walletLabel.toUpperCase() as WALLET_KEYS]
  return !disabledWallets.includes(legacyWalletName || walletLabel)
}

export const getSupportedWallets = (chain: ChainInfo): WalletInit[] => {
  if (window.Cypress && CYPRESS_MNEMONIC) {
    return [e2eWalletModule(chain.rpcUri)]
  }
  const enabledWallets = Object.entries(WALLET_MODULES).filter(([key]) => isWalletSupported(chain.disabledWallets, key))

  if (enabledWallets.length === 0) {
    return [WALLET_MODULES.INJECTED()]
  }

  return enabledWallets.map(([, module]) => module())
}<|MERGE_RESOLUTION|>--- conflicted
+++ resolved
@@ -12,35 +12,7 @@
 
 import pairingModule from '@/services/pairing/module'
 import e2eWalletModule from '@/tests/e2e-wallet'
-<<<<<<< HEAD
-import { type ConnectedWallet } from '@/hooks/wallets/useOnboard'
-import { getWeb3ReadOnly } from '@/hooks/wallets/web3'
-import { EMPTY_DATA } from '@safe-global/safe-core-sdk/dist/src/utils/constants'
-
-export const enum WALLET_KEYS {
-  COINBASE = 'COINBASE',
-  INJECTED = 'INJECTED',
-  KEYSTONE = 'KEYSTONE',
-  LEDGER = 'LEDGER',
-  PAIRING = 'PAIRING',
-  TREZOR = 'TREZOR',
-  WALLETCONNECT = 'WALLETCONNECT',
-  TAHO = 'TAHO',
-}
-
-export const CGW_NAMES: { [key in WALLET_KEYS]: string | undefined } = {
-  [WALLET_KEYS.COINBASE]: 'coinbase',
-  [WALLET_KEYS.INJECTED]: 'detectedwallet',
-  [WALLET_KEYS.KEYSTONE]: 'keystone',
-  [WALLET_KEYS.LEDGER]: 'ledger',
-  [WALLET_KEYS.PAIRING]: 'safeMobile',
-  [WALLET_KEYS.TREZOR]: 'trezor',
-  [WALLET_KEYS.WALLETCONNECT]: 'walletConnect',
-  [WALLET_KEYS.TAHO]: 'tally',
-}
-=======
 import { CGW_NAMES, WALLET_KEYS } from './consts'
->>>>>>> ae0e1c9c
 
 const WALLET_MODULES: { [key in WALLET_KEYS]: () => WalletInit } = {
   [WALLET_KEYS.INJECTED]: injectedWalletModule,
