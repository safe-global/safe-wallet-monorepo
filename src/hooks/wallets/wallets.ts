--- conflicted
+++ resolved
@@ -12,34 +12,7 @@
 
 import pairingModule from '@/services/pairing/module'
 import e2eWalletModule from '@/tests/e2e-wallet'
-<<<<<<< HEAD
-import { type ConnectedWallet } from '@/hooks/wallets/useOnboard'
-import { getWeb3ReadOnly, isSmartContract } from '@/hooks/wallets/web3'
-
-export const enum WALLET_KEYS {
-  COINBASE = 'COINBASE',
-  INJECTED = 'INJECTED',
-  KEYSTONE = 'KEYSTONE',
-  LEDGER = 'LEDGER',
-  PAIRING = 'PAIRING',
-  TREZOR = 'TREZOR',
-  WALLETCONNECT = 'WALLETCONNECT',
-  TALLYHO = 'TALLYHO',
-}
-
-export const CGW_NAMES: { [key in WALLET_KEYS]: string | undefined } = {
-  [WALLET_KEYS.COINBASE]: 'coinbase',
-  [WALLET_KEYS.INJECTED]: 'detectedwallet',
-  [WALLET_KEYS.KEYSTONE]: 'keystone',
-  [WALLET_KEYS.LEDGER]: 'ledger',
-  [WALLET_KEYS.PAIRING]: 'safeMobile',
-  [WALLET_KEYS.TREZOR]: 'trezor',
-  [WALLET_KEYS.WALLETCONNECT]: 'walletConnect',
-  [WALLET_KEYS.TALLYHO]: 'tally',
-}
-=======
 import { CGW_NAMES, WALLET_KEYS } from './consts'
->>>>>>> 0c7d9851
 
 const WALLET_MODULES: { [key in WALLET_KEYS]: () => WalletInit } = {
   [WALLET_KEYS.INJECTED]: injectedWalletModule,
@@ -77,23 +50,4 @@
   }
 
   return enabledWallets.map(([, module]) => module())
-<<<<<<< HEAD
-}
-
-export const isHardwareWallet = (wallet: ConnectedWallet): boolean => {
-  return [WALLET_KEYS.LEDGER, WALLET_KEYS.TREZOR, WALLET_KEYS.KEYSTONE].includes(
-    wallet.label.toUpperCase() as WALLET_KEYS,
-  )
-}
-
-export const isSmartContractWallet = async (wallet: ConnectedWallet) => {
-  const provider = getWeb3ReadOnly()
-
-  if (!provider) {
-    throw new Error('Provider not found')
-  }
-
-  return isSmartContract(provider, wallet.address)
-=======
->>>>>>> 0c7d9851
 }