--- conflicted
+++ resolved
@@ -16,19 +16,10 @@
 
   useEffect(() => {
     if (wallet && wallet.chainId === chainId) {
-      const web3 = createWeb3(wallet.provider)
+      const web3 = wallet.provider
       setWeb3(web3)
-    } else {
-      setWeb3(undefined)
     }
-<<<<<<< HEAD
-
-    const web3 = wallet.provider
-    setWeb3(web3)
-  }, [wallet])
-=======
   }, [wallet, chainId])
->>>>>>> 371929e2
 
   useEffect(() => {
     if (!rpcUri) {
