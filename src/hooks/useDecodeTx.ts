--- conflicted
+++ resolved
@@ -14,11 +14,7 @@
   const nativeTransfer = isEmptyData && !isRejection ? getNativeTransferData(tx?.data) : undefined
 
   const [data = nativeTransfer, error, loading] = useAsync<DecodedDataResponse>(() => {
-<<<<<<< HEAD
-    if (!encodedData || isEmptyData || !tx?.data.to) return
-=======
     if (!encodedData || isEmptyData) return
->>>>>>> 6250d994
     return getDecodedData(chainId, encodedData, tx.data.to)
   }, [chainId, encodedData, isEmptyData, tx?.data.to])
 
