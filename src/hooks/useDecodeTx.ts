--- conflicted
+++ resolved
@@ -12,34 +12,22 @@
   const safeAddress = useSafeAddress()
   const { to, value, data } = tx?.data || {}
 
-<<<<<<< HEAD
-  return useAsync<AnyConfirmationView | undefined>(() => {
-    if (to === undefined || value === undefined) return
+  return useAsync<AnyConfirmationView | undefined>(
+    () => {
+      if (to === undefined || value === undefined) return
 
-    const isEmptyData = !!data && isEmptyHexData(data)
-    if (!data || isEmptyData) {
-      const isRejection = isEmptyData && value === '0'
-      const nativeTransfer = isEmptyData && !isRejection ? getNativeTransferData({ to, value }) : undefined
-      return Promise.resolve(nativeTransfer)
-    }
-=======
-  const [data, error, loading] = useAsync<
-    DecodedDataResponse | BaselineConfirmationView | OrderConfirmationView | undefined
-  >(
-    () => {
-      if (!encodedData || isEmptyData) {
-        const nativeTransfer = isEmptyData && !isRejection ? getNativeTransferData(tx?.data) : undefined
+      const isEmptyData = !!data && isEmptyHexData(data)
+      if (!data || isEmptyData) {
+        const isRejection = isEmptyData && value === '0'
+        const nativeTransfer = isEmptyData && !isRejection ? getNativeTransferData({ to, value }) : undefined
         return Promise.resolve(nativeTransfer)
       }
-      return getConfirmationView(chainId, safeAddress, encodedData, tx.data.to)
+
+      return getConfirmationView(chainId, safeAddress, data, to, value)
     },
-    [chainId, encodedData, isEmptyData, tx?.data, isRejection, safeAddress],
+    [chainId, safeAddress, to, value, data],
     false,
   )
->>>>>>> 19dc7b95
-
-    return getConfirmationView(chainId, safeAddress, data, to, value)
-  }, [chainId, safeAddress, to, value, data])
 }
 
 export default useDecodeTx