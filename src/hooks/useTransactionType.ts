import { useMemo } from 'react'
import {
  SettingsInfoType,
  TransactionInfoType,
  TransferDirection,
  type AddressEx,
  type TransactionSummary,
} from '@gnosis.pm/safe-react-gateway-sdk'

import { isCancellationTxInfo, isModuleExecutionInfo, isTxQueued } from '@/utils/transaction-guards'
import useAddressBook from './useAddressBook'
import type { AddressBook } from '@/store/addressBookSlice'

const getTxTo = ({ txInfo }: Pick<TransactionSummary, 'txInfo'>): AddressEx | undefined => {
  switch (txInfo.type) {
    case TransactionInfoType.CREATION: {
      return txInfo.factory
    }
    case TransactionInfoType.TRANSFER: {
      return txInfo.recipient
    }
    case TransactionInfoType.SETTINGS_CHANGE: {
      return undefined
    }
    case TransactionInfoType.CUSTOM: {
      return txInfo.to
    }
  }
}

type TxType = {
  icon: string
  text: string
}

export const getTransactionType = (tx: TransactionSummary, addressBook: AddressBook): TxType => {
  const toAddress = getTxTo(tx)
  const addressBookName = toAddress?.value ? addressBook[toAddress.value] : undefined

  switch (tx.txInfo.type) {
    case TransactionInfoType.CREATION: {
      return {
        icon: toAddress?.logoUri || '/images/transactions/settings.svg',
        text: 'Safe created',
      }
    }
    case TransactionInfoType.TRANSFER: {
      const isSendTx = tx.txInfo.direction === TransferDirection.OUTGOING

      return {
        icon: isSendTx ? '/images/transactions/outgoing.svg' : '/images/transactions/incoming.svg',
        text: isSendTx ? (isTxQueued(tx.txStatus) ? 'Send' : 'Sent') : 'Received',
      }
    }
    case TransactionInfoType.SETTINGS_CHANGE: {
      // deleteGuard doesn't exist in Solidity
      // It is decoded as 'setGuard' with a settingsInfo.type of 'DELETE_GUARD'
      const isDeleteGuard = tx.txInfo.settingsInfo?.type === SettingsInfoType.DELETE_GUARD

      return {
        icon: '/images/transactions/settings.svg',
        text: isDeleteGuard ? 'deleteGuard' : tx.txInfo.dataDecoded.method,
      }
    }
    case TransactionInfoType.CUSTOM: {
      if (isModuleExecutionInfo(tx.executionInfo)) {
        return {
          icon: toAddress?.logoUri || '/images/transactions/settings.svg',
          text: toAddress?.name || '',
        }
      }

      if (isCancellationTxInfo(tx.txInfo)) {
        return {
          icon: '/images/transactions/circle-cross-red.svg',
          text: 'On-chain rejection',
        }
      }

      if (tx.safeAppInfo) {
        return {
          icon: tx.safeAppInfo.logoUri,
          text: tx.safeAppInfo.name,
        }
      }
<<<<<<< HEAD
      case TransactionInfoType.CUSTOM: {
        if (isModuleExecutionInfo(tx.executionInfo)) {
          return {
            icon: toAddress?.logoUri || '/images/transactions/settings.svg',
            text: toAddress?.name || 'Contract interaction',
          }
        }
=======
>>>>>>> edce31fd

      return {
        icon: toAddress?.logoUri || '/images/transactions/custom.svg',
        text: addressBookName || toAddress?.name || 'Contract interaction',
      }
    }
    default: {
      return {
        icon: '/images/transactions/custom.svg',
        text: addressBookName || 'Contract interaction',
      }
    }
  }
}

export const useTransactionType = (tx: TransactionSummary): TxType => {
  const addressBook = useAddressBook()

  return useMemo(() => {
    return getTransactionType(tx, addressBook)
  }, [tx, addressBook])
}<|MERGE_RESOLUTION|>--- conflicted
+++ resolved
@@ -66,7 +66,7 @@
       if (isModuleExecutionInfo(tx.executionInfo)) {
         return {
           icon: toAddress?.logoUri || '/images/transactions/settings.svg',
-          text: toAddress?.name || '',
+          text: toAddress?.name || 'Contract interaction',
         }
       }
 
@@ -83,16 +83,6 @@
           text: tx.safeAppInfo.name,
         }
       }
-<<<<<<< HEAD
-      case TransactionInfoType.CUSTOM: {
-        if (isModuleExecutionInfo(tx.executionInfo)) {
-          return {
-            icon: toAddress?.logoUri || '/images/transactions/settings.svg',
-            text: toAddress?.name || 'Contract interaction',
-          }
-        }
-=======
->>>>>>> edce31fd
 
       return {
         icon: toAddress?.logoUri || '/images/transactions/custom.svg',
