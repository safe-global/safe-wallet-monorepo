--- conflicted
+++ resolved
@@ -58,20 +58,15 @@
   const currentChainId = useChainId()
   const hasSafeTxGas = !!safeTx?.data?.safeTxGas
 
-<<<<<<< HEAD
-  const encodedSafeTx = useMemo<string | undefined>(() => {
-    if (!safeTx || !safeSDK || !walletAddress) {
-      return ''
-    }
-    return getEncodedSafeTx(safeSDK, safeTx, isOwner ? walletAddress : undefined, safeTx.signatures.size < threshold)
-  }, [safeSDK, safeTx, walletAddress, isOwner, threshold])
-=======
   const [gasLimit, gasLimitError, gasLimitLoading] = useAsync<bigint | undefined>(async () => {
     if (!safeAddress || !walletAddress || !safeSDK || !web3ReadOnly || !safeTx) return
->>>>>>> 94da2db5
 
-    const encodedSafeTx = getEncodedSafeTx(safeSDK, safeTx, isOwner ? walletAddress : undefined)
-    const operationType = safeTx.data.operation == OperationType.DelegateCall ? 1 : 0
+    const encodedSafeTx = getEncodedSafeTx(
+      safeSDK,
+      safeTx,
+      isOwner ? walletAddress : undefined,
+      safeTx.signatures.size < threshold,
+    )
 
     return web3ReadOnly
       .estimateGas({
@@ -89,11 +84,7 @@
 
         return gasLimit
       })
-<<<<<<< HEAD
-  }, [currentChainId, safeAddress, hasSafeTxGas, walletAddress, encodedSafeTx, web3ReadOnly])
-=======
-  }, [safeAddress, walletAddress, safeSDK, web3ReadOnly, safeTx, isOwner, currentChainId, hasSafeTxGas])
->>>>>>> 94da2db5
+  }, [safeAddress, walletAddress, safeSDK, web3ReadOnly, safeTx, isOwner, currentChainId, hasSafeTxGas, threshold])
 
   useEffect(() => {
     if (gasLimitError) {
