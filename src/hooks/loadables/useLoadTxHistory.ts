--- conflicted
+++ resolved
@@ -16,12 +16,8 @@
   const [data, error, loading] = useAsync<TransactionListPage>(
     () => {
       if (!safeLoaded) return
-<<<<<<< HEAD
       if (!safe.deployed) return Promise.resolve({ results: [] })
-      return getTransactionHistory(chainId, safeAddress, undefined, false)
-=======
       return getTxHistory(chainId, safeAddress, showOnlyTrustedTransactions)
->>>>>>> 5d9eff3f
     },
     // eslint-disable-next-line react-hooks/exhaustive-deps
     [safeLoaded, chainId, safeAddress, showOnlyTrustedTransactions, txHistoryTag],
