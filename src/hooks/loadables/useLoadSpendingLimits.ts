import { useEffect } from 'react'
import useAsync, { type AsyncResult } from '../useAsync'
import useSafeInfo from '../useSafeInfo'
import { Errors, logError } from '@/services/exceptions'
import type { SpendingLimitState } from '@/store/spendingLimitsSlice'
import useChainId from '@/hooks/useChainId'
<<<<<<< HEAD
import { useWeb3ReadOnly } from '@/hooks/wallets/web3'
=======
import { getWeb3ReadOnly, useWeb3ReadOnly } from '@/hooks/wallets/web3'
>>>>>>> 51289c47
import type { JsonRpcProvider } from '@ethersproject/providers'
import { getSpendingLimitContract, getSpendingLimitModuleAddress } from '@/services/contracts/spendingLimitContracts'
import type { AddressEx, TokenInfo } from '@safe-global/safe-gateway-typescript-sdk'
import { sameAddress } from '@/utils/addresses'
import type { AllowanceModule } from '@/types/contracts'
import { getERC20TokenInfoOnChain } from '@/utils/tokens'

import { sameString } from '@safe-global/safe-core-sdk/dist/src/utils'
import { useAppSelector } from '@/store'
import { selectTokens } from '@/store/balancesSlice'
import { isEqual } from 'lodash'

const DEFAULT_TOKEN_INFO = {
  decimals: 18,
  symbol: '',
}

const isModuleEnabled = (modules: string[], moduleAddress: string): boolean => {
  return modules?.some((module) => sameAddress(module, moduleAddress)) ?? false
}

const discardZeroAllowance = (spendingLimit: SpendingLimitState): boolean =>
  !(sameString(spendingLimit.amount, '0') && sameString(spendingLimit.resetTimeMin, '0'))

const getTokenInfoFromBalances = (tokenInfoFromBalances: TokenInfo[], address: string): TokenInfo | undefined =>
  tokenInfoFromBalances.find((token) => token.address === address)

<<<<<<< HEAD
=======
const getTokenInfoOnChain = async (
  address: string,
): Promise<Omit<TokenInfo, 'name' | 'type' | 'logoUri'> | undefined> => {
  const web3ReadOnly = getWeb3ReadOnly()
  if (!web3ReadOnly) return

  const erc20 = ERC20__factory.connect(address, web3ReadOnly)
  const [symbol, decimals] = await Promise.all([erc20.symbol(), erc20.decimals()])
  return {
    address,
    symbol,
    decimals,
  }
}

>>>>>>> 51289c47
export const getTokenAllowanceForDelegate = async (
  contract: AllowanceModule,
  safeAddress: string,
  delegate: string,
  token: string,
  tokenInfoFromBalances: TokenInfo[],
): Promise<SpendingLimitState> => {
  const tokenAllowance = await contract.getTokenAllowance(safeAddress, delegate, token)
  const [amount, spent, resetTimeMin, lastResetMin, nonce] = tokenAllowance
  return {
    beneficiary: delegate,
    token: getTokenInfoFromBalances(tokenInfoFromBalances, token) ||
      (await getERC20TokenInfoOnChain(token)) || { ...DEFAULT_TOKEN_INFO, address: token },
    amount: amount.toString(),
    spent: spent.toString(),
    resetTimeMin: resetTimeMin.toString(),
    lastResetMin: lastResetMin.toString(),
    nonce: nonce.toString(),
  }
}

export const getTokensForDelegate = async (
  contract: AllowanceModule,
  safeAddress: string,
  delegate: string,
  tokenInfoFromBalances: TokenInfo[],
) => {
  const tokens = await contract.getTokens(safeAddress, delegate)

  return Promise.all(
    tokens.map(async (token) =>
      getTokenAllowanceForDelegate(contract, safeAddress, delegate, token, tokenInfoFromBalances),
    ),
  )
}

export const getSpendingLimits = async (
  provider: JsonRpcProvider,
  safeModules: AddressEx[],
  safeAddress: string,
  chainId: string,
  tokenInfoFromBalances: TokenInfo[],
): Promise<SpendingLimitState[] | undefined> => {
  const spendingLimitModuleAddress = getSpendingLimitModuleAddress(chainId)
  if (!spendingLimitModuleAddress) return

  const isSpendingLimitEnabled = isModuleEnabled(
    safeModules.map((module) => module.value),
    spendingLimitModuleAddress,
  )
  if (!isSpendingLimitEnabled) return

  const contract = getSpendingLimitContract(chainId, provider)
  const delegates = await contract.getDelegates(safeAddress, 0, 100)

  const spendingLimits = await Promise.all(
    delegates.results.map(async (delegate) =>
      getTokensForDelegate(contract, safeAddress, delegate, tokenInfoFromBalances),
    ),
  )
  return spendingLimits.flat().filter(discardZeroAllowance)
}

export const useLoadSpendingLimits = (): AsyncResult<SpendingLimitState[]> => {
  const { safeAddress, safe, safeLoaded } = useSafeInfo()
  const chainId = useChainId()
  const provider = useWeb3ReadOnly()
  const tokenInfoFromBalances = useAppSelector(selectTokens, isEqual)

  const [data, error, loading] = useAsync<SpendingLimitState[] | undefined>(() => {
    if (!provider || !safeLoaded || !safe.modules || !tokenInfoFromBalances) return

    return getSpendingLimits(provider, safe.modules, safeAddress, chainId, tokenInfoFromBalances)
  }, [provider, safeLoaded, safe.modules?.length, safeAddress, chainId, safe.txHistoryTag, tokenInfoFromBalances])

  useEffect(() => {
    if (error) {
      logError(Errors._609, error.message)
    }
  }, [error])

  return [data, error, loading]
}

export default useLoadSpendingLimits<|MERGE_RESOLUTION|>--- conflicted
+++ resolved
@@ -4,16 +4,12 @@
 import { Errors, logError } from '@/services/exceptions'
 import type { SpendingLimitState } from '@/store/spendingLimitsSlice'
 import useChainId from '@/hooks/useChainId'
-<<<<<<< HEAD
-import { useWeb3ReadOnly } from '@/hooks/wallets/web3'
-=======
 import { getWeb3ReadOnly, useWeb3ReadOnly } from '@/hooks/wallets/web3'
->>>>>>> 51289c47
 import type { JsonRpcProvider } from '@ethersproject/providers'
 import { getSpendingLimitContract, getSpendingLimitModuleAddress } from '@/services/contracts/spendingLimitContracts'
 import type { AddressEx, TokenInfo } from '@safe-global/safe-gateway-typescript-sdk'
 import { sameAddress } from '@/utils/addresses'
-import type { AllowanceModule } from '@/types/contracts'
+import { type AllowanceModule, ERC20__factory } from '@/types/contracts'
 import { getERC20TokenInfoOnChain } from '@/utils/tokens'
 
 import { sameString } from '@safe-global/safe-core-sdk/dist/src/utils'
@@ -36,8 +32,6 @@
 const getTokenInfoFromBalances = (tokenInfoFromBalances: TokenInfo[], address: string): TokenInfo | undefined =>
   tokenInfoFromBalances.find((token) => token.address === address)
 
-<<<<<<< HEAD
-=======
 const getTokenInfoOnChain = async (
   address: string,
 ): Promise<Omit<TokenInfo, 'name' | 'type' | 'logoUri'> | undefined> => {
@@ -53,7 +47,6 @@
   }
 }
 
->>>>>>> 51289c47
 export const getTokenAllowanceForDelegate = async (
   contract: AllowanceModule,
   safeAddress: string,
