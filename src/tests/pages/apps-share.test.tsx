import React from 'react'
import { render, screen, waitFor } from '../test-utils'
import ShareSafeApp from '@/pages/share/safe-app'
import { CONFIG_SERVICE_CHAINS } from '@/tests/mocks/chains'
import * as useWalletHook from '@/hooks/wallets/useWallet'
import * as useOwnedSafesHook from '@/hooks/useOwnedSafes'
import crypto from 'crypto'
import type { EIP1193Provider } from '@web3-onboard/core'

const FETCH_TIMEOUT = 5000
const TX_BUILDER = 'https://apps-portal.safe.global/tx-builder'

describe('Share Safe App Page', () => {
  beforeEach(() => {
    jest.restoreAllMocks()
    window.localStorage.clear()
  })

  it('Should show the app name, description and URL', async () => {
    render(<ShareSafeApp />, {
      routerProps: {
        query: {
<<<<<<< HEAD
          appUrl: 'https://apps-portal.safe.global/tx-builder/',
=======
          appUrl: TX_BUILDER,
>>>>>>> b824d12f
          chain: 'eth',
        },
      },
      initialReduxState: {
        chains: {
          data: CONFIG_SERVICE_CHAINS,
          error: undefined,
          loading: false,
        },
      },
    })

    await waitFor(
      () => {
        expect(screen.getByText('Transaction Builder')).toBeInTheDocument()
        expect(
          screen.getByText('Compose custom contract interactions and batch them into a single transaction'),
        ).toBeInTheDocument()
<<<<<<< HEAD
        expect(screen.getByText('https://apps-portal.safe.global/tx-builder')).toBeInTheDocument()
=======
        expect(screen.getByText(TX_BUILDER)).toBeInTheDocument()
>>>>>>> b824d12f
      },
      { timeout: FETCH_TIMEOUT },
    )
  })

  it("Should suggest to connect a wallet when user hasn't connected one", async () => {
    render(<ShareSafeApp />, {
      routerProps: {
        query: {
<<<<<<< HEAD
          appUrl: 'https://apps-portal.safe.global/tx-builder/',
=======
          appUrl: TX_BUILDER,
>>>>>>> b824d12f
          chain: 'eth',
        },
      },
      initialReduxState: {
        chains: {
          data: CONFIG_SERVICE_CHAINS,
          error: undefined,
          loading: false,
        },
      },
    })

    await waitFor(
      () => {
        expect(screen.getByText('Connect wallet')).toBeInTheDocument()
      },
      { timeout: FETCH_TIMEOUT },
    )
  })

  it('Should show a link to the demo on mainnet', async () => {
    render(<ShareSafeApp />, {
      routerProps: {
        query: {
<<<<<<< HEAD
          appUrl: 'https://apps-portal.safe.global/tx-builder/',
=======
          appUrl: TX_BUILDER,
>>>>>>> b824d12f
          chain: 'eth',
        },
      },
      initialReduxState: {
        chains: {
          data: CONFIG_SERVICE_CHAINS,
          error: undefined,
          loading: false,
        },
      },
    })

    await waitFor(
      () => {
        expect(screen.getByText('Try demo')).toBeInTheDocument()
      },
      { timeout: FETCH_TIMEOUT },
    )
  })

  it('Should link to Safe Creation flow when the connected wallet has no owned Safes', async () => {
    const address = `0x${crypto.randomBytes(20).toString('hex')}`
    jest.spyOn(useWalletHook, 'default').mockImplementation(() => ({
      ens: 'craicis90.eth',
      address,
      provider: jest.fn() as unknown as EIP1193Provider,
      label: 'Metamask',
      chainId: '4',
    }))

    render(<ShareSafeApp />, {
      routerProps: {
        query: {
          appUrl: 'https://apps-portal.safe.global/tx-builder/',
          chain: 'rin',
        },
      },
      initialReduxState: {
        chains: {
          data: CONFIG_SERVICE_CHAINS,
          error: undefined,
          loading: false,
        },
      },
    })

    await waitFor(
      () => {
        expect(screen.getByText('Create new Safe Account')).toBeInTheDocument()
      },
      { timeout: FETCH_TIMEOUT },
    )
  })

  it('Should show a select input with owned safes when the connected wallet owns Safes', async () => {
    const address = `0x${crypto.randomBytes(20).toString('hex')}`
    const safeAddress = `0x${crypto.randomBytes(20).toString('hex')}`
    jest.spyOn(useWalletHook, 'default').mockImplementation(() => ({
      ens: 'craicis90.eth',
      address,
      provider: jest.fn() as unknown as EIP1193Provider,
      label: 'Metamask',
      chainId: '1',
    }))
    jest.spyOn(useOwnedSafesHook, 'default').mockImplementation(() => ({
      '1': [safeAddress],
    }))

    render(<ShareSafeApp />, {
      routerProps: {
        query: {
<<<<<<< HEAD
          appUrl: 'https://apps-portal.safe.global/tx-builder/',
=======
          appUrl: TX_BUILDER,
>>>>>>> b824d12f
          chain: 'eth',
        },
      },
      initialReduxState: {
        chains: {
          data: CONFIG_SERVICE_CHAINS,
          error: undefined,
          loading: false,
        },
      },
    })

    await waitFor(
      () => {
        expect(screen.getByLabelText('Select a Safe Account')).toBeInTheDocument()
      },
      { timeout: FETCH_TIMEOUT },
    )
  })
})<|MERGE_RESOLUTION|>--- conflicted
+++ resolved
@@ -20,11 +20,7 @@
     render(<ShareSafeApp />, {
       routerProps: {
         query: {
-<<<<<<< HEAD
-          appUrl: 'https://apps-portal.safe.global/tx-builder/',
-=======
           appUrl: TX_BUILDER,
->>>>>>> b824d12f
           chain: 'eth',
         },
       },
@@ -43,11 +39,7 @@
         expect(
           screen.getByText('Compose custom contract interactions and batch them into a single transaction'),
         ).toBeInTheDocument()
-<<<<<<< HEAD
-        expect(screen.getByText('https://apps-portal.safe.global/tx-builder')).toBeInTheDocument()
-=======
         expect(screen.getByText(TX_BUILDER)).toBeInTheDocument()
->>>>>>> b824d12f
       },
       { timeout: FETCH_TIMEOUT },
     )
@@ -57,11 +49,7 @@
     render(<ShareSafeApp />, {
       routerProps: {
         query: {
-<<<<<<< HEAD
-          appUrl: 'https://apps-portal.safe.global/tx-builder/',
-=======
           appUrl: TX_BUILDER,
->>>>>>> b824d12f
           chain: 'eth',
         },
       },
@@ -86,11 +74,7 @@
     render(<ShareSafeApp />, {
       routerProps: {
         query: {
-<<<<<<< HEAD
-          appUrl: 'https://apps-portal.safe.global/tx-builder/',
-=======
           appUrl: TX_BUILDER,
->>>>>>> b824d12f
           chain: 'eth',
         },
       },
@@ -162,11 +146,7 @@
     render(<ShareSafeApp />, {
       routerProps: {
         query: {
-<<<<<<< HEAD
-          appUrl: 'https://apps-portal.safe.global/tx-builder/',
-=======
           appUrl: TX_BUILDER,
->>>>>>> b824d12f
           chain: 'eth',
         },
       },
