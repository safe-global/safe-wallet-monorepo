import { Builder, type IBuilder } from '@/tests/Builder'
import { faker } from '@faker-js/faker'
import { type SafeTransactionData, type SafeSignature, type SafeTransaction } from '@safe-global/safe-core-sdk-types'
import { ZERO_ADDRESS } from '@safe-global/protocol-kit/dist/src/utils/constants'
import {
  type Custom,
  DetailedExecutionInfoType,
  type MultisigExecutionInfo,
  type TransactionInfo,
  TransactionInfoType,
  type TransactionSummary,
} from '@safe-global/safe-gateway-typescript-sdk'
import { TransactionStatus } from '@safe-global/safe-apps-sdk'

// TODO: Convert to builder
export const createSafeTx = (data = '0x'): SafeTransaction => {
  return {
    data: {
      to: '0x0000000000000000000000000000000000000000',
      value: '0x0',
      data,
      operation: 0,
      nonce: 100,
    },
    signatures: new Map([]),
    addSignature: function (sig: SafeSignature): void {
      this.signatures.set(sig.signer, sig)
    },
    encodedSignatures: function (): string {
      return Array.from(this.signatures)
        .map(([, sig]) => {
          return [sig.signer, sig.data].join(' = ')
        })
        .join('; ')
    },
  } as SafeTransaction
}

export function safeTxBuilder(): IBuilder<SafeTransaction> {
  return Builder.new<SafeTransaction>().with({
    data: safeTxDataBuilder().build(),
    signatures: new Map([]),
    addSignature: function (sig: SafeSignature): void {
      this.signatures!.set(sig.signer, sig)
    },
    encodedSignatures: function (): string {
      return Array.from(this.signatures!)
        .map(([, sig]) => {
          return [sig.signer, sig.data].join(' = ')
        })
        .join('; ')
    },
  })
}
<<<<<<< HEAD
=======

export function safeTxDataBuilder(): IBuilder<SafeTransactionData> {
  return Builder.new<SafeTransactionData>().with({
    to: faker.finance.ethereumAddress(),
    value: '0x0',
    data: faker.string.hexadecimal({ length: faker.number.int({ max: 500 }) }),
    operation: 0,
    nonce: faker.number.int(),
    safeTxGas: faker.number.toString(),
    gasPrice: faker.number.toString(),
    gasToken: ZERO_ADDRESS,
    baseGas: faker.number.toString(),
    refundReceiver: faker.finance.ethereumAddress(),
  })
}

>>>>>>> 93164b90
export function safeSignatureBuilder(): IBuilder<SafeSignature> {
  return Builder.new<SafeSignature>().with({
    signer: faker.finance.ethereumAddress(),
    data: faker.string.hexadecimal({ length: faker.number.int({ max: 500 }) }),
  })
}

export function safeTxSummaryBuilder(): IBuilder<TransactionSummary> {
  return Builder.new<TransactionSummary>().with({
    id: `multisig_${faker.string.hexadecimal({ length: 40 })}_${faker.string.hexadecimal({ length: 64 })}`,
    executionInfo: executionInfoBuilder().build(),
    txInfo: txInfoBuilder().build(),
    txStatus: faker.helpers.enumValue(TransactionStatus),
  })
}

export function executionInfoBuilder(): IBuilder<MultisigExecutionInfo> {
  const num1 = faker.number.int({ min: 1, max: 10 })
  const num2 = faker.number.int({ min: 1, max: 10 })

  return Builder.new<MultisigExecutionInfo>().with({
    nonce: faker.number.int(),
    type: DetailedExecutionInfoType.MULTISIG,
    confirmationsRequired: Math.max(num1, num2),
    confirmationsSubmitted: Math.min(num1, num2),
    missingSigners: Array.from(new Array(Math.min(num1, num2))).map(() => ({
      value: faker.finance.ethereumAddress(),
    })),
  })
}

export function txInfoBuilder(): IBuilder<TransactionInfo> {
  const mockData = faker.string.hexadecimal({ length: { min: 0, max: 128 } })
  return Builder.new<Custom>().with({
    type: TransactionInfoType.CUSTOM,
    actionCount: 1,
    dataSize: mockData.length.toString(),
    isCancellation: false,
    methodName: faker.string.alpha(),
    to: { value: faker.finance.ethereumAddress() },
    value: faker.number.bigInt({ min: 0, max: 10n ** 18n }).toString(),
  })
}<|MERGE_RESOLUTION|>--- conflicted
+++ resolved
@@ -52,8 +52,6 @@
     },
   })
 }
-<<<<<<< HEAD
-=======
 
 export function safeTxDataBuilder(): IBuilder<SafeTransactionData> {
   return Builder.new<SafeTransactionData>().with({
@@ -70,7 +68,6 @@
   })
 }
 
->>>>>>> 93164b90
 export function safeSignatureBuilder(): IBuilder<SafeSignature> {
   return Builder.new<SafeSignature>().with({
     signer: faker.finance.ethereumAddress(),
