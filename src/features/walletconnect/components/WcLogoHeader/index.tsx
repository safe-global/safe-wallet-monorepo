import { SvgIcon, Typography } from '@mui/material'
import type { ReactElement } from 'react'
import WalletConnect from '@/public/images/common/walletconnect.svg'
import Alert from '@/public/images/notifications/alert.svg'
import css from './styles.module.css'
import { BRAND_NAME } from '@/config/constants'

const WcLogoHeader = ({ errorMessage }: { errorMessage?: string }): ReactElement => {
  return (
    <>
      <div>
        <SvgIcon component={WalletConnect} inheritViewBox className={css.icon} />
        {errorMessage && <SvgIcon component={Alert} inheritViewBox className={css.errorBadge} fontSize="small" />}
      </div>
<<<<<<< HEAD
      <Typography
        variant="h5"
        className={css.title}
        sx={{
          mt: 2,
          mb: 0.5,
        }}
      >
        {errorMessage || `Connect dApps to ${BRAND_NAME}`}
=======

      <Typography variant="h5" mt={2} mb={0.5} className={css.title}>
        {errorMessage || 'Connect dApps to Safe{Wallet}'}
>>>>>>> eefcb4ab
      </Typography>
    </>
  )
}

export default WcLogoHeader<|MERGE_RESOLUTION|>--- conflicted
+++ resolved
@@ -12,21 +12,9 @@
         <SvgIcon component={WalletConnect} inheritViewBox className={css.icon} />
         {errorMessage && <SvgIcon component={Alert} inheritViewBox className={css.errorBadge} fontSize="small" />}
       </div>
-<<<<<<< HEAD
-      <Typography
-        variant="h5"
-        className={css.title}
-        sx={{
-          mt: 2,
-          mb: 0.5,
-        }}
-      >
-        {errorMessage || `Connect dApps to ${BRAND_NAME}`}
-=======
 
       <Typography variant="h5" mt={2} mb={0.5} className={css.title}>
-        {errorMessage || 'Connect dApps to Safe{Wallet}'}
->>>>>>> eefcb4ab
+        {errorMessage || `Connect dApps to ${BRAND_NAME}`}
       </Typography>
     </>
   )
