import { type ReactNode, useEffect, useState } from 'react'
import { getSdkError } from '@walletconnect/utils'
import { formatJsonRpcError } from '@walletconnect/jsonrpc-utils'

import useSafeInfo from '@/hooks/useSafeInfo'
import useSafeWalletProvider from '@/services/safe-wallet-provider/useSafeWalletProvider'
import { asError } from '@/services/exceptions/utils'
import { IS_PRODUCTION, WC_APP_DEV, WC_APP_PROD } from '@/config/constants'
import { getPeerName, stripEip155Prefix } from '@/features/walletconnect/services/utils'
import { trackRequest } from '@/features/walletconnect//services/tracking'
import { wcPopupStore } from '@/features/walletconnect/components'
import WalletConnectWallet from '@/features/walletconnect/services/WalletConnectWallet'
import { WalletConnectContext } from '@/features/walletconnect/WalletConnectContext'

enum Errors {
  WRONG_CHAIN = '%%dappName%% made a request on a different chain than the one you are connected to',
}

const WalletConnectSafeApp = IS_PRODUCTION ? WC_APP_PROD : WC_APP_DEV

const walletConnectSingleton = new WalletConnectWallet()

const getWrongChainError = (dappName: string): Error => {
  const message = Errors.WRONG_CHAIN.replace('%%dappName%%', dappName)
  return new Error(message)
}

export const WalletConnectProvider = ({ children }: { children: ReactNode }) => {
  const {
    safe: { chainId },
    safeAddress,
  } = useSafeInfo()
  const [walletConnect, setWalletConnect] = useState<WalletConnectWallet | null>(null)
  const open = wcPopupStore.useStore() ?? false
  const setOpen = wcPopupStore.setStore
  const [error, setError] = useState<Error | null>(null)
  const safeWalletProvider = useSafeWalletProvider()

  // Init WalletConnect
  useEffect(() => {
    walletConnectSingleton
      .init()
      .then(() => setWalletConnect(walletConnectSingleton))
      .catch(setError)
  }, [])

  // Update chainId/safeAddress
  useEffect(() => {
    if (!walletConnect || !chainId || !safeAddress) return

    walletConnect.updateSessions(chainId, safeAddress).catch(setError)
  }, [walletConnect, chainId, safeAddress])

  // Subscribe to requests
  useEffect(() => {
    if (!walletConnect || !safeWalletProvider || !chainId) return

    return walletConnect.onRequest(async (event) => {
      if (!IS_PRODUCTION) {
        console.log('[WalletConnect] request', event)
      }

      const { topic } = event
      const session = walletConnect.getActiveSessions().find((s) => s.topic === topic)
      const requestChainId = stripEip155Prefix(event.params.chainId)

      // Track requests
      if (session) {
        trackRequest(session.peer.metadata.url, event.params.request.method)
      }

      const getResponse = () => {
        // Get error if wrong chain
        if (!session || requestChainId !== chainId) {
          if (session) {
            setError(getWrongChainError(getPeerName(session.peer)))
          }

          const error = getSdkError('UNSUPPORTED_CHAINS')
          return formatJsonRpcError(event.id, error)
        }

        // Get response from Safe Wallet Provider
        return safeWalletProvider.request(event.id, event.params.request, {
<<<<<<< HEAD
          id: wcApp?.id ?? -1,
          url: wcApp?.url ?? '',
=======
          id: WalletConnectSafeApp.id,
          url: WalletConnectSafeApp.url,
>>>>>>> 48346592
          name: getPeerName(session.peer) || 'Unknown dApp',
          description: session.peer.metadata.description,
          iconUrl: session.peer.metadata.icons[0],
        })
      }

      try {
        const response = await getResponse()

        // Send response to WalletConnect
        await walletConnect.sendSessionResponse(topic, response)
      } catch (e) {
        setError(asError(e))
      }
    })
  }, [walletConnect, chainId, safeWalletProvider])

  return (
    <WalletConnectContext.Provider value={{ walletConnect, error, setError, open, setOpen }}>
      {children}
    </WalletConnectContext.Provider>
  )
}<|MERGE_RESOLUTION|>--- conflicted
+++ resolved
@@ -82,13 +82,8 @@
 
         // Get response from Safe Wallet Provider
         return safeWalletProvider.request(event.id, event.params.request, {
-<<<<<<< HEAD
-          id: wcApp?.id ?? -1,
-          url: wcApp?.url ?? '',
-=======
           id: WalletConnectSafeApp.id,
           url: WalletConnectSafeApp.url,
->>>>>>> 48346592
           name: getPeerName(session.peer) || 'Unknown dApp',
           description: session.peer.metadata.description,
           iconUrl: session.peer.metadata.icons[0],
