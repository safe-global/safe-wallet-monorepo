import { fakerChecksummedAddress, renderHook, waitFor } from '@/tests/test-utils'
import { SAFE_CREATION_DATA_ERRORS, useSafeCreationData } from '../useSafeCreationData'
import { faker } from '@faker-js/faker'
import { PendingSafeStatus, type UndeployedSafe } from '@/store/slices'
import { PayMethod } from '@/features/counterfactual/PayNowPayLater'
import { chainBuilder } from '@/tests/builders/chains'
import * as sdk from '@/services/tx/tx-sender/sdk'
import * as cgwSdk from '@safe-global/safe-client-gateway-sdk'
import * as web3 from '@/hooks/wallets/web3'
import { encodeMultiSendData, type SafeProvider } from '@safe-global/protocol-kit'
import { Safe__factory, Safe_proxy_factory__factory } from '@/types/contracts'
import { type JsonRpcProvider } from 'ethers'
import { Multi_send__factory } from '@/types/contracts/factories/@safe-global/safe-deployments/dist/assets/v1.3.0'
import { type ChainInfo } from '@safe-global/safe-gateway-typescript-sdk'
import { EMPTY_DATA, ZERO_ADDRESS } from '@safe-global/protocol-kit/dist/src/utils/constants'
import { getSafeSingletonDeployment, getSafeToL2SetupDeployment } from '@safe-global/safe-deployments'

const setupToL2Address = getSafeToL2SetupDeployment({ version: '1.4.1' })?.defaultAddress!

describe('useSafeCreationData', () => {
  beforeAll(() => {
    jest.spyOn(sdk, 'getSafeProvider').mockReturnValue({
      getChainId: jest.fn().mockReturnValue('1'),
      getExternalProvider: jest.fn(),
      getExternalSigner: jest.fn(),
    } as unknown as SafeProvider)
  })
  it('should return undefined without chain info', async () => {
    const safeAddress = faker.finance.ethereumAddress()
    const chainInfos: ChainInfo[] = []
    const { result } = renderHook(() => useSafeCreationData(safeAddress, chainInfos))
    await waitFor(async () => {
      await Promise.resolve()
      expect(result.current).toEqual([undefined, undefined, false])
    })
  })

  it('should return the replayedSafe when copying one', async () => {
    const safeAddress = faker.finance.ethereumAddress()
    const chainInfos = [chainBuilder().with({ chainId: '1' }).build()]
    const undeployedSafe: UndeployedSafe = {
      props: {
        factoryAddress: faker.finance.ethereumAddress(),
        saltNonce: '420',
        masterCopy: faker.finance.ethereumAddress(),
        safeVersion: '1.3.0',
        safeAccountConfig: {
          owners: [faker.finance.ethereumAddress(), faker.finance.ethereumAddress()],
          threshold: 1,
          data: faker.string.hexadecimal({ length: 64 }),
          to: setupToL2Address,
          fallbackHandler: faker.finance.ethereumAddress(),
          payment: 0,
          paymentToken: ZERO_ADDRESS,
          paymentReceiver: ZERO_ADDRESS,
        },
      },
      status: {
        status: PendingSafeStatus.AWAITING_EXECUTION,
        type: PayMethod.PayLater,
      },
    }

    const { result } = renderHook(() => useSafeCreationData(safeAddress, chainInfos), {
      initialReduxState: {
        undeployedSafes: {
          '1': {
            [safeAddress]: undeployedSafe,
          },
        },
      },
    })
    await waitFor(async () => {
      await Promise.resolve()
      expect(result.current).toEqual([undeployedSafe.props, undefined, false])
    })
  })

  it('should work for replayedSafe without payment info', async () => {
    const safeAddress = faker.finance.ethereumAddress()
    const chainInfos = [chainBuilder().with({ chainId: '1' }).build()]
    const undeployedSafe: UndeployedSafe = {
      props: {
        factoryAddress: faker.finance.ethereumAddress(),
        saltNonce: '420',
        masterCopy: faker.finance.ethereumAddress(),
        safeVersion: '1.3.0',
        safeAccountConfig: {
          owners: [faker.finance.ethereumAddress(), faker.finance.ethereumAddress()],
          threshold: 1,
          data: faker.string.hexadecimal({ length: 64 }),
          to: setupToL2Address,
          fallbackHandler: faker.finance.ethereumAddress(),
          paymentReceiver: ZERO_ADDRESS,
        },
      },
      status: {
        status: PendingSafeStatus.AWAITING_EXECUTION,
        type: PayMethod.PayLater,
      },
    }

    const { result } = renderHook(() => useSafeCreationData(safeAddress, chainInfos), {
      initialReduxState: {
        undeployedSafes: {
          '1': {
            [safeAddress]: undeployedSafe,
          },
        },
      },
    })
    await waitFor(async () => {
      await Promise.resolve()
      expect(result.current).toEqual([
        {
          ...undeployedSafe.props,
          safeAccountConfig: { ...undeployedSafe.props.safeAccountConfig },
        },
        undefined,
        false,
      ])
    })
  })

  it('should return undefined without chain info', async () => {
    const safeAddress = faker.finance.ethereumAddress()
    const chainInfos: ChainInfo[] = []
    const { result } = renderHook(() => useSafeCreationData(safeAddress, chainInfos))
    await waitFor(async () => {
      await Promise.resolve()
      expect(result.current).toEqual([undefined, undefined, false])
    })
  })

  it('should throw an error for replayed Safe it uses a unknown to address', async () => {
    const safeAddress = faker.finance.ethereumAddress()
    const chainInfos = [chainBuilder().with({ chainId: '1' }).build()]
    const undeployedSafe: UndeployedSafe = {
      props: {
        factoryAddress: faker.finance.ethereumAddress(),
        saltNonce: '420',
        masterCopy: faker.finance.ethereumAddress(),
        safeVersion: '1.3.0',
        safeAccountConfig: {
          owners: [faker.finance.ethereumAddress(), faker.finance.ethereumAddress()],
          threshold: 1,
          data: faker.string.hexadecimal({ length: 64 }),
          to: faker.finance.ethereumAddress(),
          fallbackHandler: faker.finance.ethereumAddress(),
          payment: 0,
          paymentToken: ZERO_ADDRESS,
          paymentReceiver: ZERO_ADDRESS,
        },
      },
      status: {
        status: PendingSafeStatus.AWAITING_EXECUTION,
        type: PayMethod.PayLater,
      },
    }

    const { result } = renderHook(() => useSafeCreationData(safeAddress, chainInfos), {
      initialReduxState: {
        undeployedSafes: {
          '1': {
            [safeAddress]: undeployedSafe,
          },
        },
      },
    })
    await waitFor(async () => {
      await Promise.resolve()
      expect(result.current).toEqual([undefined, new Error(SAFE_CREATION_DATA_ERRORS.UNKNOWN_SETUP_MODULES), false])
    })
  })

  it('should throw an error for legacy counterfactual Safes', async () => {
    const safeAddress = faker.finance.ethereumAddress()
    const chainInfos = [chainBuilder().with({ chainId: '1', l2: false }).build()]
    const undeployedSafe = {
      props: {
        safeAccountConfig: {
          owners: [faker.finance.ethereumAddress()],
          threshold: 1,
        },
        safeDeploymentConfig: {
          saltNonce: '69',
          safeVersion: '1.3.0',
        },
      },
      status: {
        status: PendingSafeStatus.AWAITING_EXECUTION,
        type: PayMethod.PayLater,
      },
    }

    const { result } = renderHook(() => useSafeCreationData(safeAddress, chainInfos), {
      initialReduxState: {
        undeployedSafes: {
          '1': {
            [safeAddress]: undeployedSafe as UndeployedSafe,
          },
        },
      },
    })

    await waitFor(async () => {
      await Promise.resolve()
      expect(result.current).toEqual([undefined, new Error(SAFE_CREATION_DATA_ERRORS.LEGACY_COUNTERFATUAL), false])
    })
  })

  it('should throw an error if creation data cannot be found', async () => {
    jest.spyOn(cgwSdk, 'getCreationTransaction').mockResolvedValue(undefined as any)

    const safeAddress = faker.finance.ethereumAddress()
    const chainInfos = [chainBuilder().with({ chainId: '1', l2: false }).build()]

    // Run hook
    const { result } = renderHook(() => useSafeCreationData(safeAddress, chainInfos))

    await waitFor(() => {
      expect(result.current).toEqual([undefined, new Error(SAFE_CREATION_DATA_ERRORS.NO_CREATION_DATA), false])
    })
  })

  it('should throw an error if Safe creation data is incomplete', async () => {
    jest.spyOn(cgwSdk, 'getCreationTransaction').mockResolvedValue({
      created: new Date(Date.now()).toISOString(),
      creator: faker.finance.ethereumAddress(),
      factoryAddress: faker.finance.ethereumAddress(),
      transactionHash: faker.string.hexadecimal({ length: 64 }),
      masterCopy: null,
      setupData: null,
<<<<<<< HEAD
      saltNonce: faker.string.numeric(),
=======
      saltNonce: faker.string.hexadecimal({ length: 64 }),
>>>>>>> 7e491e7d
    })

    const safeAddress = faker.finance.ethereumAddress()
    const chainInfos = [chainBuilder().with({ chainId: '1', l2: false }).build()]

    // Run hook
    const { result } = renderHook(() => useSafeCreationData(safeAddress, chainInfos))

    await waitFor(() => {
      expect(result.current).toEqual([undefined, new Error(SAFE_CREATION_DATA_ERRORS.NO_CREATION_DATA), false])
    })
  })

  it('should throw an error if Safe setupData is empty', async () => {
    jest.spyOn(cgwSdk, 'getCreationTransaction').mockResolvedValue({
      created: new Date(Date.now()).toISOString(),
      creator: faker.finance.ethereumAddress(),
      factoryAddress: faker.finance.ethereumAddress(),
      transactionHash: faker.string.hexadecimal({ length: 64 }),
      masterCopy: faker.finance.ethereumAddress(),
      setupData: '0x',
<<<<<<< HEAD
      saltNonce: faker.string.numeric(),
=======
      saltNonce: faker.string.hexadecimal({ length: 64 }),
>>>>>>> 7e491e7d
    })

    const safeAddress = faker.finance.ethereumAddress()
    const chainInfos = [chainBuilder().with({ chainId: '1', l2: false }).build()]

    // Run hook
    const { result } = renderHook(() => useSafeCreationData(safeAddress, chainInfos))

    await waitFor(() => {
      expect(result.current).toEqual([undefined, new Error(SAFE_CREATION_DATA_ERRORS.NO_CREATION_DATA), false])
    })
  })

  it('should throw an error if outdated masterCopy is being used', async () => {
    const setupData = Safe__factory.createInterface().encodeFunctionData('setup', [
      [faker.finance.ethereumAddress(), faker.finance.ethereumAddress()],
      1,
      setupToL2Address,
      faker.string.hexadecimal({ length: 64 }),
      faker.finance.ethereumAddress(),
      faker.finance.ethereumAddress(),
      0,
      faker.finance.ethereumAddress(),
    ])

    jest.spyOn(cgwSdk, 'getCreationTransaction').mockResolvedValue({
      created: new Date(Date.now()).toISOString(),
      creator: faker.finance.ethereumAddress(),
      factoryAddress: faker.finance.ethereumAddress(),
      transactionHash: faker.string.hexadecimal({ length: 64 }),
      masterCopy: getSafeSingletonDeployment({ version: '1.1.1' })?.defaultAddress,
      setupData,
<<<<<<< HEAD
      saltNonce: faker.string.numeric(),
=======
      saltNonce: faker.string.hexadecimal({ length: 64 }),
>>>>>>> 7e491e7d
    })

    const safeAddress = faker.finance.ethereumAddress()
    const chainInfos = [chainBuilder().with({ chainId: '1', l2: false }).build()]

    // Run hook
    const { result } = renderHook(() => useSafeCreationData(safeAddress, chainInfos))

    await waitFor(() => {
      expect(result.current).toEqual([
        undefined,
        new Error(SAFE_CREATION_DATA_ERRORS.UNSUPPORTED_IMPLEMENTATION),
        false,
      ])
    })
  })

  it('should throw an error if unknown masterCopy is being used', async () => {
    const setupData = Safe__factory.createInterface().encodeFunctionData('setup', [
      [faker.finance.ethereumAddress(), faker.finance.ethereumAddress()],
      1,
      ZERO_ADDRESS,
      EMPTY_DATA,
      faker.finance.ethereumAddress(),
      faker.finance.ethereumAddress(),
      0,
      faker.finance.ethereumAddress(),
    ])

    jest.spyOn(cgwSdk, 'getCreationTransaction').mockResolvedValue({
      created: new Date(Date.now()).toISOString(),
      creator: faker.finance.ethereumAddress(),
      factoryAddress: faker.finance.ethereumAddress(),
      transactionHash: faker.string.hexadecimal({ length: 64 }),
      masterCopy: faker.finance.ethereumAddress(),
      setupData,
<<<<<<< HEAD
      saltNonce: faker.string.numeric(),
=======
      saltNonce: faker.string.hexadecimal({ length: 64 }),
>>>>>>> 7e491e7d
    })

    const safeAddress = faker.finance.ethereumAddress()
    const chainInfos = [chainBuilder().with({ chainId: '1', l2: false }).build()]

    // Run hook
    const { result } = renderHook(() => useSafeCreationData(safeAddress, chainInfos))

    await waitFor(() => {
      expect(result.current).toEqual([
        undefined,
        new Error(SAFE_CREATION_DATA_ERRORS.UNSUPPORTED_IMPLEMENTATION),
        false,
      ])
    })
  })

  it('should throw an error if the Safe creation uses reimbursement', async () => {
    const setupData = Safe__factory.createInterface().encodeFunctionData('setup', [
      [faker.finance.ethereumAddress(), faker.finance.ethereumAddress()],
      1,
      setupToL2Address,
      faker.string.hexadecimal({ length: 64 }),
      faker.finance.ethereumAddress(),
      faker.finance.ethereumAddress(),
      420,
      faker.finance.ethereumAddress(),
    ])

    jest.spyOn(cgwSdk, 'getCreationTransaction').mockResolvedValue({
      created: new Date(Date.now()).toISOString(),
      creator: faker.finance.ethereumAddress(),
      factoryAddress: faker.finance.ethereumAddress(),
      transactionHash: faker.string.hexadecimal({ length: 64 }),
      masterCopy: getSafeSingletonDeployment({ version: '1.3.0' })?.defaultAddress,
      setupData,
<<<<<<< HEAD
      saltNonce: faker.string.numeric(),
=======
      saltNonce: faker.string.hexadecimal({ length: 64 }),
>>>>>>> 7e491e7d
    })

    const safeAddress = faker.finance.ethereumAddress()
    const chainInfos = [chainBuilder().with({ chainId: '1', l2: false }).build()]

    // Run hook
    const { result } = renderHook(() => useSafeCreationData(safeAddress, chainInfos))

    await waitFor(() => {
      expect(result.current).toEqual([undefined, new Error(SAFE_CREATION_DATA_ERRORS.PAYMENT_SAFE), false])
    })
  })

  it('should throw an error if the Safe creation uses an unknown setupModules call', async () => {
    const setupData = Safe__factory.createInterface().encodeFunctionData('setup', [
      [faker.finance.ethereumAddress(), faker.finance.ethereumAddress()],
      1,
      faker.finance.ethereumAddress(),
      faker.string.hexadecimal({ length: 64 }),
      faker.finance.ethereumAddress(),
      ZERO_ADDRESS,
      0,
      faker.finance.ethereumAddress(),
    ])

    jest.spyOn(cgwSdk, 'getCreationTransaction').mockResolvedValue({
      created: new Date(Date.now()).toISOString(),
      creator: faker.finance.ethereumAddress(),
      factoryAddress: faker.finance.ethereumAddress(),
      transactionHash: faker.string.hexadecimal({ length: 64 }),
      masterCopy: getSafeSingletonDeployment({ version: '1.3.0' })?.defaultAddress,
      setupData,
<<<<<<< HEAD
      saltNonce: faker.string.numeric(),
=======
      saltNonce: faker.string.hexadecimal({ length: 64 }),
>>>>>>> 7e491e7d
    })

    const safeAddress = faker.finance.ethereumAddress()
    const chainInfos = [chainBuilder().with({ chainId: '1', l2: false }).build()]

    // Run hook
    const { result } = renderHook(() => useSafeCreationData(safeAddress, chainInfos))

    await waitFor(() => {
      expect(result.current).toEqual([undefined, new Error(SAFE_CREATION_DATA_ERRORS.UNKNOWN_SETUP_MODULES), false])
    })
  })

  it('should throw an error if RPC could not be created', async () => {
    const setupData = Safe__factory.createInterface().encodeFunctionData('setup', [
      [faker.finance.ethereumAddress(), faker.finance.ethereumAddress()],
      1,
      setupToL2Address,
      faker.string.hexadecimal({ length: 64 }),
      faker.finance.ethereumAddress(),
      ZERO_ADDRESS,
      0,
      faker.finance.ethereumAddress(),
    ])

    jest.spyOn(cgwSdk, 'getCreationTransaction').mockResolvedValue({
      created: new Date(Date.now()).toISOString(),
      creator: faker.finance.ethereumAddress(),
      factoryAddress: faker.finance.ethereumAddress(),
      transactionHash: faker.string.hexadecimal({ length: 64 }),
      masterCopy: getSafeSingletonDeployment({ version: '1.3.0' })?.defaultAddress,
      setupData,
<<<<<<< HEAD
      saltNonce: faker.string.numeric(),
=======
      saltNonce: faker.string.hexadecimal({ length: 64 }),
>>>>>>> 7e491e7d
    })

    jest.spyOn(web3, 'createWeb3ReadOnly').mockReturnValue(undefined)

    const safeAddress = faker.finance.ethereumAddress()
    const chainInfos = [chainBuilder().with({ chainId: '1', l2: false }).build()]

    // Run hook
    const { result } = renderHook(() => useSafeCreationData(safeAddress, chainInfos))

    await waitFor(() => {
      expect(result.current).toEqual([undefined, new Error(SAFE_CREATION_DATA_ERRORS.NO_PROVIDER), false])
    })
  })

  it('should throw an error if RPC cannot find the tx hash', async () => {
    const setupData = Safe__factory.createInterface().encodeFunctionData('setup', [
      [faker.finance.ethereumAddress(), faker.finance.ethereumAddress()],
      1,
      setupToL2Address,
      faker.string.hexadecimal({ length: 64 }),
      faker.finance.ethereumAddress(),
      ZERO_ADDRESS,
      0,
      faker.finance.ethereumAddress(),
    ])

    const mockTxHash = faker.string.hexadecimal({ length: 64 })
    const mockFactoryAddress = faker.finance.ethereumAddress()
    const mockMasterCopyAddress = getSafeSingletonDeployment({ version: '1.3.0' })?.defaultAddress

    jest.spyOn(cgwSdk, 'getCreationTransaction').mockResolvedValue({
      created: new Date(Date.now()).toISOString(),
      creator: faker.finance.ethereumAddress(),
      factoryAddress: mockFactoryAddress,
      transactionHash: mockTxHash,
      masterCopy: mockMasterCopyAddress,
      setupData,
<<<<<<< HEAD
      saltNonce: faker.string.numeric(),
=======
      saltNonce: faker.string.hexadecimal({ length: 64 }),
>>>>>>> 7e491e7d
    })

    jest.spyOn(web3, 'createWeb3ReadOnly').mockReturnValue({
      getTransaction: () => Promise.resolve(null),
    } as unknown as JsonRpcProvider)

    const safeAddress = faker.finance.ethereumAddress()
    const chainInfos = [chainBuilder().with({ chainId: '1', l2: false }).build()]

    // Run hook
    const { result } = renderHook(() => useSafeCreationData(safeAddress, chainInfos))

    await waitFor(() => {
      expect(result.current).toEqual([undefined, new Error(SAFE_CREATION_DATA_ERRORS.TX_NOT_FOUND), false])
    })
  })

  it('should throw an Error if an unsupported creation method is found', async () => {
    const setupData = Safe__factory.createInterface().encodeFunctionData('setup', [
      [faker.finance.ethereumAddress(), faker.finance.ethereumAddress()],
      1,
      setupToL2Address,
      faker.string.hexadecimal({ length: 64 }),
      faker.finance.ethereumAddress(),
      ZERO_ADDRESS,
      0,
      faker.finance.ethereumAddress(),
    ])

    const mockTxHash = faker.string.hexadecimal({ length: 64 })
    const mockFactoryAddress = faker.finance.ethereumAddress()
    const mockMasterCopyAddress = getSafeSingletonDeployment({ version: '1.3.0' })?.defaultAddress!
    jest.spyOn(cgwSdk, 'getCreationTransaction').mockResolvedValue({
      created: new Date(Date.now()).toISOString(),
      creator: faker.finance.ethereumAddress(),
      factoryAddress: mockFactoryAddress,
      transactionHash: mockTxHash,
      masterCopy: mockMasterCopyAddress,
      setupData,
<<<<<<< HEAD
      saltNonce: faker.string.numeric(),
=======
      saltNonce: faker.string.hexadecimal({ length: 64 }),
>>>>>>> 7e491e7d
    })

    jest.spyOn(web3, 'createWeb3ReadOnly').mockReturnValue({
      getTransaction: (txHash: string) => {
        if (mockTxHash === txHash) {
          return Promise.resolve({
            to: mockFactoryAddress,
            data: Safe_proxy_factory__factory.createInterface().encodeFunctionData('createProxyWithCallback', [
              mockMasterCopyAddress,
              setupData,
              69,
              faker.finance.ethereumAddress(),
            ]),
          })
        }
      },
    } as JsonRpcProvider)

    const safeAddress = faker.finance.ethereumAddress()
    const chainInfos = [chainBuilder().with({ chainId: '1', l2: false }).build()]

    // Run hook
    const { result } = renderHook(() => useSafeCreationData(safeAddress, chainInfos))

    await waitFor(() => {
      expect(result.current).toEqual([undefined, new Error(SAFE_CREATION_DATA_ERRORS.UNSUPPORTED_SAFE_CREATION), false])
    })
  })

  it('should throw an error if the setup data does not match', async () => {
    const setupData = Safe__factory.createInterface().encodeFunctionData('setup', [
      [faker.finance.ethereumAddress(), faker.finance.ethereumAddress()],
      1,
      setupToL2Address,
      faker.string.hexadecimal({ length: 64 }),
      faker.finance.ethereumAddress(),
      ZERO_ADDRESS,
      0,
      faker.finance.ethereumAddress(),
    ])

    const nonMatchingSetupData = Safe__factory.createInterface().encodeFunctionData('setup', [
      [faker.finance.ethereumAddress(), faker.finance.ethereumAddress()],
      1,
      setupToL2Address,
      faker.string.hexadecimal({ length: 64 }),
      faker.finance.ethereumAddress(),
      faker.finance.ethereumAddress(),
      0,
      faker.finance.ethereumAddress(),
    ])

    const mockTxHash = faker.string.hexadecimal({ length: 64 })
    const mockFactoryAddress = faker.finance.ethereumAddress()
    const mockMasterCopyAddress = getSafeSingletonDeployment({ version: '1.3.0' })?.defaultAddress!
    jest.spyOn(cgwSdk, 'getCreationTransaction').mockResolvedValue({
      created: new Date(Date.now()).toISOString(),
      creator: faker.finance.ethereumAddress(),
      factoryAddress: mockFactoryAddress,
      transactionHash: mockTxHash,
      masterCopy: mockMasterCopyAddress,
      setupData,
<<<<<<< HEAD
      saltNonce: faker.string.numeric(),
=======
      saltNonce: faker.string.hexadecimal({ length: 64 }),
>>>>>>> 7e491e7d
    })

    jest.spyOn(web3, 'createWeb3ReadOnly').mockReturnValue({
      getTransaction: (txHash: string) => {
        if (mockTxHash === txHash) {
          return Promise.resolve({
            to: mockFactoryAddress,
            data: Safe_proxy_factory__factory.createInterface().encodeFunctionData('createProxyWithNonce', [
              mockMasterCopyAddress,
              nonMatchingSetupData,
              69,
            ]),
          })
        }
        return Promise.resolve(null)
      },
    } as JsonRpcProvider)

    const safeAddress = faker.finance.ethereumAddress()
    const chainInfos = [chainBuilder().with({ chainId: '1', l2: false }).build()]

    // Run hook
    const { result } = renderHook(() => useSafeCreationData(safeAddress, chainInfos))

    await waitFor(() => {
      expect(result.current).toEqual([undefined, new Error(SAFE_CREATION_DATA_ERRORS.UNSUPPORTED_SAFE_CREATION), false])
    })
  })

  it('should throw an error if the masterCopies do not match', async () => {
    const setupData = Safe__factory.createInterface().encodeFunctionData('setup', [
      [faker.finance.ethereumAddress(), faker.finance.ethereumAddress()],
      1,
      setupToL2Address,
      faker.string.hexadecimal({ length: 64, casing: 'lower' }),
      faker.finance.ethereumAddress(),
      ZERO_ADDRESS,
      0,
      faker.finance.ethereumAddress(),
    ])

    const mockTxHash = faker.string.hexadecimal({ length: 64 })
    const mockFactoryAddress = faker.finance.ethereumAddress()
    const mockMasterCopyAddress = getSafeSingletonDeployment({ version: '1.3.0' })?.defaultAddress!
    jest.spyOn(cgwSdk, 'getCreationTransaction').mockResolvedValue({
      created: new Date(Date.now()).toISOString(),
      creator: faker.finance.ethereumAddress(),
      factoryAddress: mockFactoryAddress,
      transactionHash: mockTxHash,
      masterCopy: mockMasterCopyAddress,
      setupData,
<<<<<<< HEAD
      saltNonce: faker.string.numeric(),
=======
      saltNonce: faker.string.hexadecimal({ length: 64 }),
>>>>>>> 7e491e7d
    })

    jest.spyOn(web3, 'createWeb3ReadOnly').mockReturnValue({
      getTransaction: (txHash: string) => {
        if (mockTxHash === txHash) {
          return Promise.resolve({
            to: mockFactoryAddress,
            data: Safe_proxy_factory__factory.createInterface().encodeFunctionData('createProxyWithNonce', [
              faker.finance.ethereumAddress(),
              setupData,
              69,
            ]),
          })
        }
        return Promise.resolve(null)
      },
    } as JsonRpcProvider)

    const safeAddress = faker.finance.ethereumAddress()
    const chainInfos = [chainBuilder().with({ chainId: '1', l2: false }).build()]

    // Run hook
    const { result } = renderHook(() => useSafeCreationData(safeAddress, chainInfos))

    await waitFor(() => {
      expect(result.current).toEqual([undefined, new Error(SAFE_CREATION_DATA_ERRORS.UNSUPPORTED_SAFE_CREATION), false])
    })
  })

  it('should return transaction data for direct Safe creation txs', async () => {
    const safeProps = {
      owners: [fakerChecksummedAddress(), fakerChecksummedAddress()],
      threshold: 1,
      to: setupToL2Address,
      data: faker.string.hexadecimal({ length: 64, casing: 'lower' }),
      fallbackHandler: fakerChecksummedAddress(),
      paymentToken: ZERO_ADDRESS,
      payment: 0,
      paymentReceiver: fakerChecksummedAddress(),
    }
    const setupData = Safe__factory.createInterface().encodeFunctionData('setup', [
      safeProps.owners,
      safeProps.threshold,
      safeProps.to,
      safeProps.data,
      safeProps.fallbackHandler,
      safeProps.paymentToken,
      safeProps.payment,
      safeProps.paymentReceiver,
    ])

    const mockTxHash = faker.string.hexadecimal({ length: 64 })
    const mockFactoryAddress = fakerChecksummedAddress()
    const mockMasterCopyAddress = getSafeSingletonDeployment({ version: '1.3.0' })?.defaultAddress!
    jest.spyOn(cgwSdk, 'getCreationTransaction').mockResolvedValue({
      created: new Date(Date.now()).toISOString(),
      creator: fakerChecksummedAddress(),
      factoryAddress: mockFactoryAddress,
      transactionHash: mockTxHash,
      masterCopy: mockMasterCopyAddress,
      setupData,
<<<<<<< HEAD
      saltNonce: faker.string.numeric(),
=======
      saltNonce: faker.string.hexadecimal({ length: 64 }),
>>>>>>> 7e491e7d
    })

    jest.spyOn(web3, 'createWeb3ReadOnly').mockReturnValue({
      getTransaction: (txHash: string) => {
        if (mockTxHash === txHash) {
          return Promise.resolve({
            to: mockFactoryAddress,
            data: Safe_proxy_factory__factory.createInterface().encodeFunctionData('createProxyWithNonce', [
              mockMasterCopyAddress,
              setupData,
              69,
            ]),
          })
        }
        return Promise.resolve(null)
      },
    } as JsonRpcProvider)

    const safeAddress = faker.finance.ethereumAddress()
    const chainInfos = [chainBuilder().with({ chainId: '1', l2: false }).build()]

    // Run hook
    const { result } = renderHook(() => useSafeCreationData(safeAddress, chainInfos))

    await waitFor(() => {
      expect(result.current).toEqual([
        {
          factoryAddress: mockFactoryAddress,
          masterCopy: mockMasterCopyAddress,
          safeAccountConfig: safeProps,
          saltNonce: '69',
          safeVersion: '1.3.0',
        },
        undefined,
        false,
      ])
    })
  })

  it('should return transaction data for creation bundles', async () => {
    const safeProps = {
      owners: [fakerChecksummedAddress(), fakerChecksummedAddress()],
      threshold: 1,
      to: setupToL2Address,
      data: faker.string.hexadecimal({ length: 64, casing: 'lower' }),
      fallbackHandler: fakerChecksummedAddress(),
      paymentToken: ZERO_ADDRESS,
      payment: 0,
      paymentReceiver: fakerChecksummedAddress(),
    }

    const setupData = Safe__factory.createInterface().encodeFunctionData('setup', [
      safeProps.owners,
      safeProps.threshold,
      safeProps.to,
      safeProps.data,
      safeProps.fallbackHandler,
      safeProps.paymentToken,
      safeProps.payment,
      safeProps.paymentReceiver,
    ])

    const mockTxHash = faker.string.hexadecimal({ length: 64 })
    const mockFactoryAddress = faker.finance.ethereumAddress()
    const mockMasterCopyAddress = getSafeSingletonDeployment({ version: '1.4.1' })?.defaultAddress!

    jest.spyOn(cgwSdk, 'getCreationTransaction').mockResolvedValue({
      created: new Date(Date.now()).toISOString(),
      creator: faker.finance.ethereumAddress(),
      factoryAddress: mockFactoryAddress,
      transactionHash: mockTxHash,
      masterCopy: mockMasterCopyAddress,
      setupData,
<<<<<<< HEAD
      saltNonce: faker.string.numeric(),
=======
      saltNonce: faker.string.hexadecimal({ length: 64 }),
>>>>>>> 7e491e7d
    })

    jest.spyOn(web3, 'createWeb3ReadOnly').mockReturnValue({
      getTransaction: (txHash: string) => {
        if (txHash === mockTxHash) {
          const deploymentTx = {
            to: mockFactoryAddress,
            data: Safe_proxy_factory__factory.createInterface().encodeFunctionData('createProxyWithNonce', [
              mockMasterCopyAddress,
              setupData,
              69,
            ]),
            value: '0',
            operation: 0,
          }
          const someOtherTx = {
            to: faker.finance.ethereumAddress(),
            value: '0',
            operation: 0,
            data: faker.string.hexadecimal({ length: 64 }),
          }

          const multiSendData = encodeMultiSendData([deploymentTx, someOtherTx])
          return Promise.resolve({
            to: faker.finance.ethereumAddress(),
            data: Multi_send__factory.createInterface().encodeFunctionData('multiSend', [multiSendData]),
          })
        }
        return Promise.resolve(null)
      },
    } as JsonRpcProvider)

    const safeAddress = faker.finance.ethereumAddress()
    const chainInfos = [chainBuilder().with({ chainId: '1', l2: false }).build()]

    // Run hook
    const { result } = renderHook(() => useSafeCreationData(safeAddress, chainInfos))

    await waitFor(() => {
      expect(result.current).toEqual([
        {
          factoryAddress: mockFactoryAddress,
          masterCopy: mockMasterCopyAddress,
          safeAccountConfig: safeProps,
          safeVersion: '1.4.1',
          saltNonce: '69',
        },
        undefined,
        false,
      ])
    })
  })
})<|MERGE_RESOLUTION|>--- conflicted
+++ resolved
@@ -231,11 +231,7 @@
       transactionHash: faker.string.hexadecimal({ length: 64 }),
       masterCopy: null,
       setupData: null,
-<<<<<<< HEAD
-      saltNonce: faker.string.numeric(),
-=======
-      saltNonce: faker.string.hexadecimal({ length: 64 }),
->>>>>>> 7e491e7d
+      saltNonce: faker.string.hexadecimal({ length: 64 }),
     })
 
     const safeAddress = faker.finance.ethereumAddress()
@@ -257,11 +253,7 @@
       transactionHash: faker.string.hexadecimal({ length: 64 }),
       masterCopy: faker.finance.ethereumAddress(),
       setupData: '0x',
-<<<<<<< HEAD
-      saltNonce: faker.string.numeric(),
-=======
-      saltNonce: faker.string.hexadecimal({ length: 64 }),
->>>>>>> 7e491e7d
+      saltNonce: faker.string.hexadecimal({ length: 64 }),
     })
 
     const safeAddress = faker.finance.ethereumAddress()
@@ -294,11 +286,7 @@
       transactionHash: faker.string.hexadecimal({ length: 64 }),
       masterCopy: getSafeSingletonDeployment({ version: '1.1.1' })?.defaultAddress,
       setupData,
-<<<<<<< HEAD
-      saltNonce: faker.string.numeric(),
-=======
-      saltNonce: faker.string.hexadecimal({ length: 64 }),
->>>>>>> 7e491e7d
+      saltNonce: faker.string.hexadecimal({ length: 64 }),
     })
 
     const safeAddress = faker.finance.ethereumAddress()
@@ -335,11 +323,7 @@
       transactionHash: faker.string.hexadecimal({ length: 64 }),
       masterCopy: faker.finance.ethereumAddress(),
       setupData,
-<<<<<<< HEAD
-      saltNonce: faker.string.numeric(),
-=======
-      saltNonce: faker.string.hexadecimal({ length: 64 }),
->>>>>>> 7e491e7d
+      saltNonce: faker.string.hexadecimal({ length: 64 }),
     })
 
     const safeAddress = faker.finance.ethereumAddress()
@@ -376,11 +360,7 @@
       transactionHash: faker.string.hexadecimal({ length: 64 }),
       masterCopy: getSafeSingletonDeployment({ version: '1.3.0' })?.defaultAddress,
       setupData,
-<<<<<<< HEAD
-      saltNonce: faker.string.numeric(),
-=======
-      saltNonce: faker.string.hexadecimal({ length: 64 }),
->>>>>>> 7e491e7d
+      saltNonce: faker.string.hexadecimal({ length: 64 }),
     })
 
     const safeAddress = faker.finance.ethereumAddress()
@@ -413,11 +393,7 @@
       transactionHash: faker.string.hexadecimal({ length: 64 }),
       masterCopy: getSafeSingletonDeployment({ version: '1.3.0' })?.defaultAddress,
       setupData,
-<<<<<<< HEAD
-      saltNonce: faker.string.numeric(),
-=======
-      saltNonce: faker.string.hexadecimal({ length: 64 }),
->>>>>>> 7e491e7d
+      saltNonce: faker.string.hexadecimal({ length: 64 }),
     })
 
     const safeAddress = faker.finance.ethereumAddress()
@@ -450,11 +426,7 @@
       transactionHash: faker.string.hexadecimal({ length: 64 }),
       masterCopy: getSafeSingletonDeployment({ version: '1.3.0' })?.defaultAddress,
       setupData,
-<<<<<<< HEAD
-      saltNonce: faker.string.numeric(),
-=======
-      saltNonce: faker.string.hexadecimal({ length: 64 }),
->>>>>>> 7e491e7d
+      saltNonce: faker.string.hexadecimal({ length: 64 }),
     })
 
     jest.spyOn(web3, 'createWeb3ReadOnly').mockReturnValue(undefined)
@@ -493,11 +465,7 @@
       transactionHash: mockTxHash,
       masterCopy: mockMasterCopyAddress,
       setupData,
-<<<<<<< HEAD
-      saltNonce: faker.string.numeric(),
-=======
-      saltNonce: faker.string.hexadecimal({ length: 64 }),
->>>>>>> 7e491e7d
+      saltNonce: faker.string.hexadecimal({ length: 64 }),
     })
 
     jest.spyOn(web3, 'createWeb3ReadOnly').mockReturnValue({
@@ -537,11 +505,7 @@
       transactionHash: mockTxHash,
       masterCopy: mockMasterCopyAddress,
       setupData,
-<<<<<<< HEAD
-      saltNonce: faker.string.numeric(),
-=======
-      saltNonce: faker.string.hexadecimal({ length: 64 }),
->>>>>>> 7e491e7d
+      saltNonce: faker.string.hexadecimal({ length: 64 }),
     })
 
     jest.spyOn(web3, 'createWeb3ReadOnly').mockReturnValue({
@@ -604,11 +568,7 @@
       transactionHash: mockTxHash,
       masterCopy: mockMasterCopyAddress,
       setupData,
-<<<<<<< HEAD
-      saltNonce: faker.string.numeric(),
-=======
-      saltNonce: faker.string.hexadecimal({ length: 64 }),
->>>>>>> 7e491e7d
+      saltNonce: faker.string.hexadecimal({ length: 64 }),
     })
 
     jest.spyOn(web3, 'createWeb3ReadOnly').mockReturnValue({
@@ -660,11 +620,7 @@
       transactionHash: mockTxHash,
       masterCopy: mockMasterCopyAddress,
       setupData,
-<<<<<<< HEAD
-      saltNonce: faker.string.numeric(),
-=======
-      saltNonce: faker.string.hexadecimal({ length: 64 }),
->>>>>>> 7e491e7d
+      saltNonce: faker.string.hexadecimal({ length: 64 }),
     })
 
     jest.spyOn(web3, 'createWeb3ReadOnly').mockReturnValue({
@@ -726,11 +682,7 @@
       transactionHash: mockTxHash,
       masterCopy: mockMasterCopyAddress,
       setupData,
-<<<<<<< HEAD
-      saltNonce: faker.string.numeric(),
-=======
-      saltNonce: faker.string.hexadecimal({ length: 64 }),
->>>>>>> 7e491e7d
+      saltNonce: faker.string.hexadecimal({ length: 64 }),
     })
 
     jest.spyOn(web3, 'createWeb3ReadOnly').mockReturnValue({
@@ -804,11 +756,7 @@
       transactionHash: mockTxHash,
       masterCopy: mockMasterCopyAddress,
       setupData,
-<<<<<<< HEAD
-      saltNonce: faker.string.numeric(),
-=======
-      saltNonce: faker.string.hexadecimal({ length: 64 }),
->>>>>>> 7e491e7d
+      saltNonce: faker.string.hexadecimal({ length: 64 }),
     })
 
     jest.spyOn(web3, 'createWeb3ReadOnly').mockReturnValue({
