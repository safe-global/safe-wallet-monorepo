--- conflicted
+++ resolved
@@ -117,7 +117,6 @@
         <DialogTitle fontWeight={700}>Add another network</DialogTitle>
         <Divider />
         <DialogContent>
-<<<<<<< HEAD
           <FormProvider {...formMethods}>
             <Stack spacing={2}>
               <Typography>This action re-deploys a Safe to another network with the same address.</Typography>
@@ -135,6 +134,10 @@
                 <ErrorMessage error={safeCreationDataError} level="error">
                   Could not determine the Safe creation parameters.
                 </ErrorMessage>
+              ) : isUnsupportedSafeCreationVersion ? (
+                <ErrorMessage>
+                  This account was created from an outdated mastercopy. Adding another network is not possible.
+                </ErrorMessage>
               ) : noChainsAvailable ? (
                 <ErrorMessage level="error">This Safe cannot be replayed on any chains.</ErrorMessage>
               ) : (
@@ -156,46 +159,6 @@
               )}
             </Stack>
           </FormProvider>
-=======
-          {safeCreationDataError ? (
-            <ErrorMessage error={safeCreationDataError} level="error">
-              Could not determine the Safe creation parameters.
-            </ErrorMessage>
-          ) : safeCreationDataLoading ? (
-            <Stack direction="column" alignItems="center" gap={1}>
-              <CircularProgress />
-              <Typography variant="body2">Loading Safe data</Typography>
-            </Stack>
-          ) : isUnsupportedSafeCreationVersion ? (
-            <ErrorMessage>
-              This account was created from an outdated mastercopy. Adding another network is not possible.
-            </ErrorMessage>
-          ) : (
-            <FormProvider {...formMethods}>
-              <Stack spacing={2}>
-                <Typography>This action re-deploys a Safe to another network with the same address.</Typography>
-                <ErrorMessage level="info">
-                  The Safe will use the initial setup of the copied Safe. Any changes to owners, threshold, modules or
-                  the Safe&apos;s version will not be reflected in the copy.
-                </ErrorMessage>
-
-                <NameInput name="name" label="Name" />
-
-                {chain ? (
-                  <ChainIndicator chainId={chain.chainId} />
-                ) : (
-                  <NetworkInput required name="chainId" chainConfigs={replayableChains ?? []} />
-                )}
-
-                {creationError && (
-                  <ErrorMessage error={creationError} level="error">
-                    The Safe could not be created with the same address.
-                  </ErrorMessage>
-                )}
-              </Stack>
-            </FormProvider>
-          )}
->>>>>>> 4f5e9bf6
         </DialogContent>
         <Divider />
         <DialogActions sx={{ m: 2 }}>
