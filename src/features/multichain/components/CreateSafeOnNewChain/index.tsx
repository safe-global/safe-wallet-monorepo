import ModalDialog from '@/components/common/ModalDialog'
import NameInput from '@/components/common/NameInput'
import NetworkInput from '@/components/common/NetworkInput'
import ErrorMessage from '@/components/tx/ErrorMessage'
import { OVERVIEW_EVENTS, trackEvent } from '@/services/analytics'
import { Box, Button, CircularProgress, DialogActions, DialogContent, Divider, Stack, Typography } from '@mui/material'
import { FormProvider, useForm } from 'react-hook-form'
import { useSafeCreationData } from '../../hooks/useSafeCreationData'
import { replayCounterfactualSafeDeployment } from '@/features/counterfactual/utils'

import useChains from '@/hooks/useChains'
import { useAppDispatch, useAppSelector } from '@/store'
import { selectRpc } from '@/store/settingsSlice'
import { createWeb3ReadOnly } from '@/hooks/wallets/web3'
import { predictAddressBasedOnReplayData } from '@/components/welcome/MyAccounts/utils/multiChainSafe'
import { sameAddress } from '@/utils/addresses'
import ExternalLink from '@/components/common/ExternalLink'
import { useRouter } from 'next/router'
import ChainIndicator from '@/components/common/ChainIndicator'
import { type ChainInfo } from '@safe-global/safe-gateway-typescript-sdk'
import { useMemo, useState } from 'react'
import { useCompatibleNetworks } from '../../hooks/useCompatibleNetworks'

type CreateSafeOnNewChainForm = {
  name: string
  chainId: string
}

type ReplaySafeDialogProps = {
  safeAddress: string
  safeCreationResult: ReturnType<typeof useSafeCreationData>
  replayableChains?: ReturnType<typeof useCompatibleNetworks>
  chain?: ChainInfo
  currentName: string | undefined
  open: boolean
  onClose: () => void
  isUnsupportedSafeCreationVersion?: boolean
}

const ReplaySafeDialog = ({
  safeAddress,
  chain,
  currentName,
  open,
  onClose,
  safeCreationResult,
  replayableChains,
  isUnsupportedSafeCreationVersion,
}: ReplaySafeDialogProps) => {
  const formMethods = useForm<CreateSafeOnNewChainForm>({
    mode: 'all',
    defaultValues: {
      name: currentName,
      chainId: chain?.chainId || '',
    },
  })
  const { handleSubmit, formState } = formMethods
  const router = useRouter()

  const customRpc = useAppSelector(selectRpc)
  const dispatch = useAppDispatch()
  const [creationError, setCreationError] = useState<Error>()
  const [isSubmitting, setIsSubmitting] = useState<boolean>(false)

  // Load some data
  const [safeCreationData, safeCreationDataError, safeCreationDataLoading] = safeCreationResult

  const onCancel = () => {
    trackEvent({ ...OVERVIEW_EVENTS.CANCEL_ADD_NEW_NETWORK })
    onClose()
  }

  const onFormSubmit = handleSubmit(async (data) => {
    setIsSubmitting(true)

    try {
      const selectedChain = chain ?? replayableChains?.find((config) => config.chainId === data.chainId)
      if (!safeCreationData || !selectedChain) {
        return
      }

      // We need to create a readOnly provider of the deployed chain
      const customRpcUrl = selectedChain ? customRpc?.[selectedChain.chainId] : undefined
      const provider = createWeb3ReadOnly(selectedChain, customRpcUrl)
      if (!provider) {
        return
      }

      // 1. Double check that the creation Data will lead to the correct address
      const predictedAddress = await predictAddressBasedOnReplayData(safeCreationData, provider)
      if (!sameAddress(safeAddress, predictedAddress)) {
        setCreationError(new Error('The replayed Safe leads to an unexpected address'))
        return
      }

      // 2. Replay Safe creation and add it to the counterfactual Safes
      replayCounterfactualSafeDeployment(selectedChain.chainId, safeAddress, safeCreationData, data.name, dispatch)

      router.push({
        query: {
          safe: `${selectedChain.shortName}:${safeAddress}`,
        },
      })
    } catch (err) {
      console.error(err)
    } finally {
      setIsSubmitting(false)

      // Close modal
      onClose()
    }
<<<<<<< HEAD

    // We need to create a readOnly provider of the deployed chain
    const customRpcUrl = selectedChain ? customRpc?.[selectedChain.chainId] : undefined
    const provider = createWeb3ReadOnly(selectedChain, customRpcUrl)
    if (!provider) {
      return
    }

    // 1. Double check that the creation Data will lead to the correct address
    const predictedAddress = await predictAddressBasedOnReplayData(safeCreationData, provider)
    if (!sameAddress(safeAddress, predictedAddress)) {
      setCreationError(new Error('The replayed Safe leads to an unexpected address'))
      return
    }

    trackEvent({ ...OVERVIEW_EVENTS.SUBMIT_ADD_NEW_NETWORK, label: selectedChain.chainName })

    // 2. Replay Safe creation and add it to the counterfactual Safes
    replayCounterfactualSafeDeployment(selectedChain.chainId, safeAddress, safeCreationData, data.name, dispatch)

    router.push({
      query: {
        safe: `${selectedChain.shortName}:${safeAddress}`,
      },
    })

    // Close modal
    onClose()
=======
>>>>>>> 916318fb
  })

  const submitDisabled =
    isUnsupportedSafeCreationVersion ||
    !!safeCreationDataError ||
    safeCreationDataLoading ||
    !formState.isValid ||
    isSubmitting

  const noChainsAvailable =
    !chain && safeCreationData && replayableChains && replayableChains.filter((chain) => chain.available).length === 0

  return (
    <ModalDialog open={open} onClose={onClose} dialogTitle="Add another network" hideChainIndicator>
      <form onSubmit={onFormSubmit} id="recreate-safe">
        <DialogContent>
          <FormProvider {...formMethods}>
            <Stack spacing={2}>
              <Typography>This action re-deploys a Safe to another network with the same address.</Typography>
              <ErrorMessage level="info">
                The Safe will use the initial setup of the copied Safe. Any changes to owners, threshold, modules or the
                Safe&apos;s version will not be reflected in the copy.
              </ErrorMessage>

              {safeCreationDataLoading ? (
                <Stack direction="column" alignItems="center" gap={1}>
                  <CircularProgress />
                  <Typography variant="body2">Loading Safe data</Typography>
                </Stack>
              ) : safeCreationDataError ? (
                <ErrorMessage error={safeCreationDataError} level="error">
                  Could not determine the Safe creation parameters.
                </ErrorMessage>
              ) : isUnsupportedSafeCreationVersion ? (
                <ErrorMessage>
                  This account was created from an outdated mastercopy. Adding another network is not possible.
                </ErrorMessage>
              ) : noChainsAvailable ? (
                <ErrorMessage level="error">This Safe cannot be replayed on any chains.</ErrorMessage>
              ) : (
                <>
                  <NameInput name="name" label="Name" />

                  {chain ? (
                    <ChainIndicator chainId={chain.chainId} />
                  ) : (
                    <NetworkInput required name="chainId" chainConfigs={replayableChains ?? []} />
                  )}
                </>
              )}

              {creationError && (
                <ErrorMessage error={creationError} level="error">
                  The Safe could not be created with the same address.
                </ErrorMessage>
              )}
            </Stack>
          </FormProvider>
        </DialogContent>
        <Divider />
        <DialogActions sx={{ m: 2 }}>
          {isUnsupportedSafeCreationVersion ? (
            <Box display="flex" width="100%" alignItems="center" justifyContent="space-between">
              <ExternalLink sx={{ flexGrow: 1 }} href="https://safe.global">
                Read more
              </ExternalLink>
              <Button variant="contained" onClick={onClose}>
                Got it
              </Button>
            </Box>
          ) : (
            <>
              <Button variant="outlined" onClick={onCancel}>
                Cancel
              </Button>
              <Button type="submit" variant="contained" disabled={submitDisabled}>
                Add network
              </Button>
            </>
          )}
        </DialogActions>
      </form>
    </ModalDialog>
  )
}

export const CreateSafeOnNewChain = ({
  safeAddress,
  deployedChainIds,
  ...props
}: Omit<
  ReplaySafeDialogProps,
  'safeCreationResult' | 'replayableChains' | 'chain' | 'isUnsupportedSafeCreationVersion'
> & {
  deployedChainIds: string[]
}) => {
  const { configs } = useChains()
  const deployedChains = useMemo(
    () => configs.filter((config) => config.chainId === deployedChainIds[0]),
    [configs, deployedChainIds],
  )

  const safeCreationResult = useSafeCreationData(safeAddress, deployedChains)
  const allCompatibleChains = useCompatibleNetworks(safeCreationResult[0])
  const isUnsupportedSafeCreationVersion = Boolean(!allCompatibleChains?.length)
  const replayableChains = useMemo(
    () => allCompatibleChains?.filter((config) => !deployedChainIds.includes(config.chainId)) || [],
    [allCompatibleChains, deployedChainIds],
  )

  return (
    <ReplaySafeDialog
      safeCreationResult={safeCreationResult}
      replayableChains={replayableChains}
      safeAddress={safeAddress}
      isUnsupportedSafeCreationVersion={isUnsupportedSafeCreationVersion}
      {...props}
    />
  )
}

export const CreateSafeOnSpecificChain = ({ ...props }: Omit<ReplaySafeDialogProps, 'replayableChains'>) => {
  return <ReplaySafeDialog {...props} isUnsupportedSafeCreationVersion={false} />
}<|MERGE_RESOLUTION|>--- conflicted
+++ resolved
@@ -93,6 +93,8 @@
         return
       }
 
+      trackEvent({ ...OVERVIEW_EVENTS.SUBMIT_ADD_NEW_NETWORK, label: selectedChain.chainName })
+
       // 2. Replay Safe creation and add it to the counterfactual Safes
       replayCounterfactualSafeDeployment(selectedChain.chainId, safeAddress, safeCreationData, data.name, dispatch)
 
@@ -109,37 +111,6 @@
       // Close modal
       onClose()
     }
-<<<<<<< HEAD
-
-    // We need to create a readOnly provider of the deployed chain
-    const customRpcUrl = selectedChain ? customRpc?.[selectedChain.chainId] : undefined
-    const provider = createWeb3ReadOnly(selectedChain, customRpcUrl)
-    if (!provider) {
-      return
-    }
-
-    // 1. Double check that the creation Data will lead to the correct address
-    const predictedAddress = await predictAddressBasedOnReplayData(safeCreationData, provider)
-    if (!sameAddress(safeAddress, predictedAddress)) {
-      setCreationError(new Error('The replayed Safe leads to an unexpected address'))
-      return
-    }
-
-    trackEvent({ ...OVERVIEW_EVENTS.SUBMIT_ADD_NEW_NETWORK, label: selectedChain.chainName })
-
-    // 2. Replay Safe creation and add it to the counterfactual Safes
-    replayCounterfactualSafeDeployment(selectedChain.chainId, safeAddress, safeCreationData, data.name, dispatch)
-
-    router.push({
-      query: {
-        safe: `${selectedChain.shortName}:${safeAddress}`,
-      },
-    })
-
-    // Close modal
-    onClose()
-=======
->>>>>>> 916318fb
   })
 
   const submitDisabled =
