import ModalDialog from '@/components/common/ModalDialog'
import NameInput from '@/components/common/NameInput'
import NetworkInput from '@/components/common/NetworkInput'
import ErrorMessage from '@/components/tx/ErrorMessage'
<<<<<<< HEAD
import { Button, CircularProgress, DialogActions, DialogContent, Stack, Typography } from '@mui/material'
=======
import {
  Box,
  Button,
  CircularProgress,
  Dialog,
  DialogActions,
  DialogContent,
  DialogTitle,
  Divider,
  Stack,
  Typography,
} from '@mui/material'
>>>>>>> d450f1ca
import { FormProvider, useForm } from 'react-hook-form'
import { useSafeCreationData } from '../../hooks/useSafeCreationData'
import { replayCounterfactualSafeDeployment } from '@/features/counterfactual/utils'

import useChains from '@/hooks/useChains'
import { useAppDispatch, useAppSelector } from '@/store'
import { selectRpc } from '@/store/settingsSlice'
import { createWeb3ReadOnly } from '@/hooks/wallets/web3'
import { predictAddressBasedOnReplayData } from '@/components/welcome/MyAccounts/utils/multiChainSafe'
import { sameAddress } from '@/utils/addresses'
import ExternalLink from '@/components/common/ExternalLink'
import { useRouter } from 'next/router'
import ChainIndicator from '@/components/common/ChainIndicator'
import { type ChainInfo } from '@safe-global/safe-gateway-typescript-sdk'
import { useMemo, useState } from 'react'
import { useCompatibleNetworks } from '../../hooks/useCompatibleNetworks'

type CreateSafeOnNewChainForm = {
  name: string
  chainId: string
}

type ReplaySafeDialogProps = {
  safeAddress: string
  safeCreationResult: ReturnType<typeof useSafeCreationData>
  replayableChains?: ReturnType<typeof useCompatibleNetworks>
  chain?: ChainInfo
  currentName: string | undefined
  open: boolean
  onClose: () => void
  isUnsupportedSafeCreationVersion?: boolean
}

const ReplaySafeDialog = ({
  safeAddress,
  chain,
  currentName,
  open,
  onClose,
  safeCreationResult,
  replayableChains,
  isUnsupportedSafeCreationVersion,
}: ReplaySafeDialogProps) => {
  const formMethods = useForm<CreateSafeOnNewChainForm>({
    mode: 'all',
    defaultValues: {
      name: currentName,
      chainId: chain?.chainId || '',
    },
  })
  const { handleSubmit, formState } = formMethods
  const router = useRouter()

  const customRpc = useAppSelector(selectRpc)
  const dispatch = useAppDispatch()
  const [creationError, setCreationError] = useState<Error>()

  // Load some data
  const [safeCreationData, safeCreationDataError, safeCreationDataLoading] = safeCreationResult

  const onFormSubmit = handleSubmit(async (data) => {
    const selectedChain = chain ?? replayableChains?.find((config) => config.chainId === data.chainId)
    if (!safeCreationData || !selectedChain) {
      return
    }

    // We need to create a readOnly provider of the deployed chain
    const customRpcUrl = selectedChain ? customRpc?.[selectedChain.chainId] : undefined
    const provider = createWeb3ReadOnly(selectedChain, customRpcUrl)
    if (!provider) {
      return
    }

    // 1. Double check that the creation Data will lead to the correct address
    const predictedAddress = await predictAddressBasedOnReplayData(safeCreationData, provider)
    if (!sameAddress(safeAddress, predictedAddress)) {
      setCreationError(new Error('The replayed Safe leads to an unexpected address'))
      return
    }

    // 2. Replay Safe creation and add it to the counterfactual Safes
    replayCounterfactualSafeDeployment(selectedChain.chainId, safeAddress, safeCreationData, data.name, dispatch)

    router.push({
      query: {
        safe: `${selectedChain.shortName}:${safeAddress}`,
      },
    })

    // Close modal
    onClose()
  })

  const submitDisabled =
    isUnsupportedSafeCreationVersion || !!safeCreationDataError || safeCreationDataLoading || !formState.isValid

  const noChainsAvailable =
    !chain && safeCreationData && replayableChains && replayableChains.filter((chain) => chain.available).length === 0

  return (
<<<<<<< HEAD
    <ModalDialog open={open} onClose={onClose} dialogTitle="Add another network" hideChainIndicator>
      <form onSubmit={onFormSubmit} id="recreate-safe">
=======
    <Dialog open={open} onClose={onClose} onClick={(e) => e.stopPropagation()}>
      <form onSubmit={onFormSubmit} id="recreate-safe">
        <DialogTitle fontWeight={700}>Add another network</DialogTitle>
        <Divider />
>>>>>>> d450f1ca
        <DialogContent>
          <FormProvider {...formMethods}>
            <Stack spacing={2}>
              <Typography>This action re-deploys a Safe to another network with the same address.</Typography>
              <ErrorMessage level="info">
                The Safe will use the initial setup of the copied Safe. Any changes to owners, threshold, modules or the
                Safe&apos;s version will not be reflected in the copy.
              </ErrorMessage>

              {safeCreationDataLoading ? (
                <Stack direction="column" alignItems="center" gap={1}>
                  <CircularProgress />
                  <Typography variant="body2">Loading Safe data</Typography>
                </Stack>
              ) : safeCreationDataError ? (
                <ErrorMessage error={safeCreationDataError} level="error">
                  Could not determine the Safe creation parameters.
                </ErrorMessage>
<<<<<<< HEAD

                {safeCreationDataLoading ? (
                  <Stack direction="column" alignItems="center" gap={1} py="35px">
                    <CircularProgress />
                    <Typography variant="body2">Loading Safe data</Typography>
                  </Stack>
                ) : (
                  <>
                    <NameInput name="name" label="Name" />

                    {chain ? (
                      <ChainIndicator chainId={chain.chainId} />
                    ) : (
                      <NetworkInput required name="chainId" chainConfigs={replayableChains ?? []} />
                    )}
                  </>
                )}

                {creationError && (
                  <ErrorMessage error={creationError} level="error">
                    The Safe could not be created with the same address.
                  </ErrorMessage>
                )}
              </Stack>
            </FormProvider>
          )}
        </DialogContent>
        <DialogActions sx={{ p: 3 }}>
          <Stack direction="row" justifyContent="space-between" alignItems="space-between" width={1}>
            <Button variant="outlined" onClick={onClose}>
              Cancel
            </Button>
            <Button type="submit" variant="contained" disabled={submitDisabled}>
              Submit
            </Button>
          </Stack>
=======
              ) : isUnsupportedSafeCreationVersion ? (
                <ErrorMessage>
                  This account was created from an outdated mastercopy. Adding another network is not possible.
                </ErrorMessage>
              ) : noChainsAvailable ? (
                <ErrorMessage level="error">This Safe cannot be replayed on any chains.</ErrorMessage>
              ) : (
                <>
                  <NameInput name="name" label="Name" />

                  {chain ? (
                    <ChainIndicator chainId={chain.chainId} />
                  ) : (
                    <NetworkInput required name="chainId" chainConfigs={replayableChains ?? []} />
                  )}
                </>
              )}

              {creationError && (
                <ErrorMessage error={creationError} level="error">
                  The Safe could not be created with the same address.
                </ErrorMessage>
              )}
            </Stack>
          </FormProvider>
        </DialogContent>
        <Divider />
        <DialogActions sx={{ m: 2 }}>
          {isUnsupportedSafeCreationVersion ? (
            <Box display="flex" width="100%" alignItems="center" justifyContent="space-between">
              <ExternalLink sx={{ flexGrow: 1 }} href="https://safe.global">
                Read more
              </ExternalLink>
              <Button variant="contained" onClick={onClose}>
                Got it
              </Button>
            </Box>
          ) : (
            <>
              <Button variant="outlined" onClick={onClose}>
                Cancel
              </Button>
              <Button type="submit" variant="contained" disabled={submitDisabled}>
                Add network
              </Button>
            </>
          )}
>>>>>>> d450f1ca
        </DialogActions>
      </form>
    </ModalDialog>
  )
}

export const CreateSafeOnNewChain = ({
  safeAddress,
  deployedChainIds,
  ...props
}: Omit<
  ReplaySafeDialogProps,
  'safeCreationResult' | 'replayableChains' | 'chain' | 'isUnsupportedSafeCreationVersion'
> & {
  deployedChainIds: string[]
}) => {
  const { configs } = useChains()
  const deployedChains = useMemo(
    () => configs.filter((config) => config.chainId === deployedChainIds[0]),
    [configs, deployedChainIds],
  )

  const safeCreationResult = useSafeCreationData(safeAddress, deployedChains)
  const allCompatibleChains = useCompatibleNetworks(safeCreationResult[0])
  const isUnsupportedSafeCreationVersion = Boolean(!allCompatibleChains?.length)
  const replayableChains = useMemo(
    () => allCompatibleChains?.filter((config) => !deployedChainIds.includes(config.chainId)) || [],
    [allCompatibleChains, deployedChainIds],
  )

  return (
    <ReplaySafeDialog
      safeCreationResult={safeCreationResult}
      replayableChains={replayableChains}
      safeAddress={safeAddress}
      isUnsupportedSafeCreationVersion={isUnsupportedSafeCreationVersion}
      {...props}
    />
  )
}

export const CreateSafeOnSpecificChain = ({ ...props }: Omit<ReplaySafeDialogProps, 'replayableChains'>) => {
  return <ReplaySafeDialog {...props} isUnsupportedSafeCreationVersion={false} />
}<|MERGE_RESOLUTION|>--- conflicted
+++ resolved
@@ -2,22 +2,7 @@
 import NameInput from '@/components/common/NameInput'
 import NetworkInput from '@/components/common/NetworkInput'
 import ErrorMessage from '@/components/tx/ErrorMessage'
-<<<<<<< HEAD
-import { Button, CircularProgress, DialogActions, DialogContent, Stack, Typography } from '@mui/material'
-=======
-import {
-  Box,
-  Button,
-  CircularProgress,
-  Dialog,
-  DialogActions,
-  DialogContent,
-  DialogTitle,
-  Divider,
-  Stack,
-  Typography,
-} from '@mui/material'
->>>>>>> d450f1ca
+import { Box, Button, CircularProgress, DialogActions, DialogContent, Divider, Stack, Typography } from '@mui/material'
 import { FormProvider, useForm } from 'react-hook-form'
 import { useSafeCreationData } from '../../hooks/useSafeCreationData'
 import { replayCounterfactualSafeDeployment } from '@/features/counterfactual/utils'
@@ -118,15 +103,8 @@
     !chain && safeCreationData && replayableChains && replayableChains.filter((chain) => chain.available).length === 0
 
   return (
-<<<<<<< HEAD
     <ModalDialog open={open} onClose={onClose} dialogTitle="Add another network" hideChainIndicator>
       <form onSubmit={onFormSubmit} id="recreate-safe">
-=======
-    <Dialog open={open} onClose={onClose} onClick={(e) => e.stopPropagation()}>
-      <form onSubmit={onFormSubmit} id="recreate-safe">
-        <DialogTitle fontWeight={700}>Add another network</DialogTitle>
-        <Divider />
->>>>>>> d450f1ca
         <DialogContent>
           <FormProvider {...formMethods}>
             <Stack spacing={2}>
@@ -145,44 +123,6 @@
                 <ErrorMessage error={safeCreationDataError} level="error">
                   Could not determine the Safe creation parameters.
                 </ErrorMessage>
-<<<<<<< HEAD
-
-                {safeCreationDataLoading ? (
-                  <Stack direction="column" alignItems="center" gap={1} py="35px">
-                    <CircularProgress />
-                    <Typography variant="body2">Loading Safe data</Typography>
-                  </Stack>
-                ) : (
-                  <>
-                    <NameInput name="name" label="Name" />
-
-                    {chain ? (
-                      <ChainIndicator chainId={chain.chainId} />
-                    ) : (
-                      <NetworkInput required name="chainId" chainConfigs={replayableChains ?? []} />
-                    )}
-                  </>
-                )}
-
-                {creationError && (
-                  <ErrorMessage error={creationError} level="error">
-                    The Safe could not be created with the same address.
-                  </ErrorMessage>
-                )}
-              </Stack>
-            </FormProvider>
-          )}
-        </DialogContent>
-        <DialogActions sx={{ p: 3 }}>
-          <Stack direction="row" justifyContent="space-between" alignItems="space-between" width={1}>
-            <Button variant="outlined" onClick={onClose}>
-              Cancel
-            </Button>
-            <Button type="submit" variant="contained" disabled={submitDisabled}>
-              Submit
-            </Button>
-          </Stack>
-=======
               ) : isUnsupportedSafeCreationVersion ? (
                 <ErrorMessage>
                   This account was created from an outdated mastercopy. Adding another network is not possible.
@@ -230,7 +170,6 @@
               </Button>
             </>
           )}
->>>>>>> d450f1ca
         </DialogActions>
       </form>
     </ModalDialog>
