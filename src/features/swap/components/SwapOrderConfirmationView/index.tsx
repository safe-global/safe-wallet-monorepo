--- conflicted
+++ resolved
@@ -93,13 +93,8 @@
           ) : (
             <></>
           ),
-<<<<<<< HEAD
-          <OrderFeeConfirmationView key="SurplusFee" order={order} hideWhenNonFulfilled={false} />,
+          <OrderFeeConfirmationView key="SurplusFee" order={order} />,
           <DataRow datatestid="interact-wth" key="Interact with" title="Interact with">
-=======
-          <OrderFeeConfirmationView key="SurplusFee" order={order} />,
-          <DataRow key="Interact with" title="Interact with">
->>>>>>> 51c068e6
             <NamedAddress address={settlementContract} onlyName hasExplorer shortAddress={false} avatarSize={24} />
           </DataRow>,
           receiver && owner !== receiver ? (
