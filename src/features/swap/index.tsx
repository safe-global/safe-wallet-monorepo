--- conflicted
+++ resolved
@@ -294,11 +294,7 @@
   useCustomAppCommunicator(iframeRef, appData, chain)
 
   if (blockedAddress) {
-<<<<<<< HEAD
-    return <BlockedAddress address={blockedAddress} featureName="embedded swaps feature with CoW Swap" />
-=======
     return <BlockedAddress address={blockedAddress} featureTitle="embedded swaps feature with CoW Swap" />
->>>>>>> b4f98065
   }
 
   if (!isConsentAccepted) {
