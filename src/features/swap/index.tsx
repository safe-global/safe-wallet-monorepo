--- conflicted
+++ resolved
@@ -24,12 +24,8 @@
 import useSwapConsent from './useSwapConsent'
 import Disclaimer from '@/components/common/Disclaimer'
 import LegalDisclaimerContent from '@/components/common/LegalDisclaimerContent'
-<<<<<<< HEAD
 import { selectSwapParams, setSwapParams, type SwapState } from './store/swapParamsSlice'
-=======
-import { selectSwapParams, setSwapParams } from './store/swapParamsSlice'
 import { setSwapOrder } from '@/store/swapOrderSlice'
->>>>>>> 510808f1
 
 const BASE_URL = typeof window !== 'undefined' && window.location.origin ? window.location.origin : ''
 
@@ -59,7 +55,6 @@
   const wallet = useWallet()
   const { isConsentAccepted, onAccept } = useSwapConsent()
 
-<<<<<<< HEAD
   const appData: SafeAppData = useMemo(
     () => ({
       id: 1,
@@ -77,8 +72,6 @@
   )
 
   const groupKey = 'swap-order-status'
-=======
->>>>>>> 510808f1
   const listeners = useMemo<CowEventListeners>(() => {
     return [
       {
