import { CowSwapWidget } from '@cowprotocol/widget-react'
import { type CowSwapWidgetParams, TradeType } from '@cowprotocol/widget-lib'
import type { OnTradeParamsPayload } from '@cowprotocol/events'
import { type CowEventListeners, CowEvents } from '@cowprotocol/events'
import { type MutableRefObject, useEffect, useMemo, useRef, useState } from 'react'
import { Box, Container, Grid, useTheme } from '@mui/material'
import {
  SafeAppAccessPolicyTypes,
  type SafeAppData,
  SafeAppFeatures,
} from '@safe-global/safe-gateway-typescript-sdk/dist/types/safe-apps'
import { useCurrentChain } from '@/hooks/useChains'
import { useDarkMode } from '@/hooks/useDarkMode'
import { useCustomAppCommunicator } from '@/hooks/safe-apps/useCustomAppCommunicator'
import { useAppDispatch, useAppSelector } from '@/store'

import css from './styles.module.css'
import useSafeInfo from '@/hooks/useSafeInfo'
import useWallet from '@/hooks/wallets/useWallet'
import BlockedAddress from '@/components/common/BlockedAddress'
import useSwapConsent from './useSwapConsent'
import Disclaimer from '@/components/common/Disclaimer'
import LegalDisclaimerContent from '@/features/swap/components/LegalDisclaimer'
import { isBlockedAddress } from '@/services/ofac'
import { selectSwapParams, setSwapParams, type SwapState } from './store/swapParamsSlice'
import { setSwapOrder } from '@/store/swapOrderSlice'
import useChainId from '@/hooks/useChainId'
import { type BaseTransaction } from '@safe-global/safe-apps-sdk'
import { APPROVAL_SIGNATURE_HASH } from '@/components/tx/ApprovalEditor/utils/approvals'
import { id } from 'ethers'
<<<<<<< HEAD
import { LIMIT_ORDER_TITLE, SWAP_TITLE, SWAP_ORDER_TITLE, TWAP_ORDER_TITLE } from '@/features/swap/constants'
import useIsSwapFeatureEnabled from './hooks/useIsSwapFeatureEnabled'
=======
import {
  LIMIT_ORDER_TITLE,
  SWAP_TITLE,
  SWAP_ORDER_TITLE,
  TWAP_ORDER_TITLE,
  SWAP_FEE_RECIPIENT,
} from '@/features/swap/constants'
import { calculateFeePercentageInBps } from '@/features/swap/helpers/fee'
import { UiOrderTypeToOrderType } from '@/features/swap/helpers/utils'
>>>>>>> 11634a7f

const BASE_URL = typeof window !== 'undefined' && window.location.origin ? window.location.origin : ''

const PRE_SIGN_SIGHASH = id('setPreSignature(bytes,bool)').slice(0, 10)
const WRAP_SIGHASH = id('deposit()').slice(0, 10)
const UNWRAP_SIGHASH = id('withdraw(uint256)').slice(0, 10)
const CREATE_WITH_CONTEXT = id('createWithContext((address,bytes32,bytes),address,bytes,bool)').slice(0, 10)

type Params = {
  sell?: {
    asset: string
    amount: string
  }
}

export const getSwapTitle = (tradeType: SwapState['tradeType'], txs: BaseTransaction[] | undefined) => {
  const hashToLabel = {
    [PRE_SIGN_SIGHASH]: tradeType === 'limit' ? LIMIT_ORDER_TITLE : SWAP_ORDER_TITLE,
    [APPROVAL_SIGNATURE_HASH]: 'Approve',
    [WRAP_SIGHASH]: 'Wrap',
    [UNWRAP_SIGHASH]: 'Unwrap',
    [CREATE_WITH_CONTEXT]: TWAP_ORDER_TITLE,
  }

  const swapTitle = txs
    ?.map((tx) => hashToLabel[tx.data.slice(0, 10)])
    .filter(Boolean)
    .join(' and ')

  return swapTitle
}

const SwapWidget = ({ sell }: Params) => {
  const { palette } = useTheme()
  const darkMode = useDarkMode()
  const chainId = useChainId()
  const dispatch = useAppDispatch()
  const isSwapFeatureEnabled = useIsSwapFeatureEnabled()
  const swapParams = useAppSelector(selectSwapParams)
  const { safeAddress, safeLoading } = useSafeInfo()
  const [blockedAddress, setBlockedAddress] = useState('')
  const wallet = useWallet()
  const { isConsentAccepted, onAccept } = useSwapConsent()

  const [params, setParams] = useState<CowSwapWidgetParams>({
    appCode: 'Safe Wallet Swaps', // Name of your app (max 50 characters)
    width: '100%', // Width in pixels (or 100% to use all available space)
    height: '860px',
    chainId,
    standaloneMode: false,
    disableToastMessages: true,
    disablePostedOrderConfirmationModal: true,
    hideLogo: true,
    hideNetworkSelector: true,
    sounds: {
      orderError: null,
      orderExecuted: null,
      postOrder: null,
    },
    tradeType: swapParams.tradeType,
    sell: sell || {
      asset: '',
      amount: '0',
    },
    buy: {
      asset: '',
      amount: '0',
    },
    images: {
      emptyOrders: darkMode
        ? BASE_URL + '/images/common/swap-empty-dark.svg'
        : BASE_URL + '/images/common/swap-empty-light.svg',
    },
    enabledTradeTypes: [TradeType.SWAP, TradeType.LIMIT, TradeType.ADVANCED],
    theme: {
      baseTheme: darkMode ? 'dark' : 'light',
      primary: palette.primary.main,
      background: palette.background.main,
      paper: palette.background.paper,
      text: palette.text.primary,
      danger: palette.error.dark,
      info: palette.info.main,
      success: palette.success.main,
      warning: palette.warning.main,
      alert: palette.warning.main,
    },
    partnerFee: {
      bps: 35,
      recipient: SWAP_FEE_RECIPIENT,
    },
    content: {
      feeLabel: 'Widget Fee',
      feeTooltipMarkdown:
        'The [tiered widget fee](https://help.safe.global/en/articles/178530-how-does-the-widget-fee-work-for-native-swaps) incurred here and charged by CoW DAO for the operation of the CoW Swap Widget is automatically calculated into this quote. It will contribute to a license fee that supports the Safe Community. Neither the Safe Ecosystem Foundation nor Safe (Wallet) operate the CoW Swap Widget and/or CoW Swap.',
    },
  })

  useEffect(() => {
    if (isBlockedAddress(safeAddress)) {
      setBlockedAddress(safeAddress)
    }
    if (wallet?.address && isBlockedAddress(wallet.address)) {
      setBlockedAddress(wallet.address)
    }
  }, [safeAddress, wallet?.address])

  const appData: SafeAppData = useMemo(
    () => ({
      id: 1,
      url: 'https://app.safe.global',
      name: SWAP_TITLE,
      iconUrl: darkMode ? './images/common/safe-swap-dark.svg' : './images/common/safe-swap.svg',
      description: 'Safe Apps',
      chainIds: ['1', '100'],
      accessControl: { type: SafeAppAccessPolicyTypes.NoRestrictions },
      tags: ['safe-apps'],
      features: [SafeAppFeatures.BATCHED_TRANSACTIONS],
      socialProfiles: [],
    }),
    [darkMode],
  )

  const listeners = useMemo<CowEventListeners>(() => {
    return [
      {
        event: CowEvents.ON_TOAST_MESSAGE,
        handler: (event) => {
          console.info('[Swaps] message:', event)
          const { messageType } = event

          switch (messageType) {
            case 'ORDER_CREATED':
              dispatch(
                setSwapOrder({
                  orderUid: event.data.orderUid,
                  status: 'created',
                }),
              )
              break
            case 'ORDER_PRESIGNED':
              dispatch(
                setSwapOrder({
                  orderUid: event.data.orderUid,
                  status: 'open',
                }),
              )
              break
            case 'ORDER_FULFILLED':
              dispatch(
                setSwapOrder({
                  orderUid: event.data.orderUid,
                  status: 'fulfilled',
                }),
              )
              break
            case 'ORDER_EXPIRED':
              dispatch(
                setSwapOrder({
                  orderUid: event.data.orderUid,
                  status: 'expired',
                }),
              )
              break
            case 'ORDER_CANCELLED':
              dispatch(
                setSwapOrder({
                  orderUid: event.data.orderUid,
                  status: 'cancelled',
                }),
              )
              break
          }
        },
      },
      {
        event: CowEvents.ON_CHANGE_TRADE_PARAMS,
        handler: (newTradeParams: OnTradeParamsPayload) => {
          const { orderType: tradeType, recipient, sellToken, buyToken } = newTradeParams

          const newFeeBps = calculateFeePercentageInBps(newTradeParams)

          setParams((params) => ({
            ...params,
            tradeType: UiOrderTypeToOrderType(tradeType),
            partnerFee: {
              recipient: SWAP_FEE_RECIPIENT,
              bps: newFeeBps,
            },
            sell: {
              asset: sellToken?.symbol,
            },
            buy: {
              asset: buyToken?.symbol,
            },
          }))

          if (recipient && isBlockedAddress(recipient)) {
            setBlockedAddress(recipient)
          }

          dispatch(setSwapParams({ tradeType }))
        },
      },
    ]
  }, [dispatch])

  useEffect(() => {
    setParams((params) => ({
      ...params,
      chainId,
      theme: {
        baseTheme: darkMode ? 'dark' : 'light',
        primary: palette.primary.main,
        background: palette.background.main,
        paper: palette.background.paper,
        text: palette.text.primary,
        danger: palette.error.dark,
        info: palette.info.main,
        success: palette.success.main,
        warning: palette.warning.main,
        alert: palette.warning.main,
      },
    }))
  }, [palette, darkMode, chainId])

  const chain = useCurrentChain()

  const iframeRef: MutableRefObject<HTMLIFrameElement | null> = useRef<HTMLIFrameElement | null>(null)

  useEffect(() => {
    const iframeElement = document.querySelector('#swapWidget iframe')
    if (iframeElement) {
      iframeRef.current = iframeElement as HTMLIFrameElement
    }
  }, [params, isConsentAccepted, safeLoading])

  useCustomAppCommunicator(iframeRef, appData, chain)

  if (blockedAddress) {
    return <BlockedAddress address={blockedAddress} />
  }

  if (!isConsentAccepted) {
    return (
      <Disclaimer
        title="Legal Disclaimer"
        content={<LegalDisclaimerContent />}
        onAccept={onAccept}
        buttonText="Continue"
      />
    )
  }

  if (!isSwapFeatureEnabled) {
    return (
      <Container>
        <Grid container justifyContent="center">
          <div>Swaps are not supported on this chain</div>
        </Grid>
      </Container>
    )
  }

  return (
    <Box className={css.swapWidget} id="swapWidget">
      <CowSwapWidget params={params} listeners={listeners} />
    </Box>
  )
}

export default SwapWidget<|MERGE_RESOLUTION|>--- conflicted
+++ resolved
@@ -28,10 +28,7 @@
 import { type BaseTransaction } from '@safe-global/safe-apps-sdk'
 import { APPROVAL_SIGNATURE_HASH } from '@/components/tx/ApprovalEditor/utils/approvals'
 import { id } from 'ethers'
-<<<<<<< HEAD
-import { LIMIT_ORDER_TITLE, SWAP_TITLE, SWAP_ORDER_TITLE, TWAP_ORDER_TITLE } from '@/features/swap/constants'
 import useIsSwapFeatureEnabled from './hooks/useIsSwapFeatureEnabled'
-=======
 import {
   LIMIT_ORDER_TITLE,
   SWAP_TITLE,
@@ -41,7 +38,6 @@
 } from '@/features/swap/constants'
 import { calculateFeePercentageInBps } from '@/features/swap/helpers/fee'
 import { UiOrderTypeToOrderType } from '@/features/swap/helpers/utils'
->>>>>>> 11634a7f
 
 const BASE_URL = typeof window !== 'undefined' && window.location.origin ? window.location.origin : ''
 
