import { getModuleInstance, KnownContracts } from '@gnosis.pm/zodiac'
import type { SafeInfo } from '@safe-global/safe-gateway-typescript-sdk'
import type { SafeTransaction } from '@safe-global/safe-core-sdk-types'
import type { TransactionAddedEvent } from '@gnosis.pm/zodiac/dist/cjs/types/Delay'
import type { Eip1193Provider, TransactionResponse } from 'ethers'

import { didReprice, didRevert } from '@/utils/ethers-utils'
import { recoveryDispatch, RecoveryEvent, RecoveryTxType } from './recoveryEvents'
import { asError } from '@/services/exceptions/utils'
<<<<<<< HEAD
import { assertWalletChain, getUncheckedSigner } from '../../../services/tx/tx-sender/sdk'
=======
>>>>>>> ed75771a
import { isSmartContractWallet } from '@/utils/wallets'

async function getDelayModifierContract({
  provider,
  chainId,
  delayModifierAddress,
  signerAddress,
}: {
  provider: Eip1193Provider
  chainId: string
  delayModifierAddress: string
  signerAddress: string
}) {
  const browserProvider = createWeb3(provider)
  const isSmartContract = await isSmartContractWallet(chainId, signerAddress)

<<<<<<< HEAD
  const isSmartContract = await isSmartContractWallet(wallet.chainId, wallet.address)

  const signer = await getUncheckedSigner(wallet.provider)
=======
  const originalSigner = await browserProvider.getSigner()
  // Use unchecked signer for smart contract wallets as transactions do not necessarily immediately execute
  const signer = isSmartContract
    ? new UncheckedJsonRpcSigner(browserProvider, await originalSigner.getAddress())
    : originalSigner
>>>>>>> ed75771a
  const delayModifier = getModuleInstance(KnownContracts.DELAY, delayModifierAddress, signer).connect(signer)

  return {
    isUnchecked: isSmartContract,
    delayModifier,
  }
}

function waitForRecoveryTx({
  tx,
  ...payload
}: {
  moduleAddress: string
  recoveryTxHash: string
  tx: TransactionResponse
  txType: RecoveryTxType
}) {
  const event = {
    ...payload,
    txHash: tx.hash,
  }

  recoveryDispatch(RecoveryEvent.PROCESSING, event)
  tx.wait()
    .then((receipt) => {
      if (didRevert(receipt!)) {
        recoveryDispatch(RecoveryEvent.REVERTED, {
          ...event,
          error: new Error('Transaction reverted by EVM'),
        })
      } else {
        recoveryDispatch(RecoveryEvent.PROCESSED, event)
      }
    })
    .catch((error) => {
      if (didReprice(error)) {
        recoveryDispatch(RecoveryEvent.PROCESSED, event)
      } else {
        recoveryDispatch(RecoveryEvent.FAILED, {
          ...event,
          error: asError(error),
        })
      }
    })
}

export async function dispatchRecoveryProposal({
  provider,
  safe,
  safeTx,
  delayModifierAddress,
  signerAddress,
}: {
  provider: Eip1193Provider
  safe: SafeInfo
  safeTx: SafeTransaction
  delayModifierAddress: string
  signerAddress: string
}) {
  const { delayModifier, isUnchecked } = await getDelayModifierContract({
    provider,
    chainId: safe.chainId,
    delayModifierAddress,
    signerAddress,
  })

  const txType = RecoveryTxType.PROPOSAL
  let recoveryTxHash: string | undefined

  try {
    // Get recovery tx hash as a form of ID for FAILED event in event bus
    recoveryTxHash = await delayModifier.getTransactionHash(
      safeTx.data.to,
      safeTx.data.value,
      safeTx.data.data,
      safeTx.data.operation,
    )

    const tx = await delayModifier.execTransactionFromModule(
      safeTx.data.to,
      safeTx.data.value,
      safeTx.data.data,
      safeTx.data.operation,
    )

    if (isUnchecked) {
      recoveryDispatch(RecoveryEvent.PROCESSING_BY_SMART_CONTRACT_WALLET, {
        moduleAddress: delayModifierAddress,
        recoveryTxHash,
        txType,
        txHash: tx.hash,
      })
    } else {
      waitForRecoveryTx({
        moduleAddress: delayModifierAddress,
        recoveryTxHash,
        txType,
        tx,
      })
    }
  } catch (error) {
    recoveryDispatch(RecoveryEvent.FAILED, {
      moduleAddress: delayModifierAddress,
      recoveryTxHash,
      txType,
      error: asError(error),
    })

    throw error
  }
}

export async function dispatchRecoveryExecution({
  provider,
  chainId,
  args,
  delayModifierAddress,
  signerAddress,
}: {
  provider: Eip1193Provider
  chainId: string
  args: TransactionAddedEvent.Log['args']
  delayModifierAddress: string
  signerAddress: string
}) {
  const { delayModifier, isUnchecked } = await getDelayModifierContract({
    provider,
    chainId,
    delayModifierAddress,
    signerAddress,
  })

  const txType = RecoveryTxType.EXECUTION

  try {
    const tx = await delayModifier.executeNextTx(args.to, args.value, args.data, args.operation)

    if (isUnchecked) {
      recoveryDispatch(RecoveryEvent.PROCESSING_BY_SMART_CONTRACT_WALLET, {
        moduleAddress: delayModifierAddress,
        recoveryTxHash: args.txHash,
        txType,
        txHash: tx.hash,
      })
    } else {
      waitForRecoveryTx({
        moduleAddress: delayModifierAddress,
        recoveryTxHash: args.txHash,
        txType,
        tx,
      })
    }
  } catch (error) {
    recoveryDispatch(RecoveryEvent.FAILED, {
      moduleAddress: delayModifierAddress,
      recoveryTxHash: args.txHash,
      txType,
      error: asError(error),
    })

    throw error
  }
}

export async function dispatchRecoverySkipExpired({
  provider,
  chainId,
  delayModifierAddress,
  recoveryTxHash,
  signerAddress,
}: {
  provider: Eip1193Provider
  chainId: string
  delayModifierAddress: string
  recoveryTxHash: string
  signerAddress: string
}) {
  const { delayModifier, isUnchecked } = await getDelayModifierContract({
    provider,
    chainId,
    delayModifierAddress,
    signerAddress,
  })

  const txType = RecoveryTxType.SKIP_EXPIRED

  try {
    const tx = await delayModifier.skipExpired()

    if (isUnchecked) {
      recoveryDispatch(RecoveryEvent.PROCESSING_BY_SMART_CONTRACT_WALLET, {
        moduleAddress: delayModifierAddress,
        recoveryTxHash,
        txType,
        txHash: tx.hash,
      })
    } else {
      waitForRecoveryTx({
        moduleAddress: delayModifierAddress,
        recoveryTxHash,
        txType,
        tx,
      })
    }
  } catch (error) {
    recoveryDispatch(RecoveryEvent.FAILED, {
      moduleAddress: delayModifierAddress,
      recoveryTxHash,
      txType,
      error: asError(error),
    })

    throw error
  }
}<|MERGE_RESOLUTION|>--- conflicted
+++ resolved
@@ -7,10 +7,7 @@
 import { didReprice, didRevert } from '@/utils/ethers-utils'
 import { recoveryDispatch, RecoveryEvent, RecoveryTxType } from './recoveryEvents'
 import { asError } from '@/services/exceptions/utils'
-<<<<<<< HEAD
-import { assertWalletChain, getUncheckedSigner } from '../../../services/tx/tx-sender/sdk'
-=======
->>>>>>> ed75771a
+import { getUncheckedSigner } from '../../../services/tx/tx-sender/sdk'
 import { isSmartContractWallet } from '@/utils/wallets'
 
 async function getDelayModifierContract({
@@ -24,20 +21,9 @@
   delayModifierAddress: string
   signerAddress: string
 }) {
-  const browserProvider = createWeb3(provider)
   const isSmartContract = await isSmartContractWallet(chainId, signerAddress)
 
-<<<<<<< HEAD
-  const isSmartContract = await isSmartContractWallet(wallet.chainId, wallet.address)
-
-  const signer = await getUncheckedSigner(wallet.provider)
-=======
-  const originalSigner = await browserProvider.getSigner()
-  // Use unchecked signer for smart contract wallets as transactions do not necessarily immediately execute
-  const signer = isSmartContract
-    ? new UncheckedJsonRpcSigner(browserProvider, await originalSigner.getAddress())
-    : originalSigner
->>>>>>> ed75771a
+  const signer = await getUncheckedSigner(provider)
   const delayModifier = getModuleInstance(KnownContracts.DELAY, delayModifierAddress, signer).connect(signer)
 
   return {
