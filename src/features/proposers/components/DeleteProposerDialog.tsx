import CheckWallet from '@/components/common/CheckWallet'
import Track from '@/components/common/Track'
<<<<<<< HEAD
import NetworkWarning from '@/components/new-safe/create/NetworkWarning'
import { getDelegateTypedData } from '@/features/proposers/utils/utils'
=======
import { signProposerData, signProposerTypedData } from '@/features/proposers/utils/utils'
>>>>>>> 3fdcc4a2
import useWallet from '@/hooks/wallets/useWallet'
import DeleteIcon from '@/public/images/common/delete.svg'
import { SETTINGS_EVENTS, trackEvent } from '@/services/analytics'
import { useAppDispatch } from '@/store'
import { useDeleteProposerMutation } from '@/store/api/gateway'
import { showNotification } from '@/store/notificationsSlice'
import { shortenAddress } from '@/utils/formatters'
import { isHardwareWallet } from '@/utils/wallets'
import type { Delegate } from '@safe-global/safe-gateway-typescript-sdk/dist/types/delegates'
import React, { useState } from 'react'
import {
  Dialog,
  DialogTitle,
  Typography,
  IconButton,
  Divider,
  DialogContent,
  DialogActions,
  Button,
  Box,
  CircularProgress,
  SvgIcon,
  Tooltip,
} from '@mui/material'
import { Close } from '@mui/icons-material'
import madProps from '@/utils/mad-props'
import useChainId from '@/hooks/useChainId'
import useSafeAddress from '@/hooks/useSafeAddress'
import { getAssertedChainSigner } from '@/services/tx/tx-sender/sdk'
import ErrorMessage from '@/components/tx/ErrorMessage'

type DeleteProposerProps = {
  wallet: ReturnType<typeof useWallet>
  safeAddress: ReturnType<typeof useSafeAddress>
  chainId: ReturnType<typeof useChainId>
  proposer: Delegate
}

const _DeleteProposer = ({ wallet, safeAddress, chainId, proposer }: DeleteProposerProps) => {
  const [open, setOpen] = useState<boolean>(false)
  const [error, setError] = useState<Error>()
  const [isLoading, setIsLoading] = useState<boolean>(false)
  const [deleteProposer] = useDeleteProposerMutation()
  const dispatch = useAppDispatch()

  const onConfirm = async () => {
    setError(undefined)
    setIsLoading(true)

    if (!wallet?.provider || !safeAddress || !chainId) {
      setIsLoading(false)
      setError(new Error('Please connect your wallet first'))
      return
    }

    try {
      const hardwareWallet = isHardwareWallet(wallet)
      const signer = await getAssertedChainSigner(wallet.provider)
<<<<<<< HEAD
      const typedData = getDelegateTypedData(chainId, proposer.delegate)
      const signature = await signTypedData(signer, typedData)
=======
      const signature = hardwareWallet
        ? await signProposerData(proposer.delegate, signer)
        : await signProposerTypedData(chainId, proposer.delegate, signer)
>>>>>>> 3fdcc4a2

      await deleteProposer({
        chainId,
        delegateAddress: proposer.delegate,
<<<<<<< HEAD
        delegator: wallet.address,
        safeAddress,
        signature,
=======
        delegator: proposer.delegator,
        safeAddress,
        signature,
        isHardwareWallet: hardwareWallet,
>>>>>>> 3fdcc4a2
      })

      trackEvent(SETTINGS_EVENTS.PROPOSERS.SUBMIT_REMOVE_PROPOSER)

      dispatch(
        showNotification({
          variant: 'success',
          groupKey: 'delete-proposer-success',
          title: 'Proposer deleted successfully!',
          message: `${shortenAddress(proposer.delegate)} can not suggest transactions anymore.`,
        }),
      )
    } catch (error) {
      setIsLoading(false)
      setError(error as Error)
      return
    }

    setIsLoading(false)
    setOpen(false)
  }

  const onCancel = () => {
    trackEvent(SETTINGS_EVENTS.PROPOSERS.CANCEL_REMOVE_PROPOSER)
    setOpen(false)
    setIsLoading(false)
    setError(undefined)
  }

  const canDelete = wallet?.address === proposer.delegate || wallet?.address === proposer.delegator

  return (
    <>
      <CheckWallet>
        {(isOk) => (
          <Track {...SETTINGS_EVENTS.PROPOSERS.REMOVE_PROPOSER}>
            <Tooltip
              title={
                isOk && canDelete
                  ? 'Delete proposer'
                  : isOk && !canDelete
                  ? 'Only the owner of this proposer or the proposer itself can delete them'
                  : undefined
              }
            >
              <span>
                <IconButton
                  data-testid="delete-proposer-btn"
                  onClick={() => setOpen(true)}
                  color="error"
                  size="small"
                  disabled={!isOk || !canDelete}
                >
                  <SvgIcon component={DeleteIcon} inheritViewBox color="error" fontSize="small" />
                </IconButton>
              </span>
            </Tooltip>
          </Track>
        )}
      </CheckWallet>

      <Dialog open={open} onClose={onCancel}>
        <DialogTitle>
          <Box display="flex" alignItems="center">
            <Typography variant="h6" fontWeight={700} sx={{ display: 'flex', alignItems: 'center', gap: 1 }}>
              Delete this proposer?
            </Typography>

            <Box flexGrow={1} />

            <IconButton aria-label="close" onClick={onCancel} sx={{ marginLeft: 'auto' }}>
              <Close />
            </IconButton>
          </Box>
        </DialogTitle>

        <Divider />

        <DialogContent>
          <Box mb={2}>
            <Typography>
              Deleting this proposer will permanently remove the address, and it won&apos;t be able to suggest
              transactions anymore.
              <br />
              <br />
              To complete this action, confirm it with your connected wallet signature.
            </Typography>
          </Box>

          {error && (
            <Box mt={2}>
              <ErrorMessage error={error}>Error deleting proposer</ErrorMessage>
            </Box>
          )}

          <NetworkWarning action="sign" />
        </DialogContent>

        <Divider />

        <DialogActions sx={{ padding: 3, justifyContent: 'space-between' }}>
          <Button size="small" variant="text" onClick={onCancel}>
            No, keep it
          </Button>

          <CheckWallet checkNetwork={!isLoading}>
            {(isOk) => (
              <Button
                size="small"
                variant="danger"
                onClick={onConfirm}
                disabled={!isOk || isLoading || !canDelete}
                sx={{
                  minWidth: '122px',
                  minHeight: '36px',
                }}
              >
                {isLoading ? <CircularProgress size={20} /> : 'Yes, delete'}
              </Button>
            )}
          </CheckWallet>
        </DialogActions>
      </Dialog>
    </>
  )
}

const DeleteProposerDialog = madProps(_DeleteProposer, {
  wallet: useWallet,
  chainId: useChainId,
  safeAddress: useSafeAddress,
})

export default DeleteProposerDialog<|MERGE_RESOLUTION|>--- conflicted
+++ resolved
@@ -1,11 +1,7 @@
 import CheckWallet from '@/components/common/CheckWallet'
 import Track from '@/components/common/Track'
-<<<<<<< HEAD
+import { signProposerData, signProposerTypedData } from '@/features/proposers/utils/utils'
 import NetworkWarning from '@/components/new-safe/create/NetworkWarning'
-import { getDelegateTypedData } from '@/features/proposers/utils/utils'
-=======
-import { signProposerData, signProposerTypedData } from '@/features/proposers/utils/utils'
->>>>>>> 3fdcc4a2
 import useWallet from '@/hooks/wallets/useWallet'
 import DeleteIcon from '@/public/images/common/delete.svg'
 import { SETTINGS_EVENTS, trackEvent } from '@/services/analytics'
@@ -64,28 +60,17 @@
     try {
       const hardwareWallet = isHardwareWallet(wallet)
       const signer = await getAssertedChainSigner(wallet.provider)
-<<<<<<< HEAD
-      const typedData = getDelegateTypedData(chainId, proposer.delegate)
-      const signature = await signTypedData(signer, typedData)
-=======
       const signature = hardwareWallet
         ? await signProposerData(proposer.delegate, signer)
         : await signProposerTypedData(chainId, proposer.delegate, signer)
->>>>>>> 3fdcc4a2
 
       await deleteProposer({
         chainId,
         delegateAddress: proposer.delegate,
-<<<<<<< HEAD
         delegator: wallet.address,
         safeAddress,
         signature,
-=======
-        delegator: proposer.delegator,
-        safeAddress,
-        signature,
         isHardwareWallet: hardwareWallet,
->>>>>>> 3fdcc4a2
       })
 
       trackEvent(SETTINGS_EVENTS.PROPOSERS.SUBMIT_REMOVE_PROPOSER)
