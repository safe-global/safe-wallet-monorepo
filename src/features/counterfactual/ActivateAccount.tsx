import { createNewSafe, relaySafeCreation } from '@/components/new-safe/create/logic'
import NetworkWarning from '@/components/new-safe/create/NetworkWarning'
import { NetworkFee, SafeSetupOverview } from '@/components/new-safe/create/steps/ReviewStep'
import ReviewRow from '@/components/new-safe/ReviewRow'
import { TxModalContext } from '@/components/tx-flow'
import TxCard from '@/components/tx-flow/common/TxCard'

import TxLayout from '@/components/tx-flow/common/TxLayout'
import ErrorMessage from '@/components/tx/ErrorMessage'
import { ExecutionMethod, ExecutionMethodSelector } from '@/components/tx/ExecutionMethodSelector'
import useDeployGasLimit from '@/features/counterfactual/hooks/useDeployGasLimit'
import { safeCreationDispatch, SafeCreationEvent } from '@/features/counterfactual/services/safeCreationEvents'
import { PendingSafeStatus, selectUndeployedSafe } from '@/features/counterfactual/store/undeployedSafesSlice'
import { CF_TX_GROUP_KEY } from '@/features/counterfactual/utils'
import useChainId from '@/hooks/useChainId'
import { useCurrentChain } from '@/hooks/useChains'
import useGasPrice, { getTotalFeeFormatted } from '@/hooks/useGasPrice'
import useIsWrongChain from '@/hooks/useIsWrongChain'
import { useLeastRemainingRelays } from '@/hooks/useRemainingRelays'
import useSafeInfo from '@/hooks/useSafeInfo'
import useWalletCanPay from '@/hooks/useWalletCanPay'
import useWallet from '@/hooks/wallets/useWallet'
import { useWeb3 } from '@/hooks/wallets/web3'
import { asError } from '@/services/exceptions/utils'
import { isSocialLoginWallet } from '@/services/mpc/SocialLoginModule'
import { useAppSelector } from '@/store'
import { hasFeature } from '@/utils/chains'
import { hasRemainingRelays } from '@/utils/relaying'
import { Alert, Box, Button, CircularProgress, Divider, Grid, Tooltip, Typography } from '@mui/material'
import type { DeploySafeProps } from '@safe-global/protocol-kit'
import { FEATURES } from '@safe-global/safe-gateway-typescript-sdk'
import React, { useContext, useState } from 'react'

const useActivateAccount = () => {
  const chain = useCurrentChain()
  const [gasPrice] = useGasPrice()
  const { gasLimit } = useDeployGasLimit()

  const isEIP1559 = chain && hasFeature(chain, FEATURES.EIP1559)
  const maxFeePerGas = gasPrice?.maxFeePerGas
  const maxPriorityFeePerGas = gasPrice?.maxPriorityFeePerGas

  const options: DeploySafeProps['options'] = isEIP1559
    ? {
        maxFeePerGas: maxFeePerGas?.toString(),
        maxPriorityFeePerGas: maxPriorityFeePerGas?.toString(),
        gasLimit: gasLimit?.totalGas.toString(),
      }
    : { gasPrice: maxFeePerGas?.toString(), gasLimit: gasLimit?.totalGas.toString() }

  const totalFee = getTotalFeeFormatted(maxFeePerGas, maxPriorityFeePerGas, gasLimit?.totalGas, chain)
  const walletCanPay = useWalletCanPay({ gasLimit: gasLimit?.totalGas, maxFeePerGas, maxPriorityFeePerGas })

  return { options, totalFee, walletCanPay }
}

export const ActivateAccountFlow = () => {
  const [isSubmittable, setIsSubmittable] = useState<boolean>(true)
  const [submitError, setSubmitError] = useState<Error | undefined>()
  const [executionMethod, setExecutionMethod] = useState(ExecutionMethod.RELAY)

  const isWrongChain = useIsWrongChain()
  const chain = useCurrentChain()
  const chainId = useChainId()
  const { safeAddress } = useSafeInfo()
  const provider = useWeb3()
  const undeployedSafe = useAppSelector((state) => selectUndeployedSafe(state, chainId, safeAddress))
  const { setTxFlow } = useContext(TxModalContext)
  const wallet = useWallet()
  const { options, totalFee, walletCanPay } = useActivateAccount()

  const ownerAddresses = undeployedSafe?.props.safeAccountConfig.owners || []
  const [minRelays] = useLeastRemainingRelays(ownerAddresses)

  // Every owner has remaining relays and relay method is selected
  const canRelay = hasRemainingRelays(minRelays)
  const willRelay = canRelay && executionMethod === ExecutionMethod.RELAY

  if (!undeployedSafe) return null

  const { owners, threshold } = undeployedSafe.props.safeAccountConfig
  const { saltNonce, safeVersion } = undeployedSafe.props.safeDeploymentConfig || {}

  const onSuccess = () => {
    safeCreationDispatch(SafeCreationEvent.SUCCESS, { groupKey: CF_TX_GROUP_KEY, safeAddress })
  }

  const onSubmit = (txHash?: string) => {
    if (txHash) {
      safeCreationDispatch(SafeCreationEvent.PROCESSING, { groupKey: CF_TX_GROUP_KEY, txHash })
    }
    setTxFlow(undefined)
  }

  const createSafe = async () => {
    if (!provider || !chain) return

    setIsSubmittable(false)
    setSubmitError(undefined)

    try {
      if (willRelay) {
        const taskId = await relaySafeCreation(chain, owners, threshold, Number(saltNonce!), safeVersion)
        safeCreationDispatch(SafeCreationEvent.RELAYING, { groupKey: CF_TX_GROUP_KEY, taskId })

        onSubmit()
      } else {
        await createNewSafe(
          provider,
          {
            safeAccountConfig: undeployedSafe.props.safeAccountConfig,
            saltNonce,
            options,
            callback: onSubmit,
          },
          safeVersion,
        )
        onSuccess()
      }
    } catch (_err) {
      const err = asError(_err)
      setIsSubmittable(true)
      setSubmitError(err)
      return
    }
  }

  const submitDisabled = !isSubmittable
  const isSocialLogin = isSocialLoginWallet(wallet?.label)

  return (
    <TxLayout title="Activate account" hideNonce>
      <TxCard>
        <Typography>
          You&apos;re about to deploy this Safe Account and will have to confirm the transaction with your connected
          wallet.
        </Typography>

        <Divider sx={{ mx: -3, my: 2 }} />

        <SafeSetupOverview owners={owners.map((owner) => ({ name: '', address: owner }))} threshold={threshold} />

        <Divider sx={{ mx: -3, mt: 2, mb: 1 }} />
        <Box display="flex" flexDirection="column" gap={3}>
          {canRelay && !isSocialLogin && (
            <Grid container spacing={3}>
              <ReviewRow
                name="Execution method"
                value={
                  <ExecutionMethodSelector
                    executionMethod={executionMethod}
                    setExecutionMethod={setExecutionMethod}
                    relays={minRelays}
                  />
                }
              />
            </Grid>
          )}

          <Grid data-testid="network-fee-section" container spacing={3}>
            <ReviewRow
              name="Est. network fee"
              value={
                <>
                  <NetworkFee totalFee={totalFee} willRelay={willRelay} chain={chain} />

                  {!willRelay && !isSocialLogin && (
                    <Typography variant="body2" color="text.secondary" mt={1}>
                      You will have to confirm a transaction with your connected wallet.
                    </Typography>
                  )}
                </>
              }
            />
          </Grid>

          {submitError && (
            <Box mt={1}>
              <ErrorMessage error={submitError}>Error submitting the transaction. Please try again.</ErrorMessage>
            </Box>
          )}

          {isWrongChain && <NetworkWarning />}

          {!walletCanPay && !willRelay && (
            <ErrorMessage>
              Your connected wallet doesn&apos;t have enough funds to execute this transaction
            </ErrorMessage>
          )}
        </Box>

        <Divider sx={{ mx: -3, mt: 2, mb: 1 }} />

        <Box display="flex" flexDirection="row" justifyContent="flex-end" gap={3}>
          <Button onClick={createSafe} variant="contained" size="stretched" disabled={submitDisabled}>
            {!isSubmittable ? <CircularProgress size={20} /> : 'Activate'}
          </Button>
        </Box>
      </TxCard>
    </TxLayout>
  )
}

<<<<<<< HEAD
export const ActivateAccountButton = () => {
  const { setTxFlow } = useContext(TxModalContext)

=======
const ActivateAccount = () => {
  const { safe, safeAddress } = useSafeInfo()
  const undeployedSafe = useAppSelector((state) => selectUndeployedSafe(state, safe.chainId, safeAddress))
  const { setTxFlow } = useContext(TxModalContext)

  if (safe.deployed) return null

  const isProcessing = undeployedSafe?.status.status !== PendingSafeStatus.AWAITING_EXECUTION

>>>>>>> f2421e2d
  const activateAccount = () => {
    setTxFlow(<ActivateAccountFlow />)
  }

  return (
    <Button variant="contained" size="small" onClick={activateAccount}>
      Activate now
    </Button>
  )
}

const ActivateAccount = () => {
  const { safe } = useSafeInfo()

  if (safe.deployed) return null

  return (
    <Alert severity="info" icon={false} sx={{ mb: 3, border: 0, backgroundColor: 'transparent !important' }}>
      <Typography fontWeight="bold" mb={0.5}>
        Want to skip onboarding?
      </Typography>
      <Typography variant="body2" mb={3}>
        Activate your account now by deploying it and paying a network fee.
      </Typography>
<<<<<<< HEAD
      <ActivateAccountButton />
=======
      <Tooltip title={isProcessing ? 'The safe activation is already in process' : undefined}>
        <span>
          <Button variant="contained" size="small" onClick={activateAccount} disabled={isProcessing}>
            {isProcessing ? (
              <>
                <Typography variant="body2" component="span" mr={1}>
                  Processing
                </Typography>
                <CircularProgress size={16} />
              </>
            ) : (
              'Activate now'
            )}
          </Button>
        </span>
      </Tooltip>
>>>>>>> f2421e2d
    </Alert>
  )
}

export default ActivateAccount<|MERGE_RESOLUTION|>--- conflicted
+++ resolved
@@ -201,49 +201,19 @@
   )
 }
 
-<<<<<<< HEAD
 export const ActivateAccountButton = () => {
-  const { setTxFlow } = useContext(TxModalContext)
-
-=======
-const ActivateAccount = () => {
   const { safe, safeAddress } = useSafeInfo()
   const undeployedSafe = useAppSelector((state) => selectUndeployedSafe(state, safe.chainId, safeAddress))
   const { setTxFlow } = useContext(TxModalContext)
 
-  if (safe.deployed) return null
-
   const isProcessing = undeployedSafe?.status.status !== PendingSafeStatus.AWAITING_EXECUTION
 
->>>>>>> f2421e2d
   const activateAccount = () => {
     setTxFlow(<ActivateAccountFlow />)
   }
 
   return (
-    <Button variant="contained" size="small" onClick={activateAccount}>
-      Activate now
-    </Button>
-  )
-}
-
-const ActivateAccount = () => {
-  const { safe } = useSafeInfo()
-
-  if (safe.deployed) return null
-
-  return (
-    <Alert severity="info" icon={false} sx={{ mb: 3, border: 0, backgroundColor: 'transparent !important' }}>
-      <Typography fontWeight="bold" mb={0.5}>
-        Want to skip onboarding?
-      </Typography>
-      <Typography variant="body2" mb={3}>
-        Activate your account now by deploying it and paying a network fee.
-      </Typography>
-<<<<<<< HEAD
-      <ActivateAccountButton />
-=======
-      <Tooltip title={isProcessing ? 'The safe activation is already in process' : undefined}>
+    <Tooltip title={isProcessing ? 'The safe activation is already in process' : undefined}>
         <span>
           <Button variant="contained" size="small" onClick={activateAccount} disabled={isProcessing}>
             {isProcessing ? (
@@ -258,8 +228,22 @@
             )}
           </Button>
         </span>
-      </Tooltip>
->>>>>>> f2421e2d
+    </Tooltip>
+  )
+}
+
+const ActivateAccount = () => {
+  const { safe } = useSafeInfo()
+
+  if (safe.deployed) return null
+
+  return (
+    <Alert severity="info" sx={{ mb: 3 }}>
+      <Typography fontWeight="bold">Activate your account?</Typography>
+      <Typography variant="body2" mb={3}>
+        Activate your account now by deploying it and paying a network fee.
+      </Typography>
+      <ActivateAccountButton />
     </Alert>
   )
 }
