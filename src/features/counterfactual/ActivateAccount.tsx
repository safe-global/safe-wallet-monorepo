--- conflicted
+++ resolved
@@ -115,24 +115,17 @@
           }
         })
       } else {
-<<<<<<< HEAD
         await createNewSafe(
           provider,
           {
             safeAccountConfig: undeployedSafe.safeAccountConfig,
             saltNonce: undeployedSafe.safeDeploymentConfig?.saltNonce,
             options,
+
+            callback: onSubmit,
           },
           undeployedSafe.safeDeploymentConfig?.safeVersion,
         )
-=======
-        await createNewSafe(provider, {
-          safeAccountConfig: undeployedSafe.safeAccountConfig,
-          saltNonce: undeployedSafe.safeDeploymentConfig?.saltNonce,
-          options,
-          callback: onSubmit,
-        })
->>>>>>> 98553c8b
         onSuccess()
       }
     } catch (_err) {
