--- conflicted
+++ resolved
@@ -24,17 +24,13 @@
 import { TX_EVENTS, TX_TYPES } from '@/services/analytics/events/transactions'
 import { asError } from '@/services/exceptions/utils'
 import { useAppSelector } from '@/store'
-import { hasFeature } from '@/utils/chains'
+import { getLatestSafeVersion, hasFeature } from '@/utils/chains'
 import { hasRemainingRelays } from '@/utils/relaying'
 import { Box, Button, CircularProgress, Divider, Grid, Typography } from '@mui/material'
 import type { DeploySafeProps } from '@safe-global/protocol-kit'
 import { FEATURES } from '@/utils/chains'
 import React, { useContext, useState } from 'react'
-<<<<<<< HEAD
 import { useCustomContractNetworksConfig } from '@/hooks/coreSDK/useCustomNetworkContracts'
-=======
-import { getLatestSafeVersion } from '@/utils/chains'
->>>>>>> 32bccca7
 
 const useActivateAccount = () => {
   const chain = useCurrentChain()
@@ -120,12 +116,8 @@
             options,
             callback: onSubmit,
           },
-<<<<<<< HEAD
+          safeVersion ?? getLatestSafeVersion(chain),
           customContractsConfig,
-          safeVersion,
-=======
-          safeVersion ?? getLatestSafeVersion(chain),
->>>>>>> 32bccca7
         )
       }
     } catch (_err) {
