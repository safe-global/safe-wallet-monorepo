--- conflicted
+++ resolved
@@ -143,8 +143,6 @@
   payMethod: PayMethod,
   router?: NextRouter,
 ) => {
-  const latestSafeVersion = getLatestSafeVersion(chain)
-
   const undeployedSafe = {
     chainId: chain.chainId,
     address: safeAddress,
@@ -153,11 +151,7 @@
       safeAccountConfig: props.safeAccountConfig,
       safeDeploymentConfig: {
         saltNonce,
-<<<<<<< HEAD
-        safeVersion: latestSafeVersion,
-=======
         safeVersion: data.safeVersion,
->>>>>>> 2f634858
       },
     },
   }
