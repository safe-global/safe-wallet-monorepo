import type { NewSafeFormData } from '@/components/new-safe/create'
import { CREATION_MODAL_QUERY_PARM } from '@/components/new-safe/create/logic'
import { LATEST_SAFE_VERSION } from '@/config/constants'
import { AppRoutes } from '@/config/routes'
import { addUndeployedSafe } from '@/features/counterfactual/store/undeployedSafesSlice'
import { getWeb3ReadOnly } from '@/hooks/wallets/web3'
import ExternalStore from '@/services/ExternalStore'
import { type ConnectedWallet } from '@/hooks/wallets/useOnboard'
import { asError } from '@/services/exceptions/utils'
import { assertWalletChain, getUncheckedSafeSDK } from '@/services/tx/tx-sender/sdk'
import { txDispatch, TxEvent } from '@/services/tx/txEvents'
import type { AppDispatch } from '@/store'
import { addOrUpdateSafe } from '@/store/addedSafesSlice'
import { upsertAddressBookEntry } from '@/store/addressBookSlice'
import { showNotification } from '@/store/notificationsSlice'
import { defaultSafeInfo } from '@/store/safeInfoSlice'
import { getBlockExplorerLink } from '@/utils/chains'
import { didReprice, didRevert, type EthersError } from '@/utils/ethers-utils'
import { assertOnboard, assertTx, assertWallet } from '@/utils/helpers'
import type { DeploySafeProps, PredictedSafeProps } from '@safe-global/protocol-kit'
import type { SafeTransaction, TransactionOptions } from '@safe-global/safe-core-sdk-types'
import type { OnboardAPI } from '@web3-onboard/core'
import type { ContractTransactionResponse } from 'ethers'
import { ZERO_ADDRESS } from '@safe-global/protocol-kit/dist/src/utils/constants'
import type { SafeVersion } from '@safe-global/safe-core-sdk-types'
import {
  type ChainInfo,
  ImplementationVersionState,
  type SafeBalanceResponse,
  TokenType,
  type SafeInfo,
} from '@safe-global/safe-gateway-typescript-sdk'
import type { BrowserProvider } from 'ethers'
import { createWeb3 } from '@/hooks/wallets/web3'
import type { NextRouter } from 'next/router'

export const getUndeployedSafeInfo = (undeployedSafe: PredictedSafeProps, address: string, chainId: string) => {
  return Promise.resolve({
    ...defaultSafeInfo,
    address: { value: address },
    chainId,
    owners: undeployedSafe.safeAccountConfig.owners.map((owner) => ({ value: owner })),
    nonce: 0,
    threshold: undeployedSafe.safeAccountConfig.threshold,
    implementationVersionState: ImplementationVersionState.UP_TO_DATE,
    fallbackHandler: { value: undeployedSafe.safeAccountConfig.fallbackHandler! },
    version: LATEST_SAFE_VERSION,
    deployed: false,
  })
}

export const CF_TX_GROUP_KEY = 'cf-tx'

export const dispatchTxExecutionAndDeploySafe = async (
  safeTx: SafeTransaction,
  txOptions: TransactionOptions,
  onboard: OnboardAPI,
  chainId: SafeInfo['chainId'],
  onSuccess?: () => void,
) => {
  const sdkUnchecked = await getUncheckedSafeSDK(onboard, chainId)
  const eventParams = { groupKey: CF_TX_GROUP_KEY }

  let result: ContractTransactionResponse | undefined
  try {
    const signedTx = await sdkUnchecked.signTransaction(safeTx)

    const wallet = await assertWalletChain(onboard, chainId)
    const provider = createWeb3(wallet.provider)
    const signer = await provider.getSigner()

    const deploymentTx = await sdkUnchecked.wrapSafeTransactionIntoDeploymentBatch(signedTx, txOptions)

    // We need to estimate the actual gasLimit after the user has signed since it is more accurate than what useDeployGasLimit returns
    const gas = await signer.estimateGas({ data: deploymentTx.data, value: deploymentTx.value, to: deploymentTx.to })

    // @ts-ignore TODO: Check why TransactionResponse type doesn't work
    result = await signer.sendTransaction({ ...deploymentTx, gasLimit: gas })
    txDispatch(TxEvent.EXECUTING, eventParams)
  } catch (error) {
    txDispatch(TxEvent.FAILED, { ...eventParams, error: asError(error) })
    throw error
  }

  txDispatch(TxEvent.PROCESSING, { ...eventParams, txHash: result!.hash })

  result
    ?.wait()
    .then((receipt) => {
      if (receipt === null) {
        txDispatch(TxEvent.FAILED, { ...eventParams, error: new Error('No transaction receipt found') })
      } else if (didRevert(receipt)) {
        txDispatch(TxEvent.REVERTED, { ...eventParams, error: new Error('Transaction reverted by EVM') })
      } else {
        txDispatch(TxEvent.SUCCESS, eventParams)
        onSuccess?.()
      }
    })
    .catch((err) => {
      const error = err as EthersError

      if (didReprice(error)) {
        txDispatch(TxEvent.SUCCESS, eventParams)
        onSuccess?.()
      } else {
        txDispatch(TxEvent.FAILED, { ...eventParams, error: asError(error) })
      }
    })

  return result!.hash
}

export const deploySafeAndExecuteTx = async (
  txOptions: TransactionOptions,
  chainId: string,
  wallet: ConnectedWallet | null,
  safeTx?: SafeTransaction,
  onboard?: OnboardAPI,
  onSuccess?: () => void,
) => {
  assertTx(safeTx)
  assertWallet(wallet)
  assertOnboard(onboard)

  return dispatchTxExecutionAndDeploySafe(safeTx, txOptions, onboard, chainId, onSuccess)
}

const { getStore: getNativeBalance, setStore: setNativeBalance } = new ExternalStore<bigint | undefined>()

export const getCounterfactualBalance = async (safeAddress: string, provider?: BrowserProvider, chain?: ChainInfo) => {
  let balance: bigint | undefined

  if (!chain) return undefined

  // Fetch balance via the connected wallet.
  // If there is no wallet connected we fetch and cache the balance instead
  if (provider) {
    balance = await provider.getBalance(safeAddress)
  } else {
    const cachedBalance = getNativeBalance()
    balance = cachedBalance !== undefined ? cachedBalance : await getWeb3ReadOnly()?.getBalance(safeAddress)
    setNativeBalance(balance)
  }

  return <SafeBalanceResponse>{
    fiatTotal: '0',
    items: [
      {
        tokenInfo: {
          type: TokenType.NATIVE_TOKEN,
          address: ZERO_ADDRESS,
          ...chain?.nativeCurrency,
        },
        balance: balance?.toString(),
        fiatBalance: '0',
        fiatConversion: '0',
      },
    ],
  }
}

export const createCounterfactualSafe = (
  chain: ChainInfo,
  safeAddress: string,
  saltNonce: string,
  data: NewSafeFormData,
  dispatch: AppDispatch,
  props: DeploySafeProps,
  router: NextRouter,
) => {
  const undeployedSafe = {
    chainId: chain.chainId,
    address: safeAddress,
    safeProps: {
      safeAccountConfig: props.safeAccountConfig,
      safeDeploymentConfig: {
        saltNonce,
        safeVersion: LATEST_SAFE_VERSION as SafeVersion,
      },
    },
  }

  dispatch(addUndeployedSafe(undeployedSafe))
  dispatch(upsertAddressBookEntry({ chainId: chain.chainId, address: safeAddress, name: data.name }))
  dispatch(
    addOrUpdateSafe({
      safe: {
        ...defaultSafeInfo,
        address: { value: safeAddress, name: data.name },
        threshold: data.threshold,
        owners: data.owners.map((owner) => ({
          value: owner.address,
          name: owner.name || owner.ens,
        })),
        chainId: chain.chainId,
      },
    }),
  )
<<<<<<< HEAD
  router.push({ pathname: AppRoutes.home, query: { safe: `${chain.shortName}:${safeAddress}` } })
}

export const showSubmitNotification = (dispatch: AppDispatch, chain?: ChainInfo, txHash?: string) => {
  const link = chain && txHash ? getBlockExplorerLink(chain, txHash) : undefined
  dispatch(
    showNotification({
      variant: 'info',
      groupKey: CF_TX_GROUP_KEY,
      message: 'Safe Account activation in progress',
      detailedMessage: 'Your Safe Account will be deployed onchain after the transaction is executed.',
      link: link ? { href: link.href, title: link.title } : undefined,
    }),
  )
=======
  router.push({
    pathname: AppRoutes.home,
    query: { safe: `${chain.shortName}:${safeAddress}`, [CREATION_MODAL_QUERY_PARM]: true },
  })
>>>>>>> 78423731
}<|MERGE_RESOLUTION|>--- conflicted
+++ resolved
@@ -196,8 +196,10 @@
       },
     }),
   )
-<<<<<<< HEAD
-  router.push({ pathname: AppRoutes.home, query: { safe: `${chain.shortName}:${safeAddress}` } })
+  router.push({
+    pathname: AppRoutes.home,
+    query: { safe: `${chain.shortName}:${safeAddress}`, [CREATION_MODAL_QUERY_PARM]: true },
+  })
 }
 
 export const showSubmitNotification = (dispatch: AppDispatch, chain?: ChainInfo, txHash?: string) => {
@@ -211,10 +213,4 @@
       link: link ? { href: link.href, title: link.title } : undefined,
     }),
   )
-=======
-  router.push({
-    pathname: AppRoutes.home,
-    query: { safe: `${chain.shortName}:${safeAddress}`, [CREATION_MODAL_QUERY_PARM]: true },
-  })
->>>>>>> 78423731
 }