import { TxModalContext } from '@/components/tx-flow'
import useDeployGasLimit from '@/features/counterfactual/hooks/useDeployGasLimit'
import { deploySafeAndExecuteTx } from '@/features/counterfactual/utils'
import useChainId from '@/hooks/useChainId'
import { getTotalFeeFormatted } from '@/hooks/useGasPrice'
import useWalletCanPay from '@/hooks/useWalletCanPay'
import useOnboard from '@/hooks/wallets/useOnboard'
import useWallet from '@/hooks/wallets/useWallet'
import { OVERVIEW_EVENTS, trackEvent, WALLET_EVENTS } from '@/services/analytics'
import { TX_EVENTS, TX_TYPES } from '@/services/analytics/events/transactions'
import madProps from '@/utils/mad-props'
import React, { type ReactElement, type SyntheticEvent, useContext, useState } from 'react'
import { CircularProgress, Box, Button, CardActions, Divider, Alert } from '@mui/material'
import classNames from 'classnames'

import ErrorMessage from '@/components/tx/ErrorMessage'
import { trackError, Errors } from '@/services/exceptions'
import { useCurrentChain } from '@/hooks/useChains'
import { getTxOptions } from '@/utils/transactions'
import CheckWallet from '@/components/common/CheckWallet'
import { useIsExecutionLoop } from '@/components/tx/SignOrExecuteForm/hooks'
import type { SignOrExecuteProps } from '@/components/tx/SignOrExecuteForm'
import type { SafeTransaction } from '@safe-global/safe-core-sdk-types'
import AdvancedParams, { useAdvancedParams } from '@/components/tx/AdvancedParams'
import { asError } from '@/services/exceptions/utils'

import css from '@/components/tx/SignOrExecuteForm/styles.module.css'
import commonCss from '@/components/tx-flow/common/styles.module.css'
import { TxSecurityContext } from '@/components/tx/security/shared/TxSecurityContext'
import useIsSafeOwner from '@/hooks/useIsSafeOwner'
import NonOwnerError from '@/components/tx/SignOrExecuteForm/NonOwnerError'

export const CounterfactualForm = ({
  safeTx,
  disableSubmit = false,
  onlyExecute,
  isCreation,
  isOwner,
  isExecutionLoop,
  txSecurity,
}: SignOrExecuteProps & {
  isOwner: ReturnType<typeof useIsSafeOwner>
  isExecutionLoop: ReturnType<typeof useIsExecutionLoop>
  txSecurity: ReturnType<typeof useTxSecurityContext>
  safeTx?: SafeTransaction
}): ReactElement => {
  const wallet = useWallet()
  const onboard = useOnboard()
  const chain = useCurrentChain()
  const chainId = useChainId()

  // Form state
  const [isSubmittable, setIsSubmittable] = useState<boolean>(true)
  const [submitError, setSubmitError] = useState<Error | undefined>()

  // Hooks
  const currentChain = useCurrentChain()
  const { needsRiskConfirmation, isRiskConfirmed, setIsRiskIgnored } = txSecurity
  const { setTxFlow } = useContext(TxModalContext)

  // Estimate gas limit
  const { gasLimit, gasLimitError } = useDeployGasLimit(safeTx)
  const [advancedParams, setAdvancedParams] = useAdvancedParams(gasLimit?.totalGas)

  // On modal submit
  const handleSubmit = async (e: SyntheticEvent) => {
    e.preventDefault()

    if (needsRiskConfirmation && !isRiskConfirmed) {
      setIsRiskIgnored(true)
      return
    }

    setIsSubmittable(false)
    setSubmitError(undefined)

    const txOptions = getTxOptions(advancedParams, currentChain)

    try {
      trackEvent({ ...OVERVIEW_EVENTS.PROCEED_WITH_TX, label: TX_TYPES.activate_with_tx })

      await deploySafeAndExecuteTx(txOptions, chainId, wallet, safeTx, onboard)

      trackEvent({ ...TX_EVENTS.CREATE, label: TX_TYPES.activate_with_tx })
      trackEvent({ ...TX_EVENTS.EXECUTE, label: TX_TYPES.activate_with_tx })
      trackEvent(WALLET_EVENTS.ONCHAIN_INTERACTION)
    } catch (_err) {
      const err = asError(_err)
      trackError(Errors._804, err)
      setIsSubmittable(true)
      setSubmitError(err)
      return
    }

    setTxFlow(undefined)
  }

  const walletCanPay = useWalletCanPay({
    gasLimit: gasLimit?.totalGas,
    maxFeePerGas: advancedParams.maxFeePerGas,
    maxPriorityFeePerGas: advancedParams.maxPriorityFeePerGas,
  })

  const cannotPropose = !isOwner && !onlyExecute
  const submitDisabled =
    !safeTx ||
    !isSubmittable ||
    disableSubmit ||
    isExecutionLoop ||
    cannotPropose ||
    (needsRiskConfirmation && !isRiskConfirmed)

  return (
    <>
      <form onSubmit={handleSubmit}>
        <Alert severity="info" sx={{ mb: 2, border: 0 }}>
          Executing this transaction will activate your account.
          <br />
          <ul style={{ margin: 0, padding: '4px 16px 0' }}>
            <li>
              Base fee: &asymp;{' '}
              <strong>
<<<<<<< HEAD
                {getTotalFeeFormatted(
                  advancedParams.maxFeePerGas,
                  advancedParams.maxPriorityFeePerGas,
                  BigInt(gasLimit?.baseGas || '0') + BigInt(gasLimit?.safeTxGas || '0'),
                  chain,
                )}{' '}
=======
                {getTotalFeeFormatted(advancedParams.maxFeePerGas, BigInt(gasLimit?.safeTxGas || '0'), chain)}{' '}
>>>>>>> 0c9a326e
                {chain?.nativeCurrency.symbol}
              </strong>
            </li>
            <li>
              One-time activation fee: &asymp;{' '}
              <strong>
<<<<<<< HEAD
                {getTotalFeeFormatted(
                  advancedParams.maxFeePerGas,
                  advancedParams.maxPriorityFeePerGas,
                  BigInt(gasLimit?.safeDeploymentGas || '0'),
                  chain,
                )}{' '}
=======
                {getTotalFeeFormatted(advancedParams.maxFeePerGas, BigInt(gasLimit?.safeDeploymentGas || '0'), chain)}{' '}
>>>>>>> 0c9a326e
                {chain?.nativeCurrency.symbol}
              </strong>
            </li>
          </ul>
        </Alert>

        <div className={classNames(css.params)}>
          <AdvancedParams
            willExecute
            params={advancedParams}
            recommendedGasLimit={gasLimit?.totalGas}
            onFormSubmit={setAdvancedParams}
            gasLimitError={gasLimitError}
            willRelay={false}
          />
        </div>

        {/* Error messages */}
        {cannotPropose ? (
          <NonOwnerError />
        ) : isExecutionLoop ? (
          <ErrorMessage>
            Cannot execute a transaction from the Safe Account itself, please connect a different account.
          </ErrorMessage>
        ) : !walletCanPay ? (
          <ErrorMessage>Your connected wallet doesn&apos;t have enough funds to execute this transaction.</ErrorMessage>
        ) : (
          gasLimitError && (
            <ErrorMessage error={gasLimitError}>
              This transaction will most likely fail.
              {` To save gas costs, ${isCreation ? 'avoid creating' : 'reject'} this transaction.`}
            </ErrorMessage>
          )
        )}

        {submitError && (
          <Box mt={1}>
            <ErrorMessage error={submitError}>Error submitting the transaction. Please try again.</ErrorMessage>
          </Box>
        )}

        <Divider className={commonCss.nestedDivider} sx={{ pt: 3 }} />

        <CardActions>
          {/* Submit button */}
          <CheckWallet allowNonOwner={onlyExecute}>
            {(isOk) => (
              <Button variant="contained" type="submit" disabled={!isOk || submitDisabled} sx={{ minWidth: '112px' }}>
                {!isSubmittable ? <CircularProgress size={20} /> : 'Execute'}
              </Button>
            )}
          </CheckWallet>
        </CardActions>
      </form>
    </>
  )
}

const useTxSecurityContext = () => useContext(TxSecurityContext)

export default madProps(CounterfactualForm, {
  isOwner: useIsSafeOwner,
  isExecutionLoop: useIsExecutionLoop,
  txSecurity: useTxSecurityContext,
})<|MERGE_RESOLUTION|>--- conflicted
+++ resolved
@@ -120,32 +120,14 @@
             <li>
               Base fee: &asymp;{' '}
               <strong>
-<<<<<<< HEAD
-                {getTotalFeeFormatted(
-                  advancedParams.maxFeePerGas,
-                  advancedParams.maxPriorityFeePerGas,
-                  BigInt(gasLimit?.baseGas || '0') + BigInt(gasLimit?.safeTxGas || '0'),
-                  chain,
-                )}{' '}
-=======
                 {getTotalFeeFormatted(advancedParams.maxFeePerGas, BigInt(gasLimit?.safeTxGas || '0'), chain)}{' '}
->>>>>>> 0c9a326e
                 {chain?.nativeCurrency.symbol}
               </strong>
             </li>
             <li>
               One-time activation fee: &asymp;{' '}
               <strong>
-<<<<<<< HEAD
-                {getTotalFeeFormatted(
-                  advancedParams.maxFeePerGas,
-                  advancedParams.maxPriorityFeePerGas,
-                  BigInt(gasLimit?.safeDeploymentGas || '0'),
-                  chain,
-                )}{' '}
-=======
                 {getTotalFeeFormatted(advancedParams.maxFeePerGas, BigInt(gasLimit?.safeDeploymentGas || '0'), chain)}{' '}
->>>>>>> 0c9a326e
                 {chain?.nativeCurrency.symbol}
               </strong>
             </li>
