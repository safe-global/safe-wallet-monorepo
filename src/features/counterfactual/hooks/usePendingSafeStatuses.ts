import { pollSafeInfo } from '@/components/new-safe/create/logic'
import {
  safeCreationDispatch,
  SafeCreationEvent,
  safeCreationSubscribe,
} from '@/features/counterfactual/services/safeCreationEvents'
import {
  PendingSafeStatus,
  removeUndeployedSafe,
  selectUndeployedSafes,
  updateUndeployedSafeStatus,
} from '@/features/counterfactual/store/undeployedSafesSlice'
import { checkSafeActionViaRelay, checkSafeActivation } from '@/features/counterfactual/utils'
import useChainId from '@/hooks/useChainId'
import useSafeInfo from '@/hooks/useSafeInfo'
import { useWeb3ReadOnly } from '@/hooks/wallets/web3'
import { CREATE_SAFE_EVENTS, trackEvent } from '@/services/analytics'
import { useAppDispatch, useAppSelector } from '@/store'
<<<<<<< HEAD
import { isSmartContract } from '@/utils/wallets'
import { useEffect, useRef } from 'react'
=======
import { useEffect, useRef, useState } from 'react'
>>>>>>> 866da04e

export const safeCreationPendingStatuses: Partial<Record<SafeCreationEvent, PendingSafeStatus | null>> = {
  [SafeCreationEvent.PROCESSING]: PendingSafeStatus.PROCESSING,
  [SafeCreationEvent.RELAYING]: PendingSafeStatus.RELAYING,
  [SafeCreationEvent.SUCCESS]: null,
  [SafeCreationEvent.INDEXED]: null,
  [SafeCreationEvent.FAILED]: null,
  [SafeCreationEvent.REVERTED]: null,
}

const usePendingSafeMonitor = (): void => {
  const undeployedSafesByChain = useAppSelector(selectUndeployedSafes)
  const provider = useWeb3ReadOnly()
  const dispatch = useAppDispatch()

  // Prevent monitoring the same safe more than once
  const monitoredSafes = useRef<{ [safeAddress: string]: boolean }>({})

  // Monitor pending safe creation mining/validating progress
  useEffect(() => {
    Object.entries(undeployedSafesByChain).forEach(([chainId, undeployedSafes]) => {
      Object.entries(undeployedSafes).forEach(([safeAddress, undeployedSafe]) => {
        if (undeployedSafe?.status.status === PendingSafeStatus.AWAITING_EXECUTION) {
          monitoredSafes.current[safeAddress] = false
        }

        if (!provider || !undeployedSafe || undeployedSafe.status.status === PendingSafeStatus.AWAITING_EXECUTION) {
          return
        }

        const monitorPendingSafe = async () => {
          const {
            status: { status, txHash, taskId, startBlock },
          } = undeployedSafe

          const isProcessing = status === PendingSafeStatus.PROCESSING && txHash !== undefined
          const isRelaying = status === PendingSafeStatus.RELAYING && taskId !== undefined
          const isMonitored = monitoredSafes.current[safeAddress]

          if ((!isProcessing && !isRelaying) || isMonitored) return

          monitoredSafes.current[safeAddress] = true

          if (isProcessing) {
            checkSafeActivation(provider, txHash, safeAddress, startBlock)
          }

          if (isRelaying) {
            checkSafeActionViaRelay(taskId, safeAddress)
          }
        }

        monitorPendingSafe()
      })
    })
  }, [dispatch, provider, undeployedSafesByChain])
}

const usePendingSafeStatus = (): void => {
  const [safeAddress, setSafeAddress] = useState<string>('')
  const dispatch = useAppDispatch()
  const { safe } = useSafeInfo()
  const chainId = useChainId()
  const provider = useWeb3ReadOnly()

  usePendingSafeMonitor()

  // Clear undeployed safe state if already deployed
  useEffect(() => {
    if (!provider || !safeAddress) return

    const checkDeploymentStatus = async () => {
      // In case the safe info hasn't been updated yet when switching safes
      const { chainId } = await provider.getNetwork()
      if (chainId !== BigInt(safe.chainId)) return

      const isContractDeployed = await isSmartContract(safeAddress)

      if (isContractDeployed) {
        dispatch(removeUndeployedSafe({ chainId: safe.chainId, address: safeAddress }))
      }
    }

    checkDeploymentStatus()
  }, [safe.chainId, dispatch, provider, safeAddress])

  // Subscribe to pending safe statuses
  useEffect(() => {
    const unsubFns = Object.entries(safeCreationPendingStatuses).map(([event, status]) =>
      safeCreationSubscribe(event as SafeCreationEvent, async (detail) => {
        setSafeAddress(detail.safeAddress)

        if (event === SafeCreationEvent.SUCCESS) {
          // TODO: Possible to add a label with_tx, without_tx?
          trackEvent(CREATE_SAFE_EVENTS.ACTIVATED_SAFE)
          pollSafeInfo(chainId, detail.safeAddress).finally(() => {
            safeCreationDispatch(SafeCreationEvent.INDEXED, {
              groupKey: detail.groupKey,
              safeAddress: detail.safeAddress,
            })
          })
          return
        }

        if (event === SafeCreationEvent.INDEXED) {
          dispatch(removeUndeployedSafe({ chainId, address: detail.safeAddress }))
        }

        if (status === null) {
          dispatch(
            updateUndeployedSafeStatus({
              chainId,
              address: detail.safeAddress,
              status: {
                status: PendingSafeStatus.AWAITING_EXECUTION,
                startBlock: undefined,
                txHash: undefined,
                submittedAt: undefined,
              },
            }),
          )
          return
        }

        dispatch(
          updateUndeployedSafeStatus({
            chainId,
            address: detail.safeAddress,
            status: {
              status,
              txHash: 'txHash' in detail ? detail.txHash : undefined,
              taskId: 'taskId' in detail ? detail.taskId : undefined,
              startBlock: await provider?.getBlockNumber(),
              submittedAt: Date.now(),
            },
          }),
        )
      }),
    )

    return () => {
      unsubFns.forEach((unsub) => unsub())
    }
  }, [chainId, dispatch, provider])
}

export default usePendingSafeStatus<|MERGE_RESOLUTION|>--- conflicted
+++ resolved
@@ -16,12 +16,8 @@
 import { useWeb3ReadOnly } from '@/hooks/wallets/web3'
 import { CREATE_SAFE_EVENTS, trackEvent } from '@/services/analytics'
 import { useAppDispatch, useAppSelector } from '@/store'
-<<<<<<< HEAD
+import { useEffect, useRef, useState } from 'react'
 import { isSmartContract } from '@/utils/wallets'
-import { useEffect, useRef } from 'react'
-=======
-import { useEffect, useRef, useState } from 'react'
->>>>>>> 866da04e
 
 export const safeCreationPendingStatuses: Partial<Record<SafeCreationEvent, PendingSafeStatus | null>> = {
   [SafeCreationEvent.PROCESSING]: PendingSafeStatus.PROCESSING,
