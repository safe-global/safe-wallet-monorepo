import { id } from 'ethers'
import useAsync from '@/hooks/useAsync'
import useChainId from '@/hooks/useChainId'
import useOnboard from '@/hooks/wallets/useOnboard'
import { getSafeSDKWithSigner } from '@/services/tx/tx-sender/sdk'
import { estimateSafeDeploymentGas, estimateSafeTxGas, estimateTxBaseGas } from '@safe-global/protocol-kit'
import type { SafeTransaction } from '@safe-global/safe-core-sdk-types'

<<<<<<< HEAD
type DeployGasLimitProps = {
  baseGas: string
  safeTxGas: string
  safeDeploymentGas: string
  totalGas: bigint
=======
const ADD_OWNER_WITH_THRESHOLD_SIG_HASH = id('addOwnerWithThreshold(address,uint256)').slice(0, 10)
const SWAP_OWNER_SIG_HASH = id('swapOwner(address,address,address)').slice(0, 10)

/**
 * The estimation from the protocol-kit is too low for swapOwner and addOwnerWithThreshold,
 * so we add a fixed amount
 * @param safeTx
 */
const getExtraGasForSafety = (safeTx?: SafeTransaction): bigint => {
  return safeTx?.data.data.startsWith(ADD_OWNER_WITH_THRESHOLD_SIG_HASH) ||
    safeTx?.data.data.startsWith(SWAP_OWNER_SIG_HASH)
    ? 25000n
    : 0n
>>>>>>> 88c5b563
}

const useDeployGasLimit = (safeTx?: SafeTransaction) => {
  const onboard = useOnboard()
  const chainId = useChainId()

  const [gasLimit, gasLimitError, gasLimitLoading] = useAsync<DeployGasLimitProps | undefined>(async () => {
    if (!onboard) return

    const sdk = await getSafeSDKWithSigner(onboard, chainId)

<<<<<<< HEAD
    const [baseGas, safeTxGas, safeDeploymentGas] = await Promise.all([
=======
    const extraGasForSafety = getExtraGasForSafety(safeTx)

    const [gas, safeTxGas, safeDeploymentGas] = await Promise.all([
>>>>>>> 88c5b563
      safeTx ? estimateTxBaseGas(sdk, safeTx) : '0',
      safeTx ? estimateSafeTxGas(sdk, safeTx) : '0',
      estimateSafeDeploymentGas(sdk),
    ])

<<<<<<< HEAD
    const totalGas = BigInt(baseGas) + BigInt(safeTxGas) + BigInt(safeDeploymentGas)

    return { baseGas, safeTxGas, safeDeploymentGas, totalGas }
=======
    return BigInt(gas) + BigInt(safeTxGas) + BigInt(safeDeploymentGas) + extraGasForSafety
>>>>>>> 88c5b563
  }, [onboard, chainId, safeTx])

  return { gasLimit, gasLimitError, gasLimitLoading }
}

export default useDeployGasLimit<|MERGE_RESOLUTION|>--- conflicted
+++ resolved
@@ -6,13 +6,6 @@
 import { estimateSafeDeploymentGas, estimateSafeTxGas, estimateTxBaseGas } from '@safe-global/protocol-kit'
 import type { SafeTransaction } from '@safe-global/safe-core-sdk-types'
 
-<<<<<<< HEAD
-type DeployGasLimitProps = {
-  baseGas: string
-  safeTxGas: string
-  safeDeploymentGas: string
-  totalGas: bigint
-=======
 const ADD_OWNER_WITH_THRESHOLD_SIG_HASH = id('addOwnerWithThreshold(address,uint256)').slice(0, 10)
 const SWAP_OWNER_SIG_HASH = id('swapOwner(address,address,address)').slice(0, 10)
 
@@ -26,7 +19,13 @@
     safeTx?.data.data.startsWith(SWAP_OWNER_SIG_HASH)
     ? 25000n
     : 0n
->>>>>>> 88c5b563
+}
+
+type DeployGasLimitProps = {
+  baseGas: string
+  safeTxGas: string
+  safeDeploymentGas: string
+  totalGas: bigint
 }
 
 const useDeployGasLimit = (safeTx?: SafeTransaction) => {
@@ -38,25 +37,17 @@
 
     const sdk = await getSafeSDKWithSigner(onboard, chainId)
 
-<<<<<<< HEAD
-    const [baseGas, safeTxGas, safeDeploymentGas] = await Promise.all([
-=======
     const extraGasForSafety = getExtraGasForSafety(safeTx)
 
-    const [gas, safeTxGas, safeDeploymentGas] = await Promise.all([
->>>>>>> 88c5b563
+    const [baseGas, safeTxGas, safeDeploymentGas] = await Promise.all([
       safeTx ? estimateTxBaseGas(sdk, safeTx) : '0',
       safeTx ? estimateSafeTxGas(sdk, safeTx) : '0',
       estimateSafeDeploymentGas(sdk),
     ])
 
-<<<<<<< HEAD
-    const totalGas = BigInt(baseGas) + BigInt(safeTxGas) + BigInt(safeDeploymentGas)
+    const totalGas = BigInt(baseGas) + BigInt(safeTxGas) + BigInt(safeDeploymentGas) + extraGasForSafety
 
     return { baseGas, safeTxGas, safeDeploymentGas, totalGas }
-=======
-    return BigInt(gas) + BigInt(safeTxGas) + BigInt(safeDeploymentGas) + extraGasForSafety
->>>>>>> 88c5b563
   }, [onboard, chainId, safeTx])
 
   return { gasLimit, gasLimitError, gasLimitLoading }
