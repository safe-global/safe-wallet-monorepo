import { Alert, AlertTitle, Box, Button, SvgIcon, Typography } from '@mui/material'
import { SpeedUpModal } from '@/features/speedup/components/SpeedUpModal'
import Rocket from '@/public/images/common/rocket.svg'
import { useCounter } from '@/components/common/Notifications/useCounter'
import type { MouseEventHandler } from 'react'
import { useState } from 'react'
import type { PendingProcessingTx } from '@/store/pendingTxsSlice'
import useAsync from '@/hooks/useAsync'
import { isSmartContract, useWeb3ReadOnly } from '@/hooks/wallets/web3'
import useWallet from '@/hooks/wallets/useWallet'
import { isSpeedableTx } from '@/features/speedup/utils/IsSpeedableTx'
<<<<<<< HEAD
import { MODALS_EVENTS, trackEvent } from '@/services/analytics'
=======
import { useHasFeature } from '@/hooks/useChains'
import { FEATURES } from '@/utils/chains'
>>>>>>> 8a7e5ae4

type SpeedUpMonitorProps = {
  txId: string
  pendingTx: PendingProcessingTx
  modalTrigger: 'alertBox' | 'alertButton'
}

const SPEED_UP_THRESHOLD_IN_SECONDS = 15

export const SpeedUpMonitor = ({ txId, pendingTx, modalTrigger = 'alertBox' }: SpeedUpMonitorProps) => {
  const [openSpeedUpModal, setOpenSpeedUpModal] = useState(false)
  const wallet = useWallet()
  const counter = useCounter(pendingTx.submittedAt)
  const web3ReadOnly = useWeb3ReadOnly()
  const isFeatureEnabled = useHasFeature(FEATURES.SPEED_UP_TX)

  const [smartContract] = useAsync(async () => {
    if (!pendingTx.signerAddress || !web3ReadOnly) return false
    return isSmartContract(web3ReadOnly, pendingTx.signerAddress)
  }, [pendingTx.signerAddress, web3ReadOnly])

  if (!isFeatureEnabled || !isSpeedableTx(pendingTx, smartContract, wallet?.address ?? '')) {
    return null
  }

  if (!counter || counter < SPEED_UP_THRESHOLD_IN_SECONDS) {
    return null
  }

  const onOpen: MouseEventHandler = (e) => {
    e.stopPropagation()
    setOpenSpeedUpModal(true)
    trackEvent(MODALS_EVENTS.OPEN_SPEED_UP_MODAL)
  }

  return (
    <>
      <Box>
        <SpeedUpModal
          open={openSpeedUpModal}
          handleClose={() => setOpenSpeedUpModal(false)}
          pendingTx={pendingTx}
          gasLimit={pendingTx.gasLimit}
          txId={txId}
          txHash={pendingTx.txHash!}
          signerAddress={pendingTx.signerAddress}
          signerNonce={pendingTx.signerNonce}
        />
        {modalTrigger === 'alertBox' ? (
          <Alert
            severity="warning"
            icon={<SvgIcon component={Rocket} />}
            action={<Button onClick={onOpen}>{`Speed up >`}</Button>}
          >
            <AlertTitle>
              <Typography textAlign="left">Taking too long?</Typography>
            </AlertTitle>
            Try to speed up with better gas parameters.
          </Alert>
        ) : (
          <Button variant="outlined" size="small" sx={{ py: 0.6 }} onClick={onOpen}>
            Speed up
          </Button>
        )}
      </Box>
    </>
  )
}<|MERGE_RESOLUTION|>--- conflicted
+++ resolved
@@ -9,12 +9,9 @@
 import { isSmartContract, useWeb3ReadOnly } from '@/hooks/wallets/web3'
 import useWallet from '@/hooks/wallets/useWallet'
 import { isSpeedableTx } from '@/features/speedup/utils/IsSpeedableTx'
-<<<<<<< HEAD
 import { MODALS_EVENTS, trackEvent } from '@/services/analytics'
-=======
 import { useHasFeature } from '@/hooks/useChains'
 import { FEATURES } from '@/utils/chains'
->>>>>>> 8a7e5ae4
 
 type SpeedUpMonitorProps = {
   txId: string
