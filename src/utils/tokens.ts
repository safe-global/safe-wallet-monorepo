--- conflicted
+++ resolved
@@ -2,12 +2,8 @@
 import { ERC20__factory } from '@/types/contracts'
 import { type TokenInfo, TokenType } from '@safe-global/safe-gateway-typescript-sdk'
 
-<<<<<<< HEAD
-export const UNLIMITED_APPROVAL_AMOUNT = BigInt(2 ** 256 - 1)
-=======
 export const UNLIMITED_APPROVAL_AMOUNT = 2n ** 256n - 1n
 export const UNLIMITED_PERMIT2_AMOUNT = 2n ** 160n - 1n
->>>>>>> 5d9eff3f
 
 /**
  * Fetches ERC20 token symbol and decimals from on-chain.
