--- conflicted
+++ resolved
@@ -12,9 +12,6 @@
 
 export const normalizeTypedData = (typedData: EIP712TypedData): EIP712Normalized => {
   const { EIP712Domain: _, ...types } = typedData.types
-<<<<<<< HEAD
-  return TypedDataEncoder.getPayload(typedData.domain as TypedDataDomain, types, typedData.message)
-=======
   const payload = TypedDataEncoder.getPayload(typedData.domain as TypedDataDomain, types, typedData.message)
 
   // ethers v6 converts the chainId to a hex value:
@@ -27,5 +24,4 @@
   }
 
   return payload
->>>>>>> 815432cd
 }