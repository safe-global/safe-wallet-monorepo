--- conflicted
+++ resolved
@@ -304,7 +304,6 @@
   return isTransferTxInfo(txInfo) && isERC20Transfer(txInfo.transferInfo) && Boolean(txInfo.transferInfo.imitation)
 }
 
-<<<<<<< HEAD
 /**
  *
  * If the Safe is using a invalid masterCopy this function will modify the passed in `safeTx` by making it a MultiSend that migrates the Safe to L2 as the first action.
@@ -403,7 +402,8 @@
   }
 
   return undefined
-=======
+}
+
 export const getSafeTransaction = async (safeTxHash: string, chainId: string, safeAddress: string) => {
   const txId = `multisig_${safeAddress}_${safeTxHash}`
 
@@ -412,5 +412,4 @@
   } catch (e) {
     return undefined
   }
->>>>>>> 3c50dd81
 }