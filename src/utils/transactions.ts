import type {
  ChainInfo,
  DecodedDataResponse,
  ExecutionInfo,
  MultisigExecutionDetails,
  MultisigExecutionInfo,
  SafeAppData,
  SafeInfo,
  Transaction,
  TransactionDetails,
  TransactionListPage,
  TransactionSummary,
} from '@safe-global/safe-gateway-typescript-sdk'
import { ConflictType, getTransactionDetails, TransactionListItemType } from '@safe-global/safe-gateway-typescript-sdk'
import {
  isERC20Transfer,
  isModuleDetailedExecutionInfo,
  isMultisigDetailedExecutionInfo,
  isMultisigExecutionInfo,
  isTransactionListItem,
  isTransferTxInfo,
  isTxQueued,
} from './transaction-guards'
import type { MetaTransactionData } from '@safe-global/safe-core-sdk-types/dist/src/types'
import { OperationType } from '@safe-global/safe-core-sdk-types/dist/src/types'
import { getReadOnlyGnosisSafeContract, isValidMasterCopy } from '@/services/contracts/safeContracts'
import extractTxInfo from '@/services/tx/extractTxInfo'
import type { AdvancedParameters } from '@/components/tx/AdvancedParams'
import type { SafeTransaction, TransactionOptions } from '@safe-global/safe-core-sdk-types'
import { FEATURES, hasFeature } from '@/utils/chains'
import uniqBy from 'lodash/uniqBy'
import { Errors, logError } from '@/services/exceptions'
import { Multi_send__factory } from '@/types/contracts'
import { toBeHex, AbiCoder } from 'ethers'
import { type BaseTransaction } from '@safe-global/safe-apps-sdk'
import { id } from 'ethers'
import { isEmptyHexData } from '@/utils/hex'
<<<<<<< HEAD
import { type ExtendedSafeInfo } from '@/store/safeInfoSlice'
import { getSafeContractDeployment } from '@/services/contracts/deployments'
import { sameAddress } from './addresses'
import { isMultiSendCalldata } from './transaction-calldata'
import { decodeMultiSendData } from '@safe-global/protocol-kit/dist/src/utils'
import { __unsafe_createMultiSendTx } from '@/services/tx/tx-sender'
import { SAFE_TO_L2_MIGRATION_ADDRESS, SAFE_TO_L2_INTERFACE } from '@/config/constants'
=======
import { getOriginPath } from './url'
>>>>>>> 6f17470a

export const makeTxFromDetails = (txDetails: TransactionDetails): Transaction => {
  const getMissingSigners = ({
    signers,
    confirmations,
    confirmationsRequired,
  }: MultisigExecutionDetails): MultisigExecutionInfo['missingSigners'] => {
    if (confirmations.length >= confirmationsRequired) return

    const missingSigners = signers.filter(({ value }) => {
      const hasConfirmed = confirmations?.some(({ signer }) => signer?.value === value)
      return !hasConfirmed
    })

    return missingSigners.length > 0 ? missingSigners : undefined
  }

  const getMultisigExecutionInfo = ({
    detailedExecutionInfo,
  }: TransactionDetails): MultisigExecutionInfo | undefined => {
    if (!isMultisigDetailedExecutionInfo(detailedExecutionInfo)) return undefined

    return {
      type: detailedExecutionInfo.type,
      nonce: detailedExecutionInfo.nonce,
      confirmationsRequired: detailedExecutionInfo.confirmationsRequired,
      confirmationsSubmitted: detailedExecutionInfo.confirmations?.length ?? 0,
      missingSigners: getMissingSigners(detailedExecutionInfo),
    }
  }

  const executionInfo: ExecutionInfo | undefined = isModuleDetailedExecutionInfo(txDetails.detailedExecutionInfo)
    ? (txDetails.detailedExecutionInfo as ExecutionInfo)
    : getMultisigExecutionInfo(txDetails)

  // Will only be used as a fallback whilst waiting on backend tx creation cache
  const now = Date.now()
  const timestamp = isTxQueued(txDetails.txStatus)
    ? isMultisigDetailedExecutionInfo(txDetails.detailedExecutionInfo)
      ? txDetails.detailedExecutionInfo.submittedAt
      : now
    : txDetails.executedAt ?? now

  return {
    type: TransactionListItemType.TRANSACTION,
    transaction: {
      id: txDetails.txId,
      timestamp,
      txStatus: txDetails.txStatus,
      txInfo: txDetails.txInfo,
      executionInfo,
      safeAppInfo: txDetails?.safeAppInfo,
      txHash: txDetails?.txHash || null,
    },
    conflictType: ConflictType.NONE,
  }
}

const getSignatures = (confirmations: Record<string, string>) => {
  return Object.entries(confirmations)
    .filter(([_, signature]) => Boolean(signature))
    .sort(([signerA], [signerB]) => signerA.toLowerCase().localeCompare(signerB.toLowerCase()))
    .reduce((prev, [_, signature]) => {
      return prev + signature.slice(2)
    }, '0x')
}

export const getMultiSendTxs = async (
  txs: TransactionDetails[],
  chain: ChainInfo,
  safeAddress: string,
  safeVersion: string,
): Promise<MetaTransactionData[]> => {
  const readOnlySafeContract = await getReadOnlyGnosisSafeContract(chain, safeVersion)

  return txs
    .map((tx) => {
      if (!isMultisigDetailedExecutionInfo(tx.detailedExecutionInfo)) return

      const args = extractTxInfo(tx, safeAddress)
      const sigs = getSignatures(args.signatures)

      // @ts-ignore
      const data = readOnlySafeContract.encode('execTransaction', [
        args.txParams.to,
        args.txParams.value,
        args.txParams.data,
        args.txParams.operation,
        args.txParams.safeTxGas,
        args.txParams.baseGas,
        args.txParams.gasPrice,
        args.txParams.gasToken,
        args.txParams.refundReceiver,
        sigs,
      ])

      return {
        operation: OperationType.Call,
        to: safeAddress,
        value: '0',
        data,
      }
    })
    .filter(Boolean) as MetaTransactionData[]
}

export const getTxOptions = (params: AdvancedParameters, currentChain: ChainInfo | undefined): TransactionOptions => {
  const txOptions: TransactionOptions = {
    gasLimit: params.gasLimit?.toString(),
    maxFeePerGas: params.maxFeePerGas?.toString(),
    maxPriorityFeePerGas: params.maxPriorityFeePerGas?.toString(),
    nonce: params.userNonce,
  }

  // Some chains don't support EIP-1559 gas price params
  if (currentChain && !hasFeature(currentChain, FEATURES.EIP1559)) {
    txOptions.gasPrice = txOptions.maxFeePerGas
    delete txOptions.maxFeePerGas
    delete txOptions.maxPriorityFeePerGas
  }

  return txOptions
}

export const getQueuedTransactionCount = (txPage?: TransactionListPage): string => {
  if (!txPage) {
    return '0'
  }

  const queuedTxs = txPage.results.filter(isTransactionListItem)

  const queuedTxsByNonce = uniqBy(queuedTxs, (item) =>
    isMultisigExecutionInfo(item.transaction.executionInfo) ? item.transaction.executionInfo.nonce : '',
  )

  if (txPage.next) {
    return `> ${queuedTxsByNonce.length}`
  }

  return queuedTxsByNonce.length.toString()
}

export const getTxOrigin = (app?: Partial<SafeAppData>): string | undefined => {
  if (!app) return

  const MAX_ORIGIN_LENGTH = 200
  const { url = '', name = '' } = app
  let origin: string | undefined

  try {
    // Must include empty string to avoid including the length of `undefined`
    const maxUrlLength = MAX_ORIGIN_LENGTH - JSON.stringify({ url: '', name: '' }).length
    const trimmedUrl = getOriginPath(url).slice(0, maxUrlLength)

    const maxNameLength = Math.max(0, maxUrlLength - trimmedUrl.length)
    const trimmedName = name.slice(0, maxNameLength)

    origin = JSON.stringify({ url: trimmedUrl, name: trimmedName })
  } catch (e) {
    logError(Errors._808, e)
  }

  return origin
}

export const hasEnoughSignatures = (tx: SafeTransaction, safe: SafeInfo) => tx.signatures.size >= safe.threshold

const multiSendInterface = Multi_send__factory.createInterface()

const multiSendFragment = multiSendInterface.getFunction('multiSend')

const MULTISEND_SIGNATURE_HASH = id('multiSend(bytes)').slice(0, 10)

export const decodeSafeTxToBaseTransactions = (safeTx: SafeTransaction): BaseTransaction[] => {
  const txs: BaseTransaction[] = []
  const safeTxData = safeTx.data.data
  if (safeTxData.startsWith(MULTISEND_SIGNATURE_HASH)) {
    txs.push(...decodeMultiSendTxs(safeTxData))
  } else {
    txs.push({
      data: safeTxData,
      value: safeTx.data.value,
      to: safeTx.data.to,
    })
  }
  return txs
}

/**
 * TODO: Use core-sdk
 * Decodes the transactions contained in `multiSend` call data
 *
 * @param encodedMultiSendData `multiSend` call data
 * @returns array of individual transaction data
 */
export const decodeMultiSendTxs = (encodedMultiSendData: string): BaseTransaction[] => {
  // uint8 operation, address to, uint256 value, uint256 dataLength
  const INDIVIDUAL_TX_DATA_LENGTH = 2 + 40 + 64 + 64

  const [decodedMultiSendData] = multiSendInterface.decodeFunctionData(multiSendFragment, encodedMultiSendData)

  const txs: BaseTransaction[] = []

  // Decode after 0x
  let index = 2

  while (index < decodedMultiSendData.length) {
    const txDataEncoded = `0x${decodedMultiSendData.slice(
      index,
      // Traverse next transaction
      (index += INDIVIDUAL_TX_DATA_LENGTH),
    )}`

    // Decode operation, to, value, dataLength
    let txTo, txValue, txDataBytesLength
    try {
      ;[, txTo, txValue, txDataBytesLength] = AbiCoder.defaultAbiCoder().decode(
        ['uint8', 'address', 'uint256', 'uint256'],
        toBeHex(txDataEncoded, 32 * 4),
      )
    } catch (e) {
      logError(Errors._809, e)
      continue
    }

    // Each byte is represented by two characters
    const dataLength = Number(txDataBytesLength) * 2

    const txData = `0x${decodedMultiSendData.slice(
      index,
      // Traverse data length
      (index += dataLength),
    )}`

    txs.push({
      to: txTo,
      value: txValue.toString(),
      data: txData,
    })
  }

  return txs
}

export const isRejectionTx = (tx?: SafeTransaction) => {
  return !!tx && !!tx.data.data && isEmptyHexData(tx.data.data) && tx.data.value === '0'
}

export const isTrustedTx = (tx: TransactionSummary) => {
  return (
    isMultisigExecutionInfo(tx.executionInfo) ||
    isModuleDetailedExecutionInfo(tx.executionInfo) ||
    !isTransferTxInfo(tx.txInfo) ||
    !isERC20Transfer(tx.txInfo.transferInfo) ||
    Boolean(tx.txInfo.transferInfo.trusted)
  )
}

export const isImitation = ({ txInfo }: TransactionSummary): boolean => {
  return isTransferTxInfo(txInfo) && isERC20Transfer(txInfo.transferInfo) && Boolean(txInfo.transferInfo.imitation)
}

/**
 *
 * If the Safe is using a invalid masterCopy this function will modify the passed in `safeTx` by making it a MultiSend that migrates the Safe to L2 as the first action.
 *
 * This only happens under the conditions that
 * - The Safe's nonce is 0
 * - The SafeTx's nonce is 0
 * - The Safe is using an invalid masterCopy
 * - The SafeTx is not already including a Migration
 *
 * @param safeTx original SafeTx
 * @param safe
 * @param chain
 * @returns
 */
export const prependSafeToL2Migration = (
  safeTx: SafeTransaction | undefined,
  safe: ExtendedSafeInfo,
  chain: ChainInfo | undefined,
): Promise<SafeTransaction | undefined> => {
  if (!chain) {
    throw new Error('No Network information available')
  }

  if (
    !safeTx ||
    safeTx.signatures.size > 0 ||
    !chain.l2 ||
    safeTx.data.nonce > 0 ||
    isValidMasterCopy(safe.implementationVersionState)
  ) {
    // We do not migrate on L1s
    // We cannot migrate if the nonce is > 0
    // We do not modify already signed txs
    // We do not modify supported masterCopies
    return Promise.resolve(safeTx)
  }

  const safeL2Deployment = getSafeContractDeployment(chain, safe.version)
  const safeL2DeploymentAddress = safeL2Deployment?.networkAddresses[chain.chainId]

  if (!safeL2DeploymentAddress) {
    throw new Error('No L2 MasterCopy found')
  }

  if (sameAddress(safe.implementation.value, safeL2DeploymentAddress)) {
    // Safe already has the correct L2 masterCopy
    // This should in theory never happen if the implementationState is valid
    return Promise.resolve(safeTx)
  }

  // If the Safe is a L1 masterCopy on a L2 network and still has nonce 0, we prepend a call to the migration contract to the safeTx.
  const txData = safeTx.data.data

  let internalTxs: MetaTransactionData[]
  let firstTx: MetaTransactionData
  if (isMultiSendCalldata(txData)) {
    // Check if the first tx is already a call to the migration contract
    internalTxs = decodeMultiSendData(txData)
  } else {
    internalTxs = [{ to: safeTx.data.to, operation: safeTx.data.operation, value: safeTx.data.value, data: txData }]
  }

  if (sameAddress(internalTxs[0]?.to, SAFE_TO_L2_MIGRATION_ADDRESS)) {
    // We already migrate. Nothing to do.
    return Promise.resolve(safeTx)
  }

  // Prepend the migration tx
  const newTxs: MetaTransactionData[] = [
    {
      operation: 1, // DELEGATE CALL REQUIRED
      data: SAFE_TO_L2_INTERFACE.encodeFunctionData('migrateToL2', [safeL2DeploymentAddress]),
      to: SAFE_TO_L2_MIGRATION_ADDRESS,
      value: '0',
    },
    ...internalTxs,
  ]

  return __unsafe_createMultiSendTx(newTxs)
}

export const extractMigrationL2MasterCopyAddress = (
  decodedData: DecodedDataResponse | undefined,
): string | undefined => {
  if (decodedData?.method === 'multiSend' && Array.isArray(decodedData.parameters[0].valueDecoded)) {
    const innerTxs = decodedData.parameters[0].valueDecoded
    const firstInnerTx = innerTxs[0]
    if (firstInnerTx) {
      return firstInnerTx.dataDecoded?.method === 'migrateToL2' &&
        firstInnerTx.dataDecoded.parameters.length === 1 &&
        firstInnerTx.dataDecoded?.parameters?.[0]?.type === 'address'
        ? firstInnerTx.dataDecoded.parameters?.[0].value.toString()
        : undefined
    }
  }

  return undefined
}

export const getSafeTransaction = async (safeTxHash: string, chainId: string, safeAddress: string) => {
  const txId = `multisig_${safeAddress}_${safeTxHash}`

  try {
    return await getTransactionDetails(chainId, txId)
  } catch (e) {
    return undefined
  }
}<|MERGE_RESOLUTION|>--- conflicted
+++ resolved
@@ -35,7 +35,6 @@
 import { type BaseTransaction } from '@safe-global/safe-apps-sdk'
 import { id } from 'ethers'
 import { isEmptyHexData } from '@/utils/hex'
-<<<<<<< HEAD
 import { type ExtendedSafeInfo } from '@/store/safeInfoSlice'
 import { getSafeContractDeployment } from '@/services/contracts/deployments'
 import { sameAddress } from './addresses'
@@ -43,9 +42,7 @@
 import { decodeMultiSendData } from '@safe-global/protocol-kit/dist/src/utils'
 import { __unsafe_createMultiSendTx } from '@/services/tx/tx-sender'
 import { SAFE_TO_L2_MIGRATION_ADDRESS, SAFE_TO_L2_INTERFACE } from '@/config/constants'
-=======
 import { getOriginPath } from './url'
->>>>>>> 6f17470a
 
 export const makeTxFromDetails = (txDetails: TransactionDetails): Transaction => {
   const getMissingSigners = ({
