import { AppRoutes } from '@/config/routes'
import type { ChainInfo } from '@safe-global/safe-gateway-typescript-sdk'
import { getExplorerLink } from './gateway'
import { type SafeVersion } from '@safe-global/safe-core-sdk-types'
import { getSafeSingletonDeployment } from '@safe-global/safe-deployments'
import semverSatisfies from 'semver/functions/satisfies'
import { LATEST_SAFE_VERSION } from '@/config/constants'

/** This version is used if a network does not have the LATEST_SAFE_VERSION deployed yet */
const FALLBACK_SAFE_VERSION = '1.3.0' as const

export enum FEATURES {
  ERC721 = 'ERC721',
  SAFE_APPS = 'SAFE_APPS',
  DOMAIN_LOOKUP = 'DOMAIN_LOOKUP',
  SPENDING_LIMIT = 'SPENDING_LIMIT',
  EIP1559 = 'EIP1559',
  SAFE_TX_GAS_OPTIONAL = 'SAFE_TX_GAS_OPTIONAL',
  TX_SIMULATION = 'TX_SIMULATION',
  DEFAULT_TOKENLIST = 'DEFAULT_TOKENLIST',
  RELAYING = 'RELAYING',
  EIP1271 = 'EIP1271',
  RISK_MITIGATION = 'RISK_MITIGATION',
  PUSH_NOTIFICATIONS = 'PUSH_NOTIFICATIONS',
  NATIVE_WALLETCONNECT = 'NATIVE_WALLETCONNECT',
  RECOVERY = 'RECOVERY',
  COUNTERFACTUAL = 'COUNTERFACTUAL',
  DELETE_TX = 'DELETE_TX',
  SPEED_UP_TX = 'SPEED_UP_TX',
  SAP_BANNER = 'SAP_BANNER',
  NATIVE_SWAPS = 'NATIVE_SWAPS',
  NATIVE_SWAPS_USE_COW_STAGING_SERVER = 'NATIVE_SWAPS_USE_COW_STAGING_SERVER',
  NATIVE_SWAPS_FEE_ENABLED = 'NATIVE_SWAPS_FEE_ENABLED',
  ZODIAC_ROLES = 'ZODIAC_ROLES',
  SAFE_141 = 'SAFE_141',
  STAKING = 'STAKING',
  STAKING_BANNER = 'STAKING_BANNER',
  MULTI_CHAIN_SAFE_CREATION = 'MULTI_CHAIN_SAFE_CREATION',
  MULTI_CHAIN_SAFE_ADD_NETWORK = 'MULTI_CHAIN_SAFE_ADD_NETWORK',
<<<<<<< HEAD
  BRIDGE = 'BRIDGE',
=======
  PROPOSERS = 'PROPOSERS',
  TARGETED_SURVEY = 'TARGETED_SURVEY',
>>>>>>> 7642d4a8
}

export const FeatureRoutes = {
  [AppRoutes.apps.index]: FEATURES.SAFE_APPS,
  [AppRoutes.swap]: FEATURES.NATIVE_SWAPS,
  [AppRoutes.stake]: FEATURES.STAKING,
  [AppRoutes.balances.nfts]: FEATURES.ERC721,
  [AppRoutes.settings.notifications]: FEATURES.PUSH_NOTIFICATIONS,
}

export const hasFeature = (chain: ChainInfo, feature: FEATURES): boolean => {
  return (chain.features as string[]).includes(feature)
}

export const getBlockExplorerLink = (
  chain: ChainInfo,
  address: string,
): { href: string; title: string } | undefined => {
  if (chain.blockExplorerUriTemplate) {
    return getExplorerLink(address, chain.blockExplorerUriTemplate)
  }
}

export const isRouteEnabled = (route: string, chain?: ChainInfo) => {
  if (!chain) return false
  const featureRoute = FeatureRoutes[route]
  return !featureRoute || hasFeature(chain, featureRoute)
}

export const getLatestSafeVersion = (chain: ChainInfo | undefined): SafeVersion => {
  const latestSafeVersion = chain && hasFeature(chain, FEATURES.SAFE_141) ? LATEST_SAFE_VERSION : FALLBACK_SAFE_VERSION
  // Without version filter it will always return the LATEST_SAFE_VERSION constant to avoid automatically updating to the newest version if the deployments change
  const latestDeploymentVersion = (getSafeSingletonDeployment({ network: chain?.chainId, released: true })?.version ??
    FALLBACK_SAFE_VERSION) as SafeVersion

  // The version needs to be smaller or equal to the
  if (semverSatisfies(latestDeploymentVersion, `<=${latestSafeVersion}`)) {
    return latestDeploymentVersion
  } else {
    return latestSafeVersion as SafeVersion
  }
}<|MERGE_RESOLUTION|>--- conflicted
+++ resolved
@@ -37,12 +37,9 @@
   STAKING_BANNER = 'STAKING_BANNER',
   MULTI_CHAIN_SAFE_CREATION = 'MULTI_CHAIN_SAFE_CREATION',
   MULTI_CHAIN_SAFE_ADD_NETWORK = 'MULTI_CHAIN_SAFE_ADD_NETWORK',
-<<<<<<< HEAD
-  BRIDGE = 'BRIDGE',
-=======
   PROPOSERS = 'PROPOSERS',
   TARGETED_SURVEY = 'TARGETED_SURVEY',
->>>>>>> 7642d4a8
+  BRIDGE = 'BRIDGE',
 }
 
 export const FeatureRoutes = {
