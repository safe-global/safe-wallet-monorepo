--- conflicted
+++ resolved
@@ -11,11 +11,8 @@
   SAFE_TX_GAS_OPTIONAL = 'SAFE_TX_GAS_OPTIONAL',
   TX_SIMULATION = 'TX_SIMULATION',
   DEFAULT_TOKENLIST = 'DEFAULT_TOKENLIST',
-<<<<<<< HEAD
   RELAYING = 'RELAYING',
-=======
   EIP1271 = 'EIP1271',
->>>>>>> 57712e2a
 }
 
 export const hasFeature = (chain: ChainInfo, feature: FEATURES): boolean => {
