import type { ChainInfo } from '@safe-global/safe-gateway-typescript-sdk'
import { getExplorerLink } from './gateway'

export enum FEATURES {
  ERC721 = 'ERC721',
  SAFE_APPS = 'SAFE_APPS',
  CONTRACT_INTERACTION = 'CONTRACT_INTERACTION',
  DOMAIN_LOOKUP = 'DOMAIN_LOOKUP',
  SPENDING_LIMIT = 'SPENDING_LIMIT',
  EIP1559 = 'EIP1559',
  SAFE_TX_GAS_OPTIONAL = 'SAFE_TX_GAS_OPTIONAL',
  TX_SIMULATION = 'TX_SIMULATION',
  DEFAULT_TOKENLIST = 'DEFAULT_TOKENLIST',
  RELAYING = 'RELAYING',
  EIP1271 = 'EIP1271',
  RISK_MITIGATION = 'RISK_MITIGATION',
  PUSH_NOTIFICATIONS = 'PUSH_NOTIFICATIONS',
  NATIVE_WALLETCONNECT = 'NATIVE_WALLETCONNECT',
<<<<<<< HEAD
  RECOVERY = 'RECOVERY',
=======
  SOCIAL_LOGIN = 'SOCIAL_LOGIN',
>>>>>>> ced3211d
}

export const hasFeature = (chain: ChainInfo, feature: FEATURES): boolean => {
  return (chain.features as string[]).includes(feature)
}

export const getBlockExplorerLink = (
  chain: ChainInfo,
  address: string,
): { href: string; title: string } | undefined => {
  if (chain.blockExplorerUriTemplate) {
    return getExplorerLink(address, chain.blockExplorerUriTemplate)
  }
}<|MERGE_RESOLUTION|>--- conflicted
+++ resolved
@@ -16,11 +16,8 @@
   RISK_MITIGATION = 'RISK_MITIGATION',
   PUSH_NOTIFICATIONS = 'PUSH_NOTIFICATIONS',
   NATIVE_WALLETCONNECT = 'NATIVE_WALLETCONNECT',
-<<<<<<< HEAD
   RECOVERY = 'RECOVERY',
-=======
   SOCIAL_LOGIN = 'SOCIAL_LOGIN',
->>>>>>> ced3211d
 }
 
 export const hasFeature = (chain: ChainInfo, feature: FEATURES): boolean => {
