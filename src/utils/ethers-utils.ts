import type { TransactionReceipt } from '@ethersproject/abstract-provider/lib'
import type { ErrorCode } from '@ethersproject/logger'

// https://docs.ethers.io/v5/api/providers/types/#providers-TransactionResponse
export enum EthersTxReplacedReason {
  repriced = 'repriced',
  cancelled = 'cancelled',
  replaced = 'replaced',
}

<<<<<<< HEAD
export type EthersError = Error & { code: ErrorCode; reason?: EthersTxReplacedReason; receipt: TransactionReceipt }
=======
export type EthersError = Error & {
  code: ErrorCode
  reason: EthersTxReplacedReason | string
  receipt: TransactionReceipt
}
>>>>>>> c4df472b

export const didRevert = (receipt: TransactionReceipt): boolean => {
  return receipt.status === 0
}

export const didReprice = (error: EthersError): boolean => {
  return error.reason === EthersTxReplacedReason.repriced
}<|MERGE_RESOLUTION|>--- conflicted
+++ resolved
@@ -8,15 +8,7 @@
   replaced = 'replaced',
 }
 
-<<<<<<< HEAD
-export type EthersError = Error & { code: ErrorCode; reason?: EthersTxReplacedReason; receipt: TransactionReceipt }
-=======
-export type EthersError = Error & {
-  code: ErrorCode
-  reason: EthersTxReplacedReason | string
-  receipt: TransactionReceipt
-}
->>>>>>> c4df472b
+export type EthersError = Error & { code: ErrorCode; reason: EthersTxReplacedReason; receipt: TransactionReceipt }
 
 export const didRevert = (receipt: TransactionReceipt): boolean => {
   return receipt.status === 0
