import type { NextPage } from 'next'
import Head from 'next/head'
import { Grid, Paper, Skeleton, SvgIcon, Tooltip, Typography } from '@mui/material'
import InfoIcon from '@/public/images/notifications/info.svg'
import { ContractVersion } from '@/components/settings/ContractVersion'
import { OwnerList } from '@/components/settings/owner/OwnerList'
import { RequiredConfirmation } from '@/components/settings/RequiredConfirmations'
import useSafeInfo from '@/hooks/useSafeInfo'
import SettingsHeader from '@/components/settings/SettingsHeader'
import ProposersList from 'src/components/settings/ProposersList'
import SpendingLimits from '@/components/settings/SpendingLimits'
import { SubaccountsList } from '@/components/settings/SubaccountsList'

const Setup: NextPage = () => {
  const { safe, safeLoaded } = useSafeInfo()
  const nonce = safe.nonce
  const ownerLength = safe.owners.length
  const threshold = safe.threshold

  return (
    <>
      <Head>
        <title>{'Safe{Wallet} – Settings – Setup'}</title>
      </Head>
      <SettingsHeader />
      <main>
        <Paper data-testid="setup-section" sx={{ p: 4, mb: 2 }}>
          <Grid container spacing={3}>
            <Grid item lg={4} xs={12}>
              <Typography
                variant="h4"
                sx={{
                  fontWeight: 700,
                }}
              >
                <Tooltip
                  placement="top"
                  title="For security reasons, transactions made with a Safe Account need to be executed in order. The nonce shows you which transaction will be executed next. You can find the nonce for a transaction in the transaction details."
                >
                  <span>
                    Safe Account nonce
                    <SvgIcon
                      component={InfoIcon}
                      inheritViewBox
                      fontSize="small"
                      color="border"
                      sx={{ verticalAlign: 'middle', ml: 0.5 }}
                    />
                  </span>
                </Tooltip>
              </Typography>

              <Typography
                sx={{
                  pt: 1,
                }}
              >
                Current nonce:{' '}
                {safeLoaded ? <b>{nonce}</b> : <Skeleton width="30px" sx={{ display: 'inline-block' }} />}
              </Typography>
            </Grid>

            <Grid item xs>
              <ContractVersion />
            </Grid>
          </Grid>
        </Paper>

        <Paper sx={{ p: 4, mb: 2 }}>
          <OwnerList />

          <ProposersList />

          <RequiredConfirmation threshold={threshold} owners={ownerLength} />
        </Paper>

        <SpendingLimits />
<<<<<<< HEAD

        <DelegatesList />

        <SubaccountsList />
=======
>>>>>>> ed631fc4
      </main>
    </>
  )
}

export default Setup<|MERGE_RESOLUTION|>--- conflicted
+++ resolved
@@ -75,13 +75,8 @@
         </Paper>
 
         <SpendingLimits />
-<<<<<<< HEAD
-
-        <DelegatesList />
 
         <SubaccountsList />
-=======
->>>>>>> ed631fc4
       </main>
     </>
   )
