--- conflicted
+++ resolved
@@ -81,15 +81,7 @@
         <ThemeProvider theme={safeTheme}>
           <Sentry.ErrorBoundary showDialog fallback={ErrorBoundary}>
             <WalletProvider>
-<<<<<<< HEAD
-              <RecoveryProvider>
-                <TxModalProvider>{children}</TxModalProvider>
-              </RecoveryProvider>
-=======
-              <TxModalProvider>
-                <WalletConnectProvider>{children}</WalletConnectProvider>
-              </TxModalProvider>
->>>>>>> 41bc0488
+              <TxModalProvider>{children}</TxModalProvider>
             </WalletProvider>
           </Sentry.ErrorBoundary>
         </ThemeProvider>
