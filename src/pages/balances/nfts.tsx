import type { NextPage } from 'next'
import Head from 'next/head'
<<<<<<< HEAD
import { Alert, AlertTitle, Box, CircularProgress, Grid, Typography } from '@mui/material'
import useCollectibles from '@/hooks/useCollectibles'
import Nfts from '@/components/nfts'
import AssetsHeader from '@/components/balances/AssetsHeader'
import ErrorMessage from '@/components/tx/ErrorMessage'
import InfiniteScroll from '@/components/common/InfiniteScroll'
import PagePlaceholder from '@/components/common/PagePlaceholder'
import NftIcon from '@/public/images/nft.svg'
=======
import { Alert, AlertTitle, Box, Grid, Typography } from '@mui/material'
import { type ReactElement, useMemo, memo } from 'react'
import { Breadcrumbs } from '@/components/common/Breadcrumbs'
import AssetsIcon from '@/public/images/sidebar/assets.svg'
import NavTabs from '@/components/common/NavTabs'
import { balancesNavItems } from '@/components/sidebar/SidebarNavigation/config'
import NftCollections from '@/components/nfts/NftCollections'
>>>>>>> 4acfa169
import { useSafeApps } from '@/hooks/safe-apps/useSafeApps'
import { AppCard } from '@/components/safe-apps/AppCard'

// `React.memo` requires a `displayName`
const NftApps = memo(function NftApps(): ReactElement | null {
  const NFT_APPS_TAG = 'nft'

  const { allSafeApps } = useSafeApps()

  const nftApps = useMemo(() => allSafeApps.filter((app) => app.tags.includes(NFT_APPS_TAG)), [allSafeApps])

  if (nftApps.length === 0) {
    return null
  }

  return (
    <Box mb={4}>
      <Typography component="h2" variant="subtitle1" fontWeight={700} my={2}>
        NFT Safe Apps
      </Typography>

      <Grid container spacing={3}>
        {nftApps.map((nftApp) => (
          <Grid item xs={12} md={4} lg={3} key={nftApp.id}>
            <AppCard safeApp={nftApp} />
          </Grid>
        ))}
      </Grid>
    </Box>
  )
})

const NFTs: NextPage = () => {
  return (
    <>
      <Head>
        <title>Safe – NFTs</title>
      </Head>

      <AssetsHeader />

      <main>
        <Alert severity="info" sx={{ marginBottom: 6 }}>
          <AlertTitle>Use Safe Apps to view your NFT portfolio</AlertTitle>
          Get the most optimal experience with Safe Apps. View your collections, buy or sell NFTs, and more.
        </Alert>

        <NftApps />

<<<<<<< HEAD
        {pages.map((pageUrl, index) => (
          <NftPage key={index} pageUrl={pageUrl} onNextPage={index === pages.length - 1 ? onNextPage : undefined} />
        ))}
      </main>
    </>
=======
        <NftCollections />
      </Box>
    </main>
>>>>>>> 4acfa169
  )
}

export default NFTs<|MERGE_RESOLUTION|>--- conflicted
+++ resolved
@@ -1,23 +1,9 @@
+import { type ReactElement, useMemo, memo } from 'react'
 import type { NextPage } from 'next'
 import Head from 'next/head'
-<<<<<<< HEAD
-import { Alert, AlertTitle, Box, CircularProgress, Grid, Typography } from '@mui/material'
-import useCollectibles from '@/hooks/useCollectibles'
-import Nfts from '@/components/nfts'
+import { Alert, AlertTitle, Box, Grid, Typography } from '@mui/material'
 import AssetsHeader from '@/components/balances/AssetsHeader'
-import ErrorMessage from '@/components/tx/ErrorMessage'
-import InfiniteScroll from '@/components/common/InfiniteScroll'
-import PagePlaceholder from '@/components/common/PagePlaceholder'
-import NftIcon from '@/public/images/nft.svg'
-=======
-import { Alert, AlertTitle, Box, Grid, Typography } from '@mui/material'
-import { type ReactElement, useMemo, memo } from 'react'
-import { Breadcrumbs } from '@/components/common/Breadcrumbs'
-import AssetsIcon from '@/public/images/sidebar/assets.svg'
-import NavTabs from '@/components/common/NavTabs'
-import { balancesNavItems } from '@/components/sidebar/SidebarNavigation/config'
 import NftCollections from '@/components/nfts/NftCollections'
->>>>>>> 4acfa169
 import { useSafeApps } from '@/hooks/safe-apps/useSafeApps'
 import { AppCard } from '@/components/safe-apps/AppCard'
 
@@ -67,17 +53,9 @@
 
         <NftApps />
 
-<<<<<<< HEAD
-        {pages.map((pageUrl, index) => (
-          <NftPage key={index} pageUrl={pageUrl} onNextPage={index === pages.length - 1 ? onNextPage : undefined} />
-        ))}
+        <NftCollections />
       </main>
     </>
-=======
-        <NftCollections />
-      </Box>
-    </main>
->>>>>>> 4acfa169
   )
 }
 
