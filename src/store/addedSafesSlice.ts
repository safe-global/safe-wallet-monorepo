import type { Middleware } from '@reduxjs/toolkit'
import { createSelector, createSlice, type PayloadAction } from '@reduxjs/toolkit'
import type { AddressEx, SafeBalanceResponse, SafeInfo } from '@safe-global/safe-gateway-typescript-sdk'
import { TokenType } from '@safe-global/safe-gateway-typescript-sdk'
import type { RootState } from '.'
import { selectSafeInfo, safeInfoSlice } from '@/store/safeInfoSlice'
import { balancesSlice } from './balancesSlice'
import { safeFormatUnits } from '@/utils/formatters'
import type { Loadable } from './common'

export type AddedSafesOnChain = {
  [safeAddress: string]: {
    owners: AddressEx[]
    threshold: number
    ethBalance?: string
  }
}

export type AddedSafesState = {
  [chainId: string]: AddedSafesOnChain
}

const initialState: AddedSafesState = {}

const isAddedSafe = (state: AddedSafesState, chainId: string, safeAddress: string) => {
  return !!state[chainId]?.[safeAddress]
}

export const addedSafesSlice = createSlice({
  name: 'addedSafes',
  initialState,
  reducers: {
    migrate: (state, action: PayloadAction<AddedSafesState>) => {
      // Don't migrate if there's data already
      if (Object.keys(state).length > 0) return state
      // Otherwise, migrate
      return action.payload
    },
    setAddedSafes: (_, action: PayloadAction<AddedSafesState>) => {
      return action.payload
    },
    addOrUpdateSafe: (state, { payload }: PayloadAction<{ safe: SafeInfo }>) => {
      const { chainId, address, owners, threshold } = payload.safe

      state[chainId] ??= {}
      state[chainId][address.value] = {
        // Keep balance
        ...(state[chainId][address.value] ?? {}),
        owners,
        threshold,
      }
    },
    updateAddedSafeBalance: (
      state,
      { payload }: PayloadAction<{ chainId: string; address: string; balances?: SafeBalanceResponse }>,
    ) => {
      const { chainId, address, balances } = payload

      if (!balances?.items || !isAddedSafe(state, chainId, address)) {
        return
      }

      for (const item of balances.items) {
        if (item.tokenInfo.type !== TokenType.NATIVE_TOKEN) {
          continue
        }

        state[chainId][address].ethBalance = safeFormatUnits(item.balance, item.tokenInfo.decimals)

        return
      }
    },
    removeSafe: (state, { payload }: PayloadAction<{ chainId: string; address: string }>) => {
      const { chainId, address } = payload

      delete state[chainId]?.[address]

      if (Object.keys(state[chainId]).length === 0) {
        delete state[chainId]
      }
    },
  },
  extraReducers(builder) {
<<<<<<< HEAD
    // @ts-ignore
=======
    // @ts-ignore TODO: introduced with RTK 1.9.0 need to migrate
>>>>>>> 96854103
    builder.addCase(safeInfoSlice.actions.set.type, (state, { payload }: PayloadAction<Loadable<SafeInfo>>) => {
      if (!payload.data) {
        return
      }

      const { chainId, address } = payload.data

      if (isAddedSafe(state, chainId, address.value)) {
        addedSafesSlice.caseReducers.addOrUpdateSafe(state, {
          type: addOrUpdateSafe.type,
          payload: { safe: payload.data },
        })
      }
    })
  },
})

export const { addOrUpdateSafe, updateAddedSafeBalance, removeSafe } = addedSafesSlice.actions

export const selectAllAddedSafes = (state: RootState): AddedSafesState => {
  return state[addedSafesSlice.name]
}

export const selectTotalAdded = (state: RootState): number => {
  return Object.values(state[addedSafesSlice.name])
    .map((item) => Object.keys(item))
    .flat().length
}

export const selectAddedSafes = createSelector(
  [selectAllAddedSafes, (_: RootState, chainId: string) => chainId],
  (allAddedSafes, chainId): AddedSafesOnChain | undefined => {
    return allAddedSafes[chainId]
  },
)

export const addedSafesMiddleware: Middleware<{}, RootState> = (store) => (next) => (action) => {
  const result = next(action)

  const state = store.getState()

  switch (action.type) {
    // Update added Safe balances when balance polling occurs
    case balancesSlice.actions.set.type: {
      const { data } = selectSafeInfo(state)

      const chainId = data?.chainId
      const address = data?.address.value

      if (chainId && address && action.payload.data) {
        store.dispatch(updateAddedSafeBalance({ chainId, address, balances: action.payload.data }))
      }
    }
  }

  return result
}<|MERGE_RESOLUTION|>--- conflicted
+++ resolved
@@ -81,11 +81,7 @@
     },
   },
   extraReducers(builder) {
-<<<<<<< HEAD
-    // @ts-ignore
-=======
     // @ts-ignore TODO: introduced with RTK 1.9.0 need to migrate
->>>>>>> 96854103
     builder.addCase(safeInfoSlice.actions.set.type, (state, { payload }: PayloadAction<Loadable<SafeInfo>>) => {
       if (!payload.data) {
         return
