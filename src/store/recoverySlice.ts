import { createSelector } from '@reduxjs/toolkit'
import type { TransactionAddedEvent } from '@gnosis.pm/zodiac/dist/cjs/types/Delay'
import type { BigNumber } from 'ethers'

import { makeLoadableSlice } from './common'
import { sameAddress } from '@/utils/addresses'
import type { RootState } from '.'

export type RecoveryQueueItem = TransactionAddedEvent & {
  timestamp: BigNumber
  validFrom: BigNumber
  expiresAt: BigNumber | null
  isMalicious: boolean
  executor: string
}

// State of current Safe, populated on load
export type RecoveryState = Array<{
  address: string
  guardians: Array<string>
  txExpiration: BigNumber
  txCooldown: BigNumber
  txNonce: BigNumber
  queueNonce: BigNumber
  queue: Array<RecoveryQueueItem>
}>

const initialState: RecoveryState = []

const { slice, selector } = makeLoadableSlice('recovery', initialState)

export const recoverySlice = slice

export const selectRecovery = createSelector(selector, (recovery) => recovery.data)

export const selectDelayModifierByGuardian = createSelector(
  [selectRecovery, (_: RootState, walletAddress: string) => walletAddress],
  (recovery, walletAddress) => {
    return recovery.find(({ guardians }) => guardians.some((guardian) => sameAddress(guardian, walletAddress)))
<<<<<<< HEAD
=======
  },
)

export const selectRecoveryQueues = createSelector(selectRecovery, (recovery) => {
  return recovery.flatMap(({ queue }) => queue).sort((a, b) => a.timestamp.sub(b.timestamp).toNumber())
})

export const selectDelayModifierByTxHash = createSelector(
  [selectRecovery, (_: RootState, txHash: string) => txHash],
  (recovery, txHash) => {
    return recovery.find(({ queue }) => queue.some((item) => item.transactionHash === txHash))
>>>>>>> 404aa9c5
  },
)<|MERGE_RESOLUTION|>--- conflicted
+++ resolved
@@ -37,8 +37,6 @@
   [selectRecovery, (_: RootState, walletAddress: string) => walletAddress],
   (recovery, walletAddress) => {
     return recovery.find(({ guardians }) => guardians.some((guardian) => sameAddress(guardian, walletAddress)))
-<<<<<<< HEAD
-=======
   },
 )
 
@@ -50,6 +48,5 @@
   [selectRecovery, (_: RootState, txHash: string) => txHash],
   (recovery, txHash) => {
     return recovery.find(({ queue }) => queue.some((item) => item.transactionHash === txHash))
->>>>>>> 404aa9c5
   },
 )