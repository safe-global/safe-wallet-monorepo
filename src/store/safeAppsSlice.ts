--- conflicted
+++ resolved
@@ -29,7 +29,6 @@
 
       state[chainId].pinned = pinned
     },
-<<<<<<< HEAD
     markOpened: (state, { payload }: PayloadAction<{ chainId: string; id: SafeAppData['id'] }>) => {
       const { id, chainId } = payload
 
@@ -41,19 +40,17 @@
       if (!state[chainId].opened.includes(id)) {
         state[chainId].opened.push(id)
       }
-=======
-    setSafeApps: (state, { payload }: PayloadAction<SafeAppsState>) => {
+    },
+    setSafeApps: (_, { payload }: PayloadAction<SafeAppsState>) => {
       // We must return as we are overwriting the entire state
       return payload
->>>>>>> c0317359
     },
   },
 })
 
 export const { setPinned, markOpened } = safeAppsSlice.actions
 
-<<<<<<< HEAD
-const selectSafeApps = (state: RootState) => {
+export const selectSafeApps = (state: RootState) => {
   return state[safeAppsSlice.name]
 }
 
@@ -61,23 +58,13 @@
   [selectSafeApps, (_: RootState, chainId: string) => chainId],
   (safeApps, chainId) => {
     return safeApps[chainId]
-=======
-export const selectSafeApps = (state: RootState): SafeAppsState => {
-  return state[safeAppsSlice.name]
-}
-
-export const selectPinned = createSelector(
-  [selectSafeApps, (_: RootState, chainId: string) => chainId],
-  (safeApps, chainId): SafeAppsPerChain['pinned'] => {
-    const perChain = safeApps[chainId]
-    return perChain?.pinned || []
->>>>>>> c0317359
   },
 )
 
 export const selectPinned = createSelector([selectSafeAppsPerChain], (safeAppsPerChain) => {
   return safeAppsPerChain?.pinned || []
 })
+
 export const selectOpened = createSelector([selectSafeAppsPerChain], (safeAppsPerChain) => {
   return safeAppsPerChain?.opened || []
 })