import { buildQueryFn, gatewayApi } from '@/store/api/gateway/index'
import { type fakeBaseQuery } from '@reduxjs/toolkit/dist/query/react'
import type { EndpointBuilder } from '@reduxjs/toolkit/dist/query/react'
import { deleteDelegate, deleteDelegateV2, postDelegate, postDelegateV2 } from '@safe-global/safe-client-gateway-sdk'
import { getDelegates } from '@safe-global/safe-gateway-typescript-sdk'
import type { Delegate, DelegateResponse } from '@safe-global/safe-gateway-typescript-sdk/dist/types/delegates'

export const proposerEndpoints = (
  builder: EndpointBuilder<ReturnType<typeof fakeBaseQuery<Error>>, never, 'gatewayApi'>,
) => ({
  getProposers: builder.query<DelegateResponse, { chainId: string; safeAddress: string }>({
    queryFn({ chainId, safeAddress }) {
      return buildQueryFn(() => getDelegates(chainId, { safe: safeAddress }))
    },
  }),
  deleteProposer: builder.mutation<
    void,
    {
      chainId: string
      safeAddress: string
      delegateAddress: string
      delegator: string
      signature: string
<<<<<<< HEAD
    }
  >({
    queryFn({ chainId, safeAddress, delegateAddress, delegator, signature }) {
      return buildQueryFn(() =>
        deleteDelegateV2({
          params: { path: { chainId, delegateAddress } },
          body: { safe: safeAddress, signature, delegator },
        }),
=======
      isHardwareWallet: boolean
    }
  >({
    queryFn({ chainId, safeAddress, delegateAddress, delegator, signature, isHardwareWallet }) {
      const options = { params: { path: { chainId, delegateAddress } }, body: { safe: safeAddress, signature } }
      return buildQueryFn(() =>
        isHardwareWallet
          ? deleteDelegate({ params: options.params, body: { ...options.body, delegate: delegateAddress, delegator } })
          : deleteDelegateV2(options),
>>>>>>> 3fdcc4a2
      )
    },
    // Optimistically update the cache and roll back in case the mutation fails
    async onQueryStarted({ chainId, safeAddress, delegateAddress, delegator }, { dispatch, queryFulfilled }) {
      const patchResult = dispatch(
        gatewayApi.util.updateQueryData('getProposers', { chainId, safeAddress }, (draft) => {
          draft.results = draft.results.filter(
            (delegate: Delegate) => delegate.delegate !== delegateAddress || delegate.delegator !== delegator,
          )
        }),
      )
      try {
        await queryFulfilled
      } catch {
        patchResult.undo()
      }
    },
  }),
  addProposer: builder.mutation<
    Delegate,
    {
      chainId: string
      safeAddress: string
      delegate: string
      delegator: string
      label: string
      signature: string
<<<<<<< HEAD
=======
      isHardwareWallet: boolean
>>>>>>> 3fdcc4a2
    }
  >({
    queryFn({ chainId, safeAddress, delegate, delegator, label, signature, isHardwareWallet }) {
      const options = {
        params: { path: { chainId } },
        body: { delegate, delegator, label, signature, safe: safeAddress },
      }

      return buildQueryFn(() => (isHardwareWallet ? postDelegate(options) : postDelegateV2(options)))
    },
    // Optimistically update the cache and roll back in case the mutation fails
    async onQueryStarted({ chainId, safeAddress, delegate, delegator, label }, { dispatch, queryFulfilled }) {
      const patchResult = dispatch(
        gatewayApi.util.updateQueryData('getProposers', { chainId, safeAddress }, (draft) => {
          const existingProposer = draft.results.findIndex(
            (proposer: Delegate) => proposer.delegate === delegate && delegator === proposer.delegator,
          )

          if (existingProposer !== -1) {
            // Update the existing delegate's label
            draft.results[existingProposer] = {
              ...draft.results[existingProposer],
              label,
            }
          } else {
            draft.results.push({ delegate, delegator, label, safe: safeAddress })
          }
        }),
      )
      try {
        await queryFulfilled
      } catch {
        patchResult.undo()
      }
    },
  }),
})<|MERGE_RESOLUTION|>--- conflicted
+++ resolved
@@ -21,26 +21,18 @@
       delegateAddress: string
       delegator: string
       signature: string
-<<<<<<< HEAD
-    }
-  >({
-    queryFn({ chainId, safeAddress, delegateAddress, delegator, signature }) {
-      return buildQueryFn(() =>
-        deleteDelegateV2({
-          params: { path: { chainId, delegateAddress } },
-          body: { safe: safeAddress, signature, delegator },
-        }),
-=======
       isHardwareWallet: boolean
     }
   >({
     queryFn({ chainId, safeAddress, delegateAddress, delegator, signature, isHardwareWallet }) {
-      const options = { params: { path: { chainId, delegateAddress } }, body: { safe: safeAddress, signature } }
+      const options = {
+        params: { path: { chainId, delegateAddress } },
+        body: { safe: safeAddress, signature, delegator },
+      }
       return buildQueryFn(() =>
         isHardwareWallet
-          ? deleteDelegate({ params: options.params, body: { ...options.body, delegate: delegateAddress, delegator } })
+          ? deleteDelegate({ params: options.params, body: { ...options.body, delegate: delegateAddress } })
           : deleteDelegateV2(options),
->>>>>>> 3fdcc4a2
       )
     },
     // Optimistically update the cache and roll back in case the mutation fails
@@ -68,10 +60,7 @@
       delegator: string
       label: string
       signature: string
-<<<<<<< HEAD
-=======
       isHardwareWallet: boolean
->>>>>>> 3fdcc4a2
     }
   >({
     queryFn({ chainId, safeAddress, delegate, delegator, label, signature, isHardwareWallet }) {
