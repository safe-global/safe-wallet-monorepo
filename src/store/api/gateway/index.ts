import { proposerEndpoints } from '@/store/api/gateway/proposers'
import { createApi, fakeBaseQuery } from '@reduxjs/toolkit/query/react'

import { getTransactionDetails, type TransactionDetails } from '@safe-global/safe-gateway-typescript-sdk'
import { asError } from '@/services/exceptions/utils'
import { safeOverviewEndpoints } from './safeOverviews'
import { getSubmission } from '@safe-global/safe-client-gateway-sdk'

export async function buildQueryFn<T>(fn: () => Promise<T>) {
  try {
    return { data: await fn() }
  } catch (error) {
    return { error: asError(error) }
  }
}

export const gatewayApi = createApi({
  reducerPath: 'gatewayApi',
  baseQuery: fakeBaseQuery<Error>(),
  endpoints: (builder) => ({
    getTransactionDetails: builder.query<TransactionDetails, { chainId: string; txId: string }>({
      queryFn({ chainId, txId }) {
        return buildQueryFn(() => getTransactionDetails(chainId, txId))
      },
    }),
    getMultipleTransactionDetails: builder.query<TransactionDetails[], { chainId: string; txIds: string[] }>({
      queryFn({ chainId, txIds }) {
        return buildQueryFn(() => Promise.all(txIds.map((txId) => getTransactionDetails(chainId, txId))))
      },
    }),
<<<<<<< HEAD
    ...proposerEndpoints(builder),
=======
    getDelegates: builder.query<DelegateResponse, { chainId: string; safeAddress: string }>({
      queryFn({ chainId, safeAddress }) {
        return buildQueryFn(() => getDelegates(chainId, { safe: safeAddress }))
      },
    }),
    getSubmission: builder.query<
      getSubmission,
      { outreachId: number; chainId: string; safeAddress: string; signerAddress: string }
    >({
      queryFn({ outreachId, chainId, safeAddress, signerAddress }) {
        return buildQueryFn(() =>
          getSubmission({ params: { path: { outreachId, chainId, safeAddress, signerAddress } } }),
        )
      },
    }),
>>>>>>> e8280024
    ...safeOverviewEndpoints(builder),
  }),
})

export const {
  useGetTransactionDetailsQuery,
  useGetMultipleTransactionDetailsQuery,
  useLazyGetTransactionDetailsQuery,
<<<<<<< HEAD
  useGetProposersQuery,
  useDeleteProposerMutation,
  useAddProposerMutation,
=======
  useGetDelegatesQuery,
  useGetSubmissionQuery,
>>>>>>> e8280024
  useGetSafeOverviewQuery,
  useGetMultipleSafeOverviewsQuery,
} = gatewayApi<|MERGE_RESOLUTION|>--- conflicted
+++ resolved
@@ -28,14 +28,6 @@
         return buildQueryFn(() => Promise.all(txIds.map((txId) => getTransactionDetails(chainId, txId))))
       },
     }),
-<<<<<<< HEAD
-    ...proposerEndpoints(builder),
-=======
-    getDelegates: builder.query<DelegateResponse, { chainId: string; safeAddress: string }>({
-      queryFn({ chainId, safeAddress }) {
-        return buildQueryFn(() => getDelegates(chainId, { safe: safeAddress }))
-      },
-    }),
     getSubmission: builder.query<
       getSubmission,
       { outreachId: number; chainId: string; safeAddress: string; signerAddress: string }
@@ -46,7 +38,7 @@
         )
       },
     }),
->>>>>>> e8280024
+    ...proposerEndpoints(builder),
     ...safeOverviewEndpoints(builder),
   }),
 })
@@ -55,14 +47,10 @@
   useGetTransactionDetailsQuery,
   useGetMultipleTransactionDetailsQuery,
   useLazyGetTransactionDetailsQuery,
-<<<<<<< HEAD
   useGetProposersQuery,
   useDeleteProposerMutation,
   useAddProposerMutation,
-=======
-  useGetDelegatesQuery,
   useGetSubmissionQuery,
->>>>>>> e8280024
   useGetSafeOverviewQuery,
   useGetMultipleSafeOverviewsQuery,
 } = gatewayApi