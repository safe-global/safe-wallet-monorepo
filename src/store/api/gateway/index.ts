import { proposerEndpoints } from '@/store/api/gateway/proposers'
import { createApi, fakeBaseQuery } from '@reduxjs/toolkit/query/react'

import {
  type AllOwnedSafes,
  getAllOwnedSafes,
  getTransactionDetails,
  type TransactionDetails,
  type OwnedSafes,
  getOwnedSafes,
} from '@safe-global/safe-gateway-typescript-sdk'
import { asError } from '@/services/exceptions/utils'
import { safeOverviewEndpoints } from './safeOverviews'
import { createSubmission, getSubmission } from '@safe-global/safe-client-gateway-sdk'

export async function buildQueryFn<T>(fn: () => Promise<T>) {
  try {
    return { data: await fn() }
  } catch (error) {
    return { error: asError(error) }
  }
}

export const gatewayApi = createApi({
  reducerPath: 'gatewayApi',
  baseQuery: fakeBaseQuery<Error>(),
  tagTypes: ['Submissions'],
  endpoints: (builder) => ({
    getTransactionDetails: builder.query<TransactionDetails, { chainId: string; txId: string }>({
      queryFn({ chainId, txId }) {
        return buildQueryFn(() => getTransactionDetails(chainId, txId))
      },
    }),
    getMultipleTransactionDetails: builder.query<TransactionDetails[], { chainId: string; txIds: string[] }>({
      queryFn({ chainId, txIds }) {
        return buildQueryFn(() => Promise.all(txIds.map((txId) => getTransactionDetails(chainId, txId))))
      },
    }),
<<<<<<< HEAD
    getDelegates: builder.query<DelegateResponse, { chainId: string; safeAddress: string }>({
      queryFn({ chainId, safeAddress }) {
        return buildQueryFn(() => getDelegates(chainId, { safe: safeAddress }))
      },
    }),
    getAllOwnedSafes: builder.query<AllOwnedSafes, { walletAddress: string }>({
      queryFn({ walletAddress }) {
        return buildQueryFn(() => getAllOwnedSafes(walletAddress))
      },
    }),
    getOwnedSafes: builder.query<OwnedSafes, { chainId: string; walletAddress: string }>({
      queryFn({ chainId, walletAddress }) {
        return buildQueryFn(() => getOwnedSafes(chainId, walletAddress))
      },
    }),
=======
>>>>>>> e6b7bf1a
    getSubmission: builder.query<
      getSubmission,
      { outreachId: number; chainId: string; safeAddress: string; signerAddress: string }
    >({
      queryFn({ outreachId, chainId, safeAddress, signerAddress }) {
        return buildQueryFn(() =>
          getSubmission({ params: { path: { outreachId, chainId, safeAddress, signerAddress } } }),
        )
      },
      providesTags: ['Submissions'],
    }),
    createSubmission: builder.mutation<
      createSubmission,
      { outreachId: number; chainId: string; safeAddress: string; signerAddress: string }
    >({
      queryFn({ outreachId, chainId, safeAddress, signerAddress }) {
        return buildQueryFn(() =>
          createSubmission({
            params: {
              path: { outreachId, chainId, safeAddress, signerAddress },
            },
            body: { completed: true },
          }),
        )
      },
      invalidatesTags: ['Submissions'],
    }),
    ...proposerEndpoints(builder),
    ...safeOverviewEndpoints(builder),
  }),
})

export const {
  useGetTransactionDetailsQuery,
  useGetMultipleTransactionDetailsQuery,
  useLazyGetTransactionDetailsQuery,
  useGetProposersQuery,
  useDeleteProposerMutation,
  useAddProposerMutation,
  useGetSubmissionQuery,
  useCreateSubmissionMutation,
  useGetSafeOverviewQuery,
  useGetMultipleSafeOverviewsQuery,
  useGetAllOwnedSafesQuery,
  useGetOwnedSafesQuery,
} = gatewayApi<|MERGE_RESOLUTION|>--- conflicted
+++ resolved
@@ -36,12 +36,6 @@
         return buildQueryFn(() => Promise.all(txIds.map((txId) => getTransactionDetails(chainId, txId))))
       },
     }),
-<<<<<<< HEAD
-    getDelegates: builder.query<DelegateResponse, { chainId: string; safeAddress: string }>({
-      queryFn({ chainId, safeAddress }) {
-        return buildQueryFn(() => getDelegates(chainId, { safe: safeAddress }))
-      },
-    }),
     getAllOwnedSafes: builder.query<AllOwnedSafes, { walletAddress: string }>({
       queryFn({ walletAddress }) {
         return buildQueryFn(() => getAllOwnedSafes(walletAddress))
@@ -52,8 +46,6 @@
         return buildQueryFn(() => getOwnedSafes(chainId, walletAddress))
       },
     }),
-=======
->>>>>>> e6b7bf1a
     getSubmission: builder.query<
       getSubmission,
       { outreachId: number; chainId: string; safeAddress: string; signerAddress: string }
