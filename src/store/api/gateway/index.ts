--- conflicted
+++ resolved
@@ -4,11 +4,7 @@
 import { getTransactionDetails, type TransactionDetails } from '@safe-global/safe-gateway-typescript-sdk'
 import { asError } from '@/services/exceptions/utils'
 import { safeOverviewEndpoints } from './safeOverviews'
-<<<<<<< HEAD
-import { getSafesByOwner, getSubmission } from '@safe-global/safe-client-gateway-sdk'
-=======
-import { createSubmission, getSubmission } from '@safe-global/safe-client-gateway-sdk'
->>>>>>> ed631fc4
+import { createSubmission, getSafesByOwner, getSubmission } from '@safe-global/safe-client-gateway-sdk'
 
 export async function buildQueryFn<T>(fn: () => Promise<T>) {
   try {
@@ -44,6 +40,11 @@
       },
       providesTags: ['Submissions'],
     }),
+    getSafesByOwner: builder.query<getSafesByOwner, { chainId: string; ownerAddress: string }>({
+      queryFn({ chainId, ownerAddress }) {
+        return buildQueryFn(() => getSafesByOwner({ params: { path: { chainId, ownerAddress } } }))
+      },
+    }),
     createSubmission: builder.mutation<
       createSubmission,
       { outreachId: number; chainId: string; safeAddress: string; signerAddress: string }
@@ -60,15 +61,7 @@
       },
       invalidatesTags: ['Submissions'],
     }),
-<<<<<<< HEAD
-    getSafesByOwner: builder.query<getSafesByOwner, { chainId: string; ownerAddress: string }>({
-      queryFn({ chainId, ownerAddress }) {
-        return buildQueryFn(() => getSafesByOwner({ params: { path: { chainId, ownerAddress } } }))
-      },
-    }),
-=======
     ...proposerEndpoints(builder),
->>>>>>> ed631fc4
     ...safeOverviewEndpoints(builder),
   }),
 })
