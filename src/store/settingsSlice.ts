import type { PayloadAction } from '@reduxjs/toolkit'
import { createSelector, createSlice } from '@reduxjs/toolkit'

import type { RootState } from '@/store'
import isEqual from 'lodash/isEqual'

export type EnvState = {
  tenderly: {
    url: string
    accessToken: string
  }
  rpc: {
    [chainId: string]: string
  }
}

export enum TOKEN_LISTS {
  TRUSTED = 'TRUSTED',
  ALL = 'ALL',
}

export type SettingsState = {
  currency: string

  hiddenTokens: {
    [chainId: string]: string[]
  }

  tokenList: TOKEN_LISTS

  shortName: {
    show: boolean
    copy: boolean
    qr: boolean
  }
  theme: {
    darkMode?: boolean
  }
  env: EnvState
}

const initialState: SettingsState = {
  currency: 'usd',

  tokenList: TOKEN_LISTS.TRUSTED,

  hiddenTokens: {},

  shortName: {
    show: true,
    copy: true,
    qr: true,
  },
  theme: {},
  env: {
    rpc: {},
    tenderly: {
      url: '',
      accessToken: '',
    },
  },
}

export const settingsSlice = createSlice({
  name: 'settings',
  initialState,
  reducers: {
    setCurrency: (state, { payload }: PayloadAction<SettingsState['currency']>) => {
      state.currency = payload
    },
    setShowShortName: (state, { payload }: PayloadAction<SettingsState['shortName']['show']>) => {
      state.shortName.show = payload
    },
    setCopyShortName: (state, { payload }: PayloadAction<SettingsState['shortName']['copy']>) => {
      state.shortName.copy = payload
    },
    setQrShortName: (state, { payload }: PayloadAction<SettingsState['shortName']['qr']>) => {
      state.shortName.qr = payload
    },
    setDarkMode: (state, { payload }: PayloadAction<SettingsState['theme']['darkMode']>) => {
      state.theme.darkMode = payload
    },
    setHiddenTokensForChain: (state, { payload }: PayloadAction<{ chainId: string; assets: string[] }>) => {
      const { chainId, assets } = payload
      state.hiddenTokens[chainId] = assets
    },
<<<<<<< HEAD
    setTokenList: (state, { payload }: PayloadAction<SettingsState['tokenList']>) => {
      state.tokenList = payload
=======
    setEnv: (state, { payload }: PayloadAction<EnvState>) => {
      state.env = payload
>>>>>>> 334a8896
    },
  },
})

export const {
  setCurrency,
  setShowShortName,
  setCopyShortName,
  setQrShortName,
  setDarkMode,
  setHiddenTokensForChain,
<<<<<<< HEAD
  setTokenList,
=======
  setEnv,
>>>>>>> 334a8896
} = settingsSlice.actions

export const selectSettings = (state: RootState): SettingsState => state[settingsSlice.name]

export const selectCurrency = (state: RootState): SettingsState['currency'] => {
  return state[settingsSlice.name].currency || initialState.currency
}

export const selectTokenList = (state: RootState): SettingsState['tokenList'] => {
  return state[settingsSlice.name].tokenList || initialState.tokenList
}

export const selectHiddenTokensPerChain = (state: RootState, chainId: string): string[] => {
  return state[settingsSlice.name].hiddenTokens?.[chainId] || []
}

export const selectRpc = createSelector(selectSettings, (settings) => settings.env.rpc)

export const selectTenderly = createSelector(selectSettings, (settings) => settings.env.tenderly)

export const isEnvInitialState = createSelector(selectSettings, (settings) => isEqual(settings.env, initialState.env))<|MERGE_RESOLUTION|>--- conflicted
+++ resolved
@@ -84,13 +84,11 @@
       const { chainId, assets } = payload
       state.hiddenTokens[chainId] = assets
     },
-<<<<<<< HEAD
     setTokenList: (state, { payload }: PayloadAction<SettingsState['tokenList']>) => {
       state.tokenList = payload
-=======
+    },
     setEnv: (state, { payload }: PayloadAction<EnvState>) => {
       state.env = payload
->>>>>>> 334a8896
     },
   },
 })
@@ -102,11 +100,8 @@
   setQrShortName,
   setDarkMode,
   setHiddenTokensForChain,
-<<<<<<< HEAD
   setTokenList,
-=======
   setEnv,
->>>>>>> 334a8896
 } = settingsSlice.actions
 
 export const selectSettings = (state: RootState): SettingsState => state[settingsSlice.name]
