import { useEffect } from 'react'
import { showNotification } from '@/store/notificationsSlice'
import { useAppDispatch } from '@/store'
import { TxEvent, txSubscribe } from './tx/txEvents'

const TxNotifications: Record<TxEvent, string> = {
  [TxEvent.CREATED]: '',
  [TxEvent.SIGNED]: '',
  [TxEvent.SIGN_FAILED]: 'Signature failed. Please try again.',
  [TxEvent.PROPOSED]: 'Your transaction was successfully proposed.',
  [TxEvent.PROPOSE_FAILED]: 'Proposal failed. Please try again.',
  [TxEvent.EXECUTING]: 'Please confirm the execution in your wallet',
  [TxEvent.MINING]: 'Your transaction is mining',
  [TxEvent.MINED]: 'Your transaction was succesfully mined! It is now being indexed by our transaction service.',
  [TxEvent.REVERTED]: 'Please check your gas settings.',
  [TxEvent.SUCCESS]:
    'Your transaction was successfully indexed! It is now viewable in the historical transaction list.',
  [TxEvent.FAILED]: 'Your transaction was unsuccessful.',
}

enum Variant {
  SUCCESS = 'success',
  ERROR = 'error',
}

const useTxNotifications = (): void => {
  const dispatch = useAppDispatch()

  useEffect(() => {
    const unsubFns = Object.values(TxEvent)
      .map((event) => {
        const baseMessage = TxNotifications[event]
        if (!baseMessage) return

        return txSubscribe(event, (detail) => {
          const isError = 'error' in detail
          const message = isError ? `${baseMessage} ${detail.error.message}` : baseMessage

          dispatch(
            showNotification({
              message,
              options: {
<<<<<<< HEAD
                // For the key, use either the txId if available, or the entire serialized tx
                // This will stack notifications if multiple txs are sent at once
                key: 'txId' in detail ? detail.txId : JSON.stringify(detail.tx),
=======
                // For the key, use the entire serialized tx
                // This will stack notifications if multiple txs are sent at once
                key: 'tx' in detail ? JSON.stringify(detail.tx) : '',
>>>>>>> 74c7187d
                variant: isError ? Variant.ERROR : Variant.SUCCESS,
              },
            }),
          )
        })
      })
      .filter(Boolean)

    return () => {
      unsubFns.forEach((unsub) => unsub?.())
    }
  }, [dispatch])
}

export default useTxNotifications<|MERGE_RESOLUTION|>--- conflicted
+++ resolved
@@ -3,9 +3,7 @@
 import { useAppDispatch } from '@/store'
 import { TxEvent, txSubscribe } from './tx/txEvents'
 
-const TxNotifications: Record<TxEvent, string> = {
-  [TxEvent.CREATED]: '',
-  [TxEvent.SIGNED]: '',
+const TxNotifications: Partial<Record<TxEvent, string>> = {
   [TxEvent.SIGN_FAILED]: 'Signature failed. Please try again.',
   [TxEvent.PROPOSED]: 'Your transaction was successfully proposed.',
   [TxEvent.PROPOSE_FAILED]: 'Proposal failed. Please try again.',
@@ -40,15 +38,9 @@
             showNotification({
               message,
               options: {
-<<<<<<< HEAD
-                // For the key, use either the txId if available, or the entire serialized tx
-                // This will stack notifications if multiple txs are sent at once
-                key: 'txId' in detail ? detail.txId : JSON.stringify(detail.tx),
-=======
                 // For the key, use the entire serialized tx
                 // This will stack notifications if multiple txs are sent at once
                 key: 'tx' in detail ? JSON.stringify(detail.tx) : '',
->>>>>>> 74c7187d
                 variant: isError ? Variant.ERROR : Variant.SUCCESS,
               },
             }),
