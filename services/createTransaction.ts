import type { SafeTransaction, SafeTransactionDataPartial } from '@gnosis.pm/safe-core-sdk-types'
import Web3 from 'web3'
import { getSafeSDK } from '@/services/safe-core/safeCoreSDK'
import { erc20Transfer } from './abi'
import { toDecimals } from './formatters'
import { setPendingTx } from '@/store/pendingTxsSlice'
import { store } from '@/store'

const encodeTokenTransferData = (to: string, value: string): string => {
  return new Web3().eth.abi.encodeFunctionCall(erc20Transfer, [to, value])
}

export const createTokenTransferParams = (
  recepient: string,
  amount: string,
  decimals: number,
  tokenAddress: string,
): SafeTransactionDataPartial => {
  const value = toDecimals(amount, decimals).toFixed()
  const isNativeToken = parseInt(tokenAddress, 16) === 0

  return isNativeToken
    ? {
        to: recepient,
        value,
        data: '0x',
      }
    : {
        to: tokenAddress,
        value: '0x0',
        data: encodeTokenTransferData(recepient, value),
      }
}

export const createTransaction = async (txParams: SafeTransactionDataPartial): Promise<SafeTransaction> => {
  const safeSdk = getSafeSDK()
  const tx = await safeSdk.createTransaction(txParams)

  console.log('Created tx', tx)

  return tx
}

export const signTransaction = async (tx: SafeTransaction): Promise<SafeTransaction> => {
  const safeSdk = getSafeSDK()
  await safeSdk.signTransaction(tx)

  console.log('Signed tx', tx)

  return tx
}

<<<<<<< HEAD
export const executeTransaction = async (chainId: string, txId: string, tx: SafeTransaction) => {
=======
export const rejectTransaction = async (nonce: number): Promise<SafeTransaction> => {
  const safeSdk = getSafeSDK()
  const tx = await safeSdk.createRejectionTransaction(nonce)

  console.log('Reject tx', tx)

  return tx
}

export const executeTransaction = async (tx: SafeTransaction) => {
>>>>>>> 4543c6e1
  const safeSdk = getSafeSDK()

  const { hash, transactionResponse } = await safeSdk.executeTransaction(tx)

  store.dispatch(setPendingTx({ chainId, txId, txHash: hash }))

  return await transactionResponse?.wait()
}<|MERGE_RESOLUTION|>--- conflicted
+++ resolved
@@ -50,9 +50,6 @@
   return tx
 }
 
-<<<<<<< HEAD
-export const executeTransaction = async (chainId: string, txId: string, tx: SafeTransaction) => {
-=======
 export const rejectTransaction = async (nonce: number): Promise<SafeTransaction> => {
   const safeSdk = getSafeSDK()
   const tx = await safeSdk.createRejectionTransaction(nonce)
@@ -62,8 +59,7 @@
   return tx
 }
 
-export const executeTransaction = async (tx: SafeTransaction) => {
->>>>>>> 4543c6e1
+export const executeTransaction = async (chainId: string, txId: string, tx: SafeTransaction) => {
   const safeSdk = getSafeSDK()
 
   const { hash, transactionResponse } = await safeSdk.executeTransaction(tx)
