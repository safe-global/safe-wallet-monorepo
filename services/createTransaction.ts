--- conflicted
+++ resolved
@@ -1,14 +1,9 @@
-<<<<<<< HEAD
 import type {
   SafeTransaction,
   SafeTransactionDataPartial,
   TransactionOptions,
   TransactionResult,
 } from '@gnosis.pm/safe-core-sdk-types'
-import Web3 from 'web3'
-=======
-import type { SafeTransaction, SafeTransactionDataPartial } from '@gnosis.pm/safe-core-sdk-types'
->>>>>>> 144e1e79
 import { getSafeSDK } from '@/services/safe-core/safeCoreSDK'
 import { erc20Transfer } from './abi'
 import { toDecimals } from './formatters'
