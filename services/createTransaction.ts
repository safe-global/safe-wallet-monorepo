--- conflicted
+++ resolved
@@ -2,11 +2,9 @@
 import { getSafeSDK } from '@/services/safe-core/safeCoreSDK'
 import { erc20Transfer } from './abi'
 import { toDecimals } from './formatters'
-<<<<<<< HEAD
 import { SwapOwnerTxParams } from '@gnosis.pm/safe-core-sdk'
-=======
 import { Interface } from '@ethersproject/abi'
->>>>>>> 144e1e79
+import { dispatch } from '@web3-onboard/core/dist/store'
 
 const encodeTokenTransferData = (to: string, value: string): string => {
   const contractInterface = new Interface(erc20Transfer)
@@ -71,8 +69,5 @@
 export const createSwapOwnerTransaction = async (txParams: SwapOwnerTxParams) => {
   const safeSdk = getSafeSDK()
   const tx = await safeSdk.getSwapOwnerTx(txParams)
-
-  console.log('Created tx', tx)
-
   return tx
 }