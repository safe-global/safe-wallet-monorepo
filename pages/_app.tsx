import Sentry from '@/services/sentry' // needs to be imported first
import { type ReactElement } from 'react'
import { type AppProps } from 'next/app'
import Head from 'next/head'
import { Provider } from 'react-redux'
import { setBaseUrl } from '@gnosis.pm/safe-react-gateway-sdk'

import '@/styles/globals.css'
import { store } from '@/store'
import PageLayout from '@/components/common/PageLayout'
import { useInitChains } from '@/services/useChains'
import { useInitSafeInfo } from '@/services/useSafeInfo'
import { useInitBalances } from '@/services/useBalances'
import { useInitCollectibles } from '@/services/useCollectibles'
import { useInitTxHistory } from '@/services/useTxHistory'
import { useInitTxQueue } from '@/services/useTxQueue'
import usePathRewrite from '@/services/usePathRewrite'
import { IS_PRODUCTION, STAGING_GATEWAY_URL } from '@/config/constants'
<<<<<<< HEAD
import { useInitOnboard } from '@/services/useOnboard'
import { useInitWeb3ReadOnly } from '@/services/useWeb3ReadOnly'
import { useInitAddressBook } from '@/services/useAddressBook'
=======
import { useOnboard } from '@/services/wallets/useOnboard'
import { useInitWeb3 } from '@/services/wallets/useInitWeb3'
import { useInitSafeCoreSDK } from '@/services/wallets/useInitSafeCoreSDK'
import '@/styles/globals.css'
>>>>>>> 72a91122

const InitApp = (): null => {
  if (!IS_PRODUCTION) {
    setBaseUrl(STAGING_GATEWAY_URL)
  }

  usePathRewrite()
  useInitChains()
  useInitSafeInfo()
  useInitBalances()
  useInitCollectibles()
  useInitTxHistory()
  useInitTxQueue()
<<<<<<< HEAD
  useInitWeb3ReadOnly()
  useInitOnboard()
  useInitAddressBook()
=======
  useInitWeb3()
  useOnboard()
  useInitSafeCoreSDK()
>>>>>>> 72a91122

  return null
}

const SafeWebCore = ({ Component, pageProps }: AppProps): ReactElement => {
  return (
    <Provider store={store}>
      <Head>
        <title>Safe 🌭</title>
        <meta name="description" content="Safe app" />
        <link rel="icon" href="/favicon.ico" />
      </Head>

      <InitApp />

      {/* @ts-expect-error - Temporary Fix */}
      <Sentry.ErrorBoundary showDialog fallback={({ error }) => <div>{error.message}</div>}>
        <PageLayout>
          <Component {...pageProps} />
        </PageLayout>
      </Sentry.ErrorBoundary>
    </Provider>
  )
}

export default SafeWebCore<|MERGE_RESOLUTION|>--- conflicted
+++ resolved
@@ -16,16 +16,10 @@
 import { useInitTxQueue } from '@/services/useTxQueue'
 import usePathRewrite from '@/services/usePathRewrite'
 import { IS_PRODUCTION, STAGING_GATEWAY_URL } from '@/config/constants'
-<<<<<<< HEAD
-import { useInitOnboard } from '@/services/useOnboard'
-import { useInitWeb3ReadOnly } from '@/services/useWeb3ReadOnly'
-import { useInitAddressBook } from '@/services/useAddressBook'
-=======
 import { useOnboard } from '@/services/wallets/useOnboard'
 import { useInitWeb3 } from '@/services/wallets/useInitWeb3'
 import { useInitSafeCoreSDK } from '@/services/wallets/useInitSafeCoreSDK'
-import '@/styles/globals.css'
->>>>>>> 72a91122
+import { useInitAddressBook } from '@/services/useAddressBook'
 
 const InitApp = (): null => {
   if (!IS_PRODUCTION) {
@@ -39,15 +33,10 @@
   useInitCollectibles()
   useInitTxHistory()
   useInitTxQueue()
-<<<<<<< HEAD
-  useInitWeb3ReadOnly()
-  useInitOnboard()
-  useInitAddressBook()
-=======
   useInitWeb3()
   useOnboard()
   useInitSafeCoreSDK()
->>>>>>> 72a91122
+  useInitAddressBook()
 
   return null
 }
