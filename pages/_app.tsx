import Sentry from '@/services/sentry' // needs to be imported first
import { type ReactElement } from 'react'
import { type AppProps } from 'next/app'
import Head from 'next/head'
import { Provider } from 'react-redux'
import { CssBaseline, ThemeProvider } from '@mui/material'
import { CacheProvider, EmotionCache } from '@emotion/react'
import { setBaseUrl } from '@gnosis.pm/safe-react-gateway-sdk'
<<<<<<< HEAD
import { safeTheme, useThemeMode } from '@gnosis.pm/safe-react-components'
=======
import { SnackbarProvider } from 'notistack'
>>>>>>> 8f9e409e

import '@/styles/globals.css'
import { store } from '@/store'
import PageLayout from '@/components/common/PageLayout'
import { useInitChains } from '@/services/useChains'
import { useInitSafeInfo } from '@/services/useSafeInfo'
import { useInitBalances } from '@/services/useBalances'
import { useInitCollectibles } from '@/services/useCollectibles'
import { useInitTxHistory } from '@/services/useTxHistory'
import { useInitTxQueue } from '@/services/useTxQueue'
import usePathRewrite from '@/services/usePathRewrite'
import { IS_PRODUCTION, STAGING_GATEWAY_URL } from '@/config/constants'
import { useInitOnboard } from '@/services/wallets/useOnboard'
import { useInitWeb3 } from '@/services/wallets/useInitWeb3'
import { useInitSafeCoreSDK } from '@/services/wallets/useInitSafeCoreSDK'
import { useInitAddressBook } from '@/services/useAddressBook'
<<<<<<< HEAD
import createEmotionCache from '@/services/createEmotionCache'
=======
import useNotifier from '@/services/useNotifier'
>>>>>>> 8f9e409e

const InitApp = (): null => {
  if (!IS_PRODUCTION) {
    setBaseUrl(STAGING_GATEWAY_URL)
  }

  usePathRewrite()
  useInitChains()
  useInitSafeInfo()
  useInitBalances()
  useInitCollectibles()
  useInitTxHistory()
  useInitTxQueue()
  useInitWeb3()
  useInitOnboard()
  useInitSafeCoreSDK()
  useInitAddressBook()
  useNotifier()

  return null
}

// Client-side cache, shared for the whole session of the user in the browser.
const clientSideEmotionCache = createEmotionCache()

<<<<<<< HEAD
const SafeWebCore = ({
  Component,
  pageProps,
  emotionCache = clientSideEmotionCache,
}: AppProps & { emotionCache: EmotionCache }): ReactElement => {
  return (
    <CacheProvider value={emotionCache}>
      <Provider store={store}>
        <Head>
          <title>Safe 🌭</title>
          <meta name="description" content="Safe app" />
          <link rel="icon" href="/favicon.ico" />
        </Head>

        <ThemeProvider theme={safeTheme}>
          <CssBaseline />
          <InitApp />
          {/* @ts-expect-error - Temporary Fix */}
          <Sentry.ErrorBoundary showDialog fallback={({ error }) => <div>{error.message}</div>}>
            <PageLayout>
              <Component {...pageProps} />
            </PageLayout>
          </Sentry.ErrorBoundary>
        </ThemeProvider>
      </Provider>
    </CacheProvider>
=======
      {/* @ts-expect-error - Temporary Fix */}
      <Sentry.ErrorBoundary showDialog fallback={({ error }) => <div>{error.message}</div>}>
        <SnackbarProvider anchorOrigin={{ vertical: 'top', horizontal: 'right' }}>
          <InitApp />
          <PageLayout>
            <Component {...pageProps} />
          </PageLayout>
        </SnackbarProvider>
      </Sentry.ErrorBoundary>
    </Provider>
>>>>>>> 8f9e409e
  )
}

export default SafeWebCore<|MERGE_RESOLUTION|>--- conflicted
+++ resolved
@@ -6,11 +6,8 @@
 import { CssBaseline, ThemeProvider } from '@mui/material'
 import { CacheProvider, EmotionCache } from '@emotion/react'
 import { setBaseUrl } from '@gnosis.pm/safe-react-gateway-sdk'
-<<<<<<< HEAD
+import { SnackbarProvider } from 'notistack'
 import { safeTheme, useThemeMode } from '@gnosis.pm/safe-react-components'
-=======
-import { SnackbarProvider } from 'notistack'
->>>>>>> 8f9e409e
 
 import '@/styles/globals.css'
 import { store } from '@/store'
@@ -27,11 +24,8 @@
 import { useInitWeb3 } from '@/services/wallets/useInitWeb3'
 import { useInitSafeCoreSDK } from '@/services/wallets/useInitSafeCoreSDK'
 import { useInitAddressBook } from '@/services/useAddressBook'
-<<<<<<< HEAD
+import useNotifier from '@/services/useNotifier'
 import createEmotionCache from '@/services/createEmotionCache'
-=======
-import useNotifier from '@/services/useNotifier'
->>>>>>> 8f9e409e
 
 const InitApp = (): null => {
   if (!IS_PRODUCTION) {
@@ -57,45 +51,34 @@
 // Client-side cache, shared for the whole session of the user in the browser.
 const clientSideEmotionCache = createEmotionCache()
 
-<<<<<<< HEAD
 const SafeWebCore = ({
   Component,
   pageProps,
   emotionCache = clientSideEmotionCache,
 }: AppProps & { emotionCache: EmotionCache }): ReactElement => {
   return (
-    <CacheProvider value={emotionCache}>
-      <Provider store={store}>
-        <Head>
-          <title>Safe 🌭</title>
-          <meta name="description" content="Safe app" />
-          <link rel="icon" href="/favicon.ico" />
-        </Head>
+    <Provider store={store}>
+      <Head>
+        <title>Safe 🌭</title>
+        <meta name="description" content="Safe app" />
+        <link rel="icon" href="/favicon.ico" />
+      </Head>
 
-        <ThemeProvider theme={safeTheme}>
-          <CssBaseline />
-          <InitApp />
-          {/* @ts-expect-error - Temporary Fix */}
-          <Sentry.ErrorBoundary showDialog fallback={({ error }) => <div>{error.message}</div>}>
-            <PageLayout>
-              <Component {...pageProps} />
-            </PageLayout>
-          </Sentry.ErrorBoundary>
-        </ThemeProvider>
-      </Provider>
-    </CacheProvider>
-=======
       {/* @ts-expect-error - Temporary Fix */}
       <Sentry.ErrorBoundary showDialog fallback={({ error }) => <div>{error.message}</div>}>
-        <SnackbarProvider anchorOrigin={{ vertical: 'top', horizontal: 'right' }}>
-          <InitApp />
-          <PageLayout>
-            <Component {...pageProps} />
-          </PageLayout>
-        </SnackbarProvider>
+        <CacheProvider value={emotionCache}>
+          <SnackbarProvider anchorOrigin={{ vertical: 'top', horizontal: 'right' }}>
+            <ThemeProvider theme={safeTheme}>
+              <CssBaseline />
+              <InitApp />
+              <PageLayout>
+                <Component {...pageProps} />
+              </PageLayout>
+            </ThemeProvider>
+          </SnackbarProvider>
+        </CacheProvider>
       </Sentry.ErrorBoundary>
     </Provider>
->>>>>>> 8f9e409e
   )
 }
 
