--- conflicted
+++ resolved
@@ -16,17 +16,12 @@
 import { useInitTxQueue } from '@/services/useTxQueue'
 import usePathRewrite from '@/services/usePathRewrite'
 import { IS_PRODUCTION, STAGING_GATEWAY_URL } from '@/config/constants'
-<<<<<<< HEAD
-import { useInitOnboard } from '@/services/useOnboard'
-import { useInitWeb3ReadOnly } from '@/services/useWeb3ReadOnly'
 import { useInitCurriencies } from '@/services/useCurrencies'
-import '@/styles/globals.css'
-=======
 import { useOnboard } from '@/services/wallets/useOnboard'
 import { useInitWeb3 } from '@/services/wallets/useInitWeb3'
 import { useInitSafeCoreSDK } from '@/services/wallets/useInitSafeCoreSDK'
 import { useInitAddressBook } from '@/services/useAddressBook'
->>>>>>> 65e12b4d
+import '@/styles/globals.css'
 
 const InitApp = (): null => {
   if (!IS_PRODUCTION) {
