import { createTheme, Shadows } from '@mui/material'
import palette from './colors'
import { base } from './spacings'

declare module '@mui/material/styles' {
  // Custom color palettes
  interface Palette {
    border: Palette['primary']
  }
  interface PaletteOptions {
    border: PaletteOptions['primary']
  }

  // Custom color properties
  interface PaletteColor {
    background?: string
  }
  interface SimplePaletteColorOptions {
    background?: string
  }
}

declare module '@mui/material/SvgIcon' {
  interface SvgIconPropsColorOverrides {
    // SvgIconPropsColorOverrides['primary'] doesn't work
    border: unknown
  }
}

declare module '@mui/material/Button' {
  interface ButtonPropsSizeOverrides {
    stretched: true
  }
}

const theme = createTheme({
  palette,
  spacing: base,
  shadows: ['none', '0px 7px 20px #28363d2e', ...Array(23).fill('none')] as Shadows,
  typography: {
    fontFamily: 'Averta, sans-serif',

    allVariants: {
      color: palette.secondary.main,
    },
    h1: {
      fontSize: '32px',
      lineHeight: '36px',
      fontWeight: 700,
    },
    h2: {
      fontSize: '27px',
      lineHeight: '34px',
      fontWeight: 700,
    },
    h3: {
      fontSize: '24px',
      lineHeight: '30px',
    },
    h4: {
      fontSize: '20px',
      lineHeight: '26px',
    },
    h5: {
      fontSize: '16px',
      fontWeight: 700,
    },
    body1: {
      fontSize: '16px',
      lineHeight: '22px',
    },
    body2: {
      fontSize: '14px',
      lineHeight: '20px',
    },
    caption: {
      fontSize: '12px',
      lineHeight: '16px',
    },
    overline: {
      fontSize: '11px',
      lineHeight: '14px',
      textTransform: 'uppercase',
      letterSpacing: '1px',
    },
  },
  components: {
    MuiButton: {
      variants: [
        {
          props: { size: 'stretched' },
          style: {
            padding: '12px 48px',
          },
        },
      ],
      styleOverrides: {
        sizeSmall: {
          fontSize: '14px',
          padding: '8px 24px',
        },
        sizeMedium: {
          fontSize: '16px',
          padding: '12px 24px',
        },
        root: ({ theme }) => ({
          borderRadius: '8px',
          fontWeight: 'bold',
          lineHeight: 1.25,
          borderColor: theme.palette.primary.main,
          textTransform: 'none',
          '&.Mui-disabled': {
            color: '#fff',
            backgroundColor: theme.palette.border.main,
          },
        }),
        outlined: {
          border: '2px solid',
          '&:hover': {
            border: '2px solid',
          },
        },
        sizeLarge: { fontSize: '16px' },
      },
    },
    MuiAccordion: {
      styleOverrides: {
        root: ({ theme }) => ({
          transition: 'background 0.2s',
          borderRadius: '8px',
          border: `2px solid ${theme.palette.border.light}`,
          '&::before': {
            content: 'none',
          },

          '&:hover .MuiAccordionSummary-root': {
            background: theme.palette.primary.background,
          },

          '&:last-of-type': {
            borderBottomLeftRadius: '8px',
            borderBottomRightRadius: '8px',
          },
        }),
      },
    },
    MuiCard: {
      styleOverrides: {
        root: ({ theme }) => ({
          boxShadow: 'none',
          borderRadius: theme.spacing(1),
          boxSizing: 'border-box',
          border: '2px solid transparent',
        }),
      },
    },
    MuiDivider: {
      styleOverrides: {
        root: ({ theme }) => ({
          borderColor: theme.palette.border.light,
        }),
      },
    },
    MuiPaper: {
      styleOverrides: {
        outlined: ({ theme }) => ({
          borderWidth: 2,
          borderColor: theme.palette.border.light,
        }),
        root: {
          borderRadius: '8px',
        },
      },
    },
    MuiIconButton: {
      styleOverrides: {
        sizeSmall: {
          padding: '4px',
        },
      },
    },
<<<<<<< HEAD
    MuiAlert: {
      styleOverrides: {
        standardError: ({ theme }) => ({
          '& .MuiAlert-icon': {
            color: theme.palette.error.main,
          },
        }),
        standardInfo: ({ theme }) => ({
          '& .MuiAlert-icon': {
            color: theme.palette.info.main,
          },
        }),
        standardSuccess: ({ theme }) => ({
          '& .MuiAlert-icon': {
            color: theme.palette.success.main,
          },
        }),
        standardWarning: ({ theme }) => ({
          '& .MuiAlert-icon': {
            color: theme.palette.warning.main,
          },
        }),
        root: ({ theme }) => ({
          color: theme.palette.secondary.main,
          padding: '12px 16px',
          backgroundColor: 'white',
=======
    MuiTableHead: {
      styleOverrides: {
        root: ({ theme }) => ({
          '& .MuiTableCell-root': {
            borderBottom: `2px solid ${theme.palette.border.light}`,
          },
>>>>>>> 16de8c06
        }),
      },
    },
  },
})

export default theme<|MERGE_RESOLUTION|>--- conflicted
+++ resolved
@@ -179,7 +179,6 @@
         },
       },
     },
-<<<<<<< HEAD
     MuiAlert: {
       styleOverrides: {
         standardError: ({ theme }) => ({
@@ -206,14 +205,15 @@
           color: theme.palette.secondary.main,
           padding: '12px 16px',
           backgroundColor: 'white',
-=======
+        }),
+      },
+    },
     MuiTableHead: {
       styleOverrides: {
         root: ({ theme }) => ({
           '& .MuiTableCell-root': {
             borderBottom: `2px solid ${theme.palette.border.light}`,
           },
->>>>>>> 16de8c06
         }),
       },
     },
