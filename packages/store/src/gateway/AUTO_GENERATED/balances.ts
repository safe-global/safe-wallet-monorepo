import { cgwClient as api } from '../cgwClient'
export const addTagTypes = ['balances'] as const
const injectedRtkApi = api
  .enhanceEndpoints({
    addTagTypes,
  })
  .injectEndpoints({
    endpoints: (build) => ({
      balancesGetBalancesV1: build.query<BalancesGetBalancesV1ApiResponse, BalancesGetBalancesV1ApiArg>({
        query: (queryArg) => ({
          url: `/v1/chains/${queryArg.chainId}/safes/${queryArg.safeAddress}/balances/${queryArg.fiatCode}`,
          params: {
            trusted: queryArg.trusted,
            exclude_spam: queryArg.excludeSpam,
          },
        }),
        providesTags: ['balances'],
      }),
      balancesGetSupportedFiatCodesV1: build.query<
        BalancesGetSupportedFiatCodesV1ApiResponse,
        BalancesGetSupportedFiatCodesV1ApiArg
      >({
        query: () => ({ url: `/v1/balances/supported-fiat-codes` }),
        providesTags: ['balances'],
      }),
    }),
    overrideExisting: false,
  })
export { injectedRtkApi as cgwApi }
export type BalancesGetBalancesV1ApiResponse = /** status 200  */ Balances
export type BalancesGetBalancesV1ApiArg = {
  chainId: string
  safeAddress: string
  fiatCode: string
  trusted?: boolean
  excludeSpam?: boolean
}
export type BalancesGetSupportedFiatCodesV1ApiResponse = /** status 200  */ string[]
export type BalancesGetSupportedFiatCodesV1ApiArg = void
export type NativeToken = {
  address: string
  decimals: number
  logoUri: string
  name: string
  symbol: string
  type: 'NATIVE_TOKEN'
}
export type Erc20Token = {
  address: string
  decimals: number
  logoUri: string
  name: string
  symbol: string
  type: 'ERC20'
}
export type Erc721Token = {
  address: string
  decimals: number
  logoUri: string
  name: string
  symbol: string
  type: 'ERC721'
}
export type Balance = {
  balance: string
  fiatBalance: string
  fiatConversion: string
<<<<<<< HEAD
  tokenInfo: Token
=======
  tokenInfo: NativeToken | Erc20Token | Erc721Token
>>>>>>> 09541fd8
  fiatBalance24hChange?: string | null
}
export type Balances = {
  fiatTotal: string
  items: Balance[]
}
export const {
  useBalancesGetBalancesV1Query,
  useLazyBalancesGetBalancesV1Query,
  useBalancesGetSupportedFiatCodesV1Query,
  useLazyBalancesGetSupportedFiatCodesV1Query,
} = injectedRtkApi<|MERGE_RESOLUTION|>--- conflicted
+++ resolved
@@ -65,11 +65,7 @@
   balance: string
   fiatBalance: string
   fiatConversion: string
-<<<<<<< HEAD
-  tokenInfo: Token
-=======
   tokenInfo: NativeToken | Erc20Token | Erc721Token
->>>>>>> 09541fd8
   fiatBalance24hChange?: string | null
 }
 export type Balances = {
