import { createApi, fetchBaseQuery } from '@reduxjs/toolkit/query/react'
import type { BaseQueryFn, FetchArgs, FetchBaseQueryError } from '@reduxjs/toolkit/query/react'

<<<<<<< HEAD
const CREDENTIAL_ROUTES = ['/v1/organizations', '/v1/auth/verify', '/v1/auth/logout', '/v1/users']
=======
const CREDENTIAL_ROUTES = [
  /^\/v1\/auth/,
  /^\/v2\/register\/notifications$/,
  /^\/v2\/chains\/[^\/]+\/notifications\/devices/,
]

export function isCredentialRoute(url: string) {
  return CREDENTIAL_ROUTES.some((route) => url.match(route))
}
>>>>>>> da92211a

let baseUrl: null | string = null
export const setBaseUrl = (url: string) => {
  baseUrl = url
}

export const getBaseUrl = () => {
  return baseUrl
}
export const rawBaseQuery = fetchBaseQuery({
  baseUrl: '/',
  headers: {
    'Content-Type': 'application/json',
    Accept: 'application/json',
  },
})

export const dynamicBaseQuery: BaseQueryFn<string | FetchArgs, unknown, FetchBaseQueryError> = async (
  args,
  api,
  extraOptions,
) => {
  const resolvedBaseUrl = getBaseUrl()

  if (!resolvedBaseUrl) {
    throw new Error('baseUrl not set. Call setBaseUrl before using the cgwClient')
  }

  const urlEnd = typeof args === 'string' ? args : args.url
  const adjustedUrl = `${resolvedBaseUrl}${urlEnd}`
<<<<<<< HEAD
  const shouldIncludeCredentials = CREDENTIAL_ROUTES.some((route) => urlEnd.startsWith(route))
=======
  const shouldIncludeCredentials = isCredentialRoute(urlEnd)
>>>>>>> da92211a
  const adjustedArgs = {
    ...(typeof args === 'string' ? { method: 'GET' } : args),
    url: adjustedUrl,
    // Conditionally set credentials based on your pattern, e.g. if URL starts with /auth
    credentials: shouldIncludeCredentials ? ('include' as RequestCredentials) : ('omit' as RequestCredentials),
  }

  return rawBaseQuery(adjustedArgs, api, extraOptions)
}

export const cgwClient = createApi({
  baseQuery: dynamicBaseQuery,
  endpoints: () => ({}),
})<|MERGE_RESOLUTION|>--- conflicted
+++ resolved
@@ -1,10 +1,9 @@
 import { createApi, fetchBaseQuery } from '@reduxjs/toolkit/query/react'
 import type { BaseQueryFn, FetchArgs, FetchBaseQueryError } from '@reduxjs/toolkit/query/react'
 
-<<<<<<< HEAD
-const CREDENTIAL_ROUTES = ['/v1/organizations', '/v1/auth/verify', '/v1/auth/logout', '/v1/users']
-=======
 const CREDENTIAL_ROUTES = [
+  /^\/v1\/users/,
+  /^\/v1\/organizations/,
   /^\/v1\/auth/,
   /^\/v2\/register\/notifications$/,
   /^\/v2\/chains\/[^\/]+\/notifications\/devices/,
@@ -13,7 +12,6 @@
 export function isCredentialRoute(url: string) {
   return CREDENTIAL_ROUTES.some((route) => url.match(route))
 }
->>>>>>> da92211a
 
 let baseUrl: null | string = null
 export const setBaseUrl = (url: string) => {
@@ -44,11 +42,7 @@
 
   const urlEnd = typeof args === 'string' ? args : args.url
   const adjustedUrl = `${resolvedBaseUrl}${urlEnd}`
-<<<<<<< HEAD
-  const shouldIncludeCredentials = CREDENTIAL_ROUTES.some((route) => urlEnd.startsWith(route))
-=======
   const shouldIncludeCredentials = isCredentialRoute(urlEnd)
->>>>>>> da92211a
   const adjustedArgs = {
     ...(typeof args === 'string' ? { method: 'GET' } : args),
     url: adjustedUrl,
