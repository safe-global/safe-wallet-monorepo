import type { TypedData } from '@safe-global/store/gateway/AUTO_GENERATED/messages'
import { isEIP712TypedData } from '@safe-global/utils/utils/safe-messages'
import { normalizeTypedData } from '@safe-global/utils/utils/web3'
import { type SafeTransaction } from '@safe-global/types-kit'
import { generateTypedData } from '@safe-global/protocol-kit/dist/src/utils/eip-712'
import { type SecurityResponse, type SecurityModule, SecuritySeverity } from '../types'
import type {
  AssetDiff,
  ModulesChangeManagement,
  OwnershipChangeManagement,
  ProxyUpgradeManagement,
  TransactionScanResponse,
} from './types'
import { BLOCKAID_API, BLOCKAID_CLIENT_ID } from '@safe-global/utils/config/constants'
import { numberToHex } from '@safe-global/web/src/utils/hex'

/** @see https://docs.blockaid.io/docs/supported-chains */

const blockaidSeverityMap: Record<string, SecuritySeverity> = {
  Malicious: SecuritySeverity.HIGH,
  Warning: SecuritySeverity.MEDIUM,
  Benign: SecuritySeverity.NONE,
  Info: SecuritySeverity.NONE,
}

export type BlockaidModuleRequest = {
  chainId: number
  safeAddress: string
  walletAddress: string
  data: SafeTransaction | TypedData
  threshold: number
  origin?: string
}

export type BlockaidModuleResponse = {
  description?: string
  classification?: string
  reason?: string
  issues: {
    severity: SecuritySeverity
    description: string
  }[]
  balanceChange: AssetDiff[]
  contractManagement: Array<ProxyUpgradeManagement | OwnershipChangeManagement | ModulesChangeManagement>
  error: Error | undefined
}

type BlockaidPayload = {
  chain: string
  account_address: string
  metadata:
    | {
        domain: string
      }
    | {
        non_dapp: true
      }
  data: {
    method: 'eth_signTypedData_v4'
    params: [string, string]
  }
  options: ['simulation', 'validation']
  state_override?: Record<string, { stateDiff?: Record<string, string> }>
}

// Safe Smart Account Storage Slot for Guard
const GUARD_STORAGE_POSITION = '0x4a204f620c8c5ccdca3fd54d003badd85ba500436a431f0cbda4f558c93c34c8'

export class BlockaidModule implements SecurityModule<BlockaidModuleRequest, BlockaidModuleResponse> {
  static prepareMessage(request: BlockaidModuleRequest): string {
    const { data, safeAddress, chainId } = request
    if (isEIP712TypedData(data)) {
      const normalizedMsg = normalizeTypedData(data)
      return JSON.stringify(normalizedMsg)
    } else {
      return JSON.stringify(
        generateTypedData({
          safeAddress,
          safeVersion: '1.3.0', // TODO: pass to module, taking into account that lower Safe versions don't have chainId in payload
          chainId: BigInt(chainId),
          data: {
            ...data.data,
            safeTxGas: data.data.safeTxGas,
            baseGas: data.data.baseGas,
            gasPrice: data.data.gasPrice,
          },
        }),
      )
    }
  }
  async scanTransaction(request: BlockaidModuleRequest): Promise<SecurityResponse<BlockaidModuleResponse>> {
    if (!BLOCKAID_CLIENT_ID) {
      throw new Error('Security check CLIENT_ID not configured')
    }

    const { chainId, safeAddress, walletAddress } = request
    const message = BlockaidModule.prepareMessage(request)

    // Parse origin if it's a JSON string containing url and name
    let domain: string | undefined
    if (request.origin) {
      try {
        const parsed = JSON.parse(request.origin)
        // Only use parsed.url if it's a non-empty string
        if (typeof parsed.url === 'string' && parsed.url.length > 0) {
          domain = parsed.url
        }
        // Otherwise leave domain undefined to fall back to non_dapp
      } catch {
        // Not JSON - use the original string as-is
        domain = request.origin
      }
    }

    const payload: BlockaidPayload = {
      chain: numberToHex(chainId),
      account_address: walletAddress,
      data: {
        method: 'eth_signTypedData_v4',
        params: [safeAddress, message],
      },
      options: ['simulation', 'validation'],
      metadata: domain
        ? {
            domain,
          }
        : {
            non_dapp: true,
          },
      state_override: {
        [safeAddress]: {
          stateDiff: {
            // Set the Guard storage slot to zero address to disable guard
            [GUARD_STORAGE_POSITION]: '0x0000000000000000000000000000000000000000000000000000000000000000',
          },
        },
      },
    }
    const res = await fetch(`${BLOCKAID_API}/v0/evm/json-rpc/scan`, {
      method: 'POST',
      headers: {
        'content-type': 'application/json',
        accept: 'application/json',
        'X-CLIENT-ID': BLOCKAID_CLIENT_ID,
      },
      body: JSON.stringify(payload),
    })

    if (!res.ok) {
      throw new Error('Blockaid scan failed', await res.json())
    }

    const result = (await res.json()) as TransactionScanResponse

    const issues = (result.validation?.features ?? [])
      .filter((feature) => feature.type === 'Malicious' || feature.type === 'Warning')
      .map((feature) => ({
        severity: blockaidSeverityMap[feature.type],
        description: feature.description,
      }))

    const simulation = result.simulation
    let balanceChange: AssetDiff[] = []
    let contractManagement: Array<ProxyUpgradeManagement | OwnershipChangeManagement | ModulesChangeManagement> = []
    let error: Error | undefined = undefined
    if (simulation?.status === 'Success') {
      balanceChange = simulation.assets_diffs[safeAddress]
      contractManagement = simulation.contract_management?.[safeAddress] || []
    } else if (simulation?.status === 'Error') {
      error = new Error(simulation.error)
    }

    // Sometimes the validation is missing
    if (result.validation === undefined) {
      error = new Error('Validation result missing')
    }

    return {
      severity: result.validation?.result_type
        ? blockaidSeverityMap[result.validation.result_type]
<<<<<<< HEAD
        : SecuritySeverity.NONE ?? SecuritySeverity.NONE,
=======
        : SecuritySeverity.NONE,
>>>>>>> 2df8127c
      payload: {
        description: result.validation?.description,
        classification: result.validation?.classification,
        reason: result.validation?.reason,
        issues,
        balanceChange,
        contractManagement,
        error,
      },
    }
  }
}<|MERGE_RESOLUTION|>--- conflicted
+++ resolved
@@ -178,11 +178,7 @@
     return {
       severity: result.validation?.result_type
         ? blockaidSeverityMap[result.validation.result_type]
-<<<<<<< HEAD
-        : SecuritySeverity.NONE ?? SecuritySeverity.NONE,
-=======
         : SecuritySeverity.NONE,
->>>>>>> 2df8127c
       payload: {
         description: result.validation?.description,
         classification: result.validation?.classification,
