{
  "name": "web-core",
  "version": "0.1.0",
  "private": true,
  "scripts": {
    "dev": "next dev",
    "build": "next build",
    "start": "next start",
    "lint": "next lint",
    "prettier": "prettier -w './**/*.{ts,tsx}'",
    "cmp": "./scripts/cmp.sh"
  },
  "dependencies": {
<<<<<<< HEAD
    "@gnosis.pm/safe-core-sdk": "^2.1.0",
    "@gnosis.pm/safe-core-sdk-types": "^1.1.0",
    "@gnosis.pm/safe-react-components": "^1.1.2",
    "@gnosis.pm/safe-web3-lib": "^1.1.0",
    "@material-ui/core": "^4.12.4",
=======
    "@emotion/react": "^11.9.0",
    "@emotion/styled": "^11.8.1",
    "@mui/material": "^5.6.1",
>>>>>>> 49ed6aca
    "@reduxjs/toolkit": "^1.8.1",
    "@sentry/react": "^6.19.6",
    "@web3-onboard/core": "^2.2.1",
    "bignumber.js": "^9.0.2",
    "ethereum-blockies-base64": "^1.0.2",
    "next": "12.1.5",
    "react": "18.0.0",
    "react-dom": "18.0.0",
    "react-redux": "^7.2.8",
    "semver": "^7.3.7",
    "web3": "^1.7.3",
    "web3-core": "^1.7.3"
  },
  "devDependencies": {
    "@gnosis.pm/safe-react-gateway-sdk": "^2.10.2",
    "@sentry/types": "^6.19.6",
    "@types/node": "17.0.23",
    "@types/react": "18.0.3",
    "@types/react-dom": "18.0.0",
    "@types/semver": "^7.3.9",
    "eslint": "8.13.0",
    "eslint-config-next": "12.1.5",
    "eslint-config-prettier": "^8.5.0",
    "prettier": "^2.6.2",
    "typescript": "4.6.3"
  }
}<|MERGE_RESOLUTION|>--- conflicted
+++ resolved
@@ -11,17 +11,13 @@
     "cmp": "./scripts/cmp.sh"
   },
   "dependencies": {
-<<<<<<< HEAD
     "@gnosis.pm/safe-core-sdk": "^2.1.0",
     "@gnosis.pm/safe-core-sdk-types": "^1.1.0",
     "@gnosis.pm/safe-react-components": "^1.1.2",
     "@gnosis.pm/safe-web3-lib": "^1.1.0",
-    "@material-ui/core": "^4.12.4",
-=======
     "@emotion/react": "^11.9.0",
     "@emotion/styled": "^11.8.1",
     "@mui/material": "^5.6.1",
->>>>>>> 49ed6aca
     "@reduxjs/toolkit": "^1.8.1",
     "@sentry/react": "^6.19.6",
     "@web3-onboard/core": "^2.2.1",
