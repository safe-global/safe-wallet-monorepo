--- conflicted
+++ resolved
@@ -3,11 +3,7 @@
   "homepage": "https://github.com/safe-global/web-core",
   "license": "GPL-3.0",
   "type": "module",
-<<<<<<< HEAD
-  "version": "1.7.0",
-=======
   "version": "1.7.1",
->>>>>>> 568ea0db
   "scripts": {
     "dev": "next dev",
     "start": "next dev",
