{
  "name": "safe-wallet-web",
  "homepage": "https://github.com/safe-global/safe-wallet-web",
  "license": "GPL-3.0",
  "version": "1.45.2",
  "type": "module",
  "scripts": {
    "dev": "next dev",
    "start": "next dev",
    "build": "next build",
    "lint": "tsc && next lint",
    "lint:fix": "next lint --fix",
    "prettier": "prettier -w \"{src,cypress,mocks,scripts}/**/*.{ts,tsx,css,js}\"",
    "fix": "yarn lint:fix && ts-prune && yarn prettier",
    "test": "cross-env TZ=CET DEBUG_PRINT_LIMIT=30000 jest",
    "test:ci": "yarn test --ci --silent --coverage --json --watchAll=false --testLocationInResults --outputFile=report.json",
    "test:coverage": "yarn test --coverage --watchAll=false",
    "cmp": "./scripts/cmp.sh",
    "routes": "node scripts/generate-routes.js > src/config/routes.ts && prettier -w src/config/routes.ts && cat src/config/routes.ts",
    "css-vars": "npx -y tsx ./scripts/css-vars.ts > ./src/styles/vars.css && prettier -w src/styles/vars.css",
    "generate-types": "typechain --target ethers-v6 --out-dir src/types/contracts ./node_modules/@safe-global/safe-deployments/dist/assets/**/*.json ./node_modules/@safe-global/safe-modules-deployments/dist/assets/**/*.json ./node_modules/@openzeppelin/contracts/build/contracts/ERC20.json ./node_modules/@openzeppelin/contracts/build/contracts/ERC721.json",
    "after-install": "yarn generate-types",
    "postinstall": "yarn after-install",
    "analyze": "cross-env ANALYZE=true yarn build",
    "cypress:open": "cross-env TZ=UTC cypress open --e2e",
    "cypress:canary": "cross-env TZ=UTC cypress open --e2e -b chrome:canary",
    "cypress:run": "cypress run",
    "cypress:ci": "yarn cypress:run --config baseUrl=http://localhost:8080 --spec cypress/e2e/smoke/*.cy.js",
    "serve": "npx -y serve out -p ${REVERSE_PROXY_UI_PORT:=8080}",
    "static-serve": "yarn build && yarn serve",
    "update-wc": "yarn add @walletconnect/web3wallet@latest @walletconnect/utils@latest; yarn add -D @walletconnect/types@latest",
    "prepare": "husky",
    "storybook": "storybook dev -p 6006",
    "build-storybook": "storybook build --quiet"
  },
  "engines": {
    "node": ">=16"
  },
  "resolutions": {
    "@safe-global/safe-core-sdk-types/**/ethers": "^6.11.1",
    "@safe-global/protocol-kit/**/ethers": "^6.11.1",
    "@safe-global/api-kit/**/ethers": "^6.11.1",
    "@gnosis.pm/zodiac/**/ethers": "^6.11.1"
  },
  "dependencies": {
    "@cowprotocol/widget-react": "^0.10.0",
    "@ducanh2912/next-pwa": "^9.7.1",
    "@emotion/cache": "^11.13.1",
    "@emotion/react": "^11.13.3",
    "@emotion/server": "^11.11.0",
    "@emotion/styled": "^11.11.0",
    "@gnosis.pm/zodiac": "^4.0.3",
    "@mui/icons-material": "^5.14.20",
    "@mui/material": "^5.16.7",
    "@mui/x-date-pickers": "^5.0.20",
    "@reduxjs/toolkit": "^2.2.6",
    "@safe-global/api-kit": "^2.4.6",
    "@safe-global/protocol-kit": "^4.1.1",
    "@safe-global/safe-apps-sdk": "^9.1.0",
<<<<<<< HEAD
    "@safe-global/safe-deployments": "^1.37.10",
    "@safe-global/safe-client-gateway-sdk": "1.58.0-next-88d97c1",
=======
    "@safe-global/safe-deployments": "1.37.12",
    "@safe-global/safe-client-gateway-sdk": "1.58.0-next-25bba61",
>>>>>>> 9620abde
    "@safe-global/safe-gateway-typescript-sdk": "3.22.3-beta.15",
    "@safe-global/safe-modules-deployments": "^2.2.1",
    "@sentry/react": "^7.91.0",
    "@spindl-xyz/attribution-lite": "^1.4.0",
    "@walletconnect/utils": "^2.16.1",
    "@walletconnect/web3wallet": "^1.15.1",
    "@web3-onboard/coinbase": "^2.2.6",
    "@web3-onboard/core": "^2.21.4",
    "@web3-onboard/injected-wallets": "^2.11.2",
    "@web3-onboard/keystone": "^2.3.7",
    "@web3-onboard/ledger": "2.3.2",
    "@web3-onboard/trezor": "^2.4.2",
    "@web3-onboard/walletconnect": "^2.5.4",
    "blo": "^1.1.1",
    "classnames": "^2.5.1",
    "date-fns": "^2.30.0",
    "ethers": "^6.11.1",
    "exponential-backoff": "^3.1.0",
    "firebase": "^10.3.1",
    "fuse.js": "^7.0.0",
    "idb-keyval": "^6.2.1",
    "js-cookie": "^3.0.1",
    "lodash": "^4.17.21",
    "next": "^14.2.13",
    "papaparse": "^5.3.2",
    "qrcode.react": "^3.1.0",
    "react": "^18.3.1",
    "react-dom": "^18.3.1",
    "react-dropzone": "^14.2.3",
    "react-gtm-module": "^2.0.11",
    "react-hook-form": "7.41.1",
    "react-papaparse": "^4.0.2",
    "react-redux": "^9.1.2",
    "semver": "^7.6.3",
    "zodiac-roles-deployments": "^2.2.5"
  },
  "devDependencies": {
    "@chromatic-com/storybook": "^1.3.1",
    "@cowprotocol/app-data": "^2.1.0",
    "@faker-js/faker": "^9.0.3",
    "@mdx-js/loader": "^3.0.1",
    "@mdx-js/react": "^3.0.1",
    "@next/bundle-analyzer": "^13.5.6",
    "@next/mdx": "^14.2.11",
    "@openzeppelin/contracts": "^4.9.6",
    "@safe-global/safe-core-sdk-types": "^5.0.1",
    "@sentry/types": "^7.74.0",
    "@storybook/addon-designs": "^8.0.3",
    "@storybook/addon-essentials": "^8.0.6",
    "@storybook/addon-interactions": "^8.0.6",
    "@storybook/addon-links": "^8.3.4",
    "@storybook/addon-onboarding": "^8.0.6",
    "@storybook/addon-themes": "^8.0.6",
    "@storybook/blocks": "^8.0.6",
    "@storybook/nextjs": "^8.0.6",
    "@storybook/react": "^8.0.6",
    "@storybook/test": "^8.0.6",
    "@svgr/webpack": "^6.3.1",
    "@testing-library/cypress": "^8.0.7",
    "@testing-library/jest-dom": "^5.16.5",
    "@testing-library/react": "^13.3.0",
    "@testing-library/user-event": "^14.4.2",
    "@typechain/ethers-v6": "^0.5.1",
    "@types/jest": "^29.5.4",
    "@types/js-cookie": "^3.0.6",
    "@types/lodash": "^4.14.182",
    "@types/mdx": "^2.0.13",
    "@types/node": "18.11.18",
    "@types/qrcode": "^1.5.5",
    "@types/react": "^18.3.10",
    "@types/react-dom": "^18.3.0",
    "@types/react-gtm-module": "^2.0.3",
    "@types/semver": "^7.3.10",
    "@typescript-eslint/eslint-plugin": "^7.6.0",
    "@walletconnect/types": "^2.16.1",
    "cross-env": "^7.0.3",
    "cypress": "^12.15.0",
    "cypress-file-upload": "^5.0.8",
    "cypress-visual-regression": "^5.0.2",
    "eslint": "^8.57.0",
    "eslint-config-next": "^14.1.0",
    "eslint-config-prettier": "^8.5.0",
    "eslint-plugin-no-only-tests": "^3.1.0",
    "eslint-plugin-prettier": "^4.0.0",
    "eslint-plugin-storybook": "^0.8.0",
    "eslint-plugin-unused-imports": "^2.0.0",
    "fake-indexeddb": "^4.0.2",
    "gray-matter": "^4.0.3",
    "husky": "^9.0.11",
    "jest": "^29.6.2",
    "jest-environment-jsdom": "^29.6.2",
    "mockdate": "^3.0.5",
    "prettier": "^2.7.0",
    "remark-frontmatter": "^5.0.0",
    "remark-gfm": "^4.0.0",
    "remark-heading-id": "^1.0.1",
    "remark-mdx-frontmatter": "^5.0.0",
    "storybook": "^8.3.4",
    "ts-prune": "^0.10.3",
    "typechain": "^8.3.2",
    "typescript": "^5.4.5",
    "typescript-plugin-css-modules": "^4.2.2",
    "webpack": "^5.95.0"
  },
  "nextBundleAnalysis": {
    "budget": null,
    "budgetPercentIncreaseRed": 20,
    "minimumChangeThreshold": 0,
    "showDetails": true
  }
}<|MERGE_RESOLUTION|>--- conflicted
+++ resolved
@@ -57,13 +57,8 @@
     "@safe-global/api-kit": "^2.4.6",
     "@safe-global/protocol-kit": "^4.1.1",
     "@safe-global/safe-apps-sdk": "^9.1.0",
-<<<<<<< HEAD
-    "@safe-global/safe-deployments": "^1.37.10",
+    "@safe-global/safe-deployments": "1.37.12",
     "@safe-global/safe-client-gateway-sdk": "1.58.0-next-88d97c1",
-=======
-    "@safe-global/safe-deployments": "1.37.12",
-    "@safe-global/safe-client-gateway-sdk": "1.58.0-next-25bba61",
->>>>>>> 9620abde
     "@safe-global/safe-gateway-typescript-sdk": "3.22.3-beta.15",
     "@safe-global/safe-modules-deployments": "^2.2.1",
     "@sentry/react": "^7.91.0",
