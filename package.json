{
  "name": "web-core",
  "homepage": "https://github.com/safe-global/web-core",
  "license": "GPL-3.0",
  "type": "module",
  "version": "1.4.0",
  "scripts": {
    "dev": "next dev",
    "start": "next dev",
    "build": "next build",
    "export": "next export",
    "lint": "tsc && next lint",
    "lint:fix": "next lint --fix",
    "prettier": "prettier -w \"{src,cypress,mocks,scripts}/**/*.{ts,tsx,css,js}\"",
    "fix": "yarn lint:fix && ts-prune && yarn prettier",
    "test": "cross-env TZ=CET DEBUG_PRINT_LIMIT=30000 jest",
    "test:ci": "yarn test --ci --coverage --json --watchAll=false --testLocationInResults --outputFile=jest.results.json",
    "cmp": "./scripts/cmp.sh",
    "routes": "node scripts/generate-routes.js > src/config/routes.ts && prettier -w src/config/routes.ts && cat src/config/routes.ts",
    "css-vars": "ts-node-esm ./scripts/css-vars.ts > ./src/styles/vars.css && prettier -w src/styles/vars.css",
    "generate-types:safeDeployments": "typechain --target ethers-v5 --out-dir src/types/contracts ./node_modules/@gnosis.pm/safe-deployments/dist/assets/**/*.json",
    "generate-types:spendingLimit": "typechain --target ethers-v5 --out-dir src/types/contracts ./node_modules/@gnosis.pm/safe-modules-deployments/dist/assets/**/*.json",
    "generate-types": "yarn generate-types:safeDeployments && yarn generate-types:spendingLimit",
    "postinstall": "yarn generate-types && yarn css-vars",
    "analyze": "cross-env ANALYZE=true yarn build",
    "cypress:open": "cross-env TZ=UTC cypress open",
    "cypress:run": "cypress run",
    "cypress:ci": "yarn cypress:run --config baseUrl=http://localhost:8080 --spec cypress/e2e/smoke/*.cy.js",
    "static-serve": "yarn build && yarn export && yarn serve",
    "serve": "npx -y http-server out"
  },
  "pre-commit": [
    "lint"
  ],
  "dependencies": {
    "@date-io/date-fns": "^2.15.0",
    "@emotion/cache": "^11.10.1",
    "@emotion/react": "^11.10.0",
    "@emotion/server": "^11.10.0",
    "@emotion/styled": "^11.10.0",
    "@gnosis.pm/safe-apps-sdk": "https://gitpkg.now.sh/safe-global/safe-apps-sdk/packages/safe-apps-sdk?safe-settings",
    "@gnosis.pm/safe-deployments": "^1.18.0",
    "@gnosis.pm/safe-modules-deployments": "^1.0.0",
    "@mui/icons-material": "^5.8.4",
    "@mui/material": "^5.11.2",
    "@mui/x-date-pickers": "^5.0.12",
    "@reduxjs/toolkit": "^1.8.2",
<<<<<<< HEAD
    "@safe-global/safe-core-sdk": "^3.2.2",
    "@safe-global/safe-ethers-lib": "^1.8.0",
    "@safe-global/safe-gateway-typescript-sdk": "^3.5.6",
=======
    "@safe-global/safe-core-sdk": "^3.3.0",
    "@safe-global/safe-ethers-lib": "^1.9.0",
    "@safe-global/safe-gateway-typescript-sdk": "^3.5.5",
>>>>>>> deb7a380
    "@sentry/react": "^7.28.1",
    "@sentry/tracing": "^7.28.1",
    "@truffle/hdwallet-provider": "^2.1.4",
    "@web3-onboard/coinbase": "^2.1.3",
    "@web3-onboard/core": "2.8.5",
    "@web3-onboard/injected-wallets": "^2.3.0",
    "@web3-onboard/keystone": "^2.3.2",
    "@web3-onboard/ledger": "^2.3.2",
    "@web3-onboard/tallyho": "^2.0.1",
    "@web3-onboard/trezor": "^2.3.2",
    "@web3-onboard/walletconnect": "^2.1.3",
    "classnames": "^2.3.1",
    "date-fns": "^2.29.2",
    "ethereum-blockies-base64": "^1.0.2",
    "ethers": "5.7.2",
    "exponential-backoff": "^3.1.0",
    "fuse.js": "^6.6.2",
    "js-cookie": "^3.0.1",
    "lodash": "^4.17.21",
    "next": "12.2.0",
    "next-pwa": "^5.6.0",
    "papaparse": "^5.3.2",
    "qrcode.react": "^3.1.0",
    "react": "18.2.0",
    "react-dom": "18.2.0",
    "react-dropzone": "^14.2.3",
    "react-gtm-module": "^2.0.11",
    "react-hook-form": "7.41.1",
    "react-papaparse": "^4.0.2",
    "react-qr-reader": "2.2.1",
    "react-redux": "^8.0.2",
    "semver": "^7.3.7"
  },
  "devDependencies": {
    "@next/bundle-analyzer": "^13.1.1",
    "@safe-global/safe-core-sdk-types": "^1.9.0",
    "@sentry/types": "^7.28.1",
    "@svgr/webpack": "^6.3.1",
    "@testing-library/cypress": "^8.0.7",
    "@testing-library/jest-dom": "^5.16.5",
    "@testing-library/react": "^13.3.0",
    "@testing-library/user-event": "^14.4.2",
    "@typechain/ethers-v5": "^10.2.0",
    "@types/jest": "^28.1.6",
    "@types/js-cookie": "^3.0.2",
    "@types/lodash": "^4.14.182",
    "@types/node": "18.11.18",
    "@types/qrcode": "^1.4.2",
    "@types/react": "18.0.26",
    "@types/react-dom": "18.0.10",
    "@types/react-gtm-module": "^2.0.1",
    "@types/react-qr-reader": "^2.1.4",
    "@types/semver": "^7.3.10",
    "@typescript-eslint/eslint-plugin": "^5.47.1",
    "cross-env": "^7.0.3",
    "cypress": "^11.1.0",
    "cypress-file-upload": "^5.0.8",
    "eslint": "8.31.0",
    "eslint-config-next": "13.1.1",
    "eslint-config-prettier": "^8.5.0",
    "eslint-plugin-prettier": "^4.0.0",
    "eslint-plugin-unused-imports": "^2.0.0",
    "jest": "^28.1.2",
    "jest-environment-jsdom": "^28.1.2",
    "pre-commit": "^1.2.2",
    "prettier": "^2.7.0",
    "ts-node": "^10.8.2",
    "ts-prune": "^0.10.3",
    "typechain": "^8.0.0",
    "typescript": "4.9.4",
    "typescript-plugin-css-modules": "^4.1.1",
    "whatwg-fetch": "3.6.2"
  }
}<|MERGE_RESOLUTION|>--- conflicted
+++ resolved
@@ -45,15 +45,9 @@
     "@mui/material": "^5.11.2",
     "@mui/x-date-pickers": "^5.0.12",
     "@reduxjs/toolkit": "^1.8.2",
-<<<<<<< HEAD
-    "@safe-global/safe-core-sdk": "^3.2.2",
-    "@safe-global/safe-ethers-lib": "^1.8.0",
-    "@safe-global/safe-gateway-typescript-sdk": "^3.5.6",
-=======
     "@safe-global/safe-core-sdk": "^3.3.0",
     "@safe-global/safe-ethers-lib": "^1.9.0",
-    "@safe-global/safe-gateway-typescript-sdk": "^3.5.5",
->>>>>>> deb7a380
+    "@safe-global/safe-gateway-typescript-sdk": "^3.5.6",
     "@sentry/react": "^7.28.1",
     "@sentry/tracing": "^7.28.1",
     "@truffle/hdwallet-provider": "^2.1.4",
