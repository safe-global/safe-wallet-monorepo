--- conflicted
+++ resolved
@@ -7,24 +7,17 @@
 import { SafeFontIcon } from '@/src/components/SafeFontIcon'
 import Signature from '@/assets/images/signature.png'
 import { router } from 'expo-router'
-<<<<<<< HEAD
 import { useBiometrics } from '@/src/hooks/useBiometrics'
-=======
 import { Contact } from '@/src/features/AddressBook'
 
->>>>>>> 190f1454
 export interface SignFormProps {
   address: Address
   txId: string
 }
 
-<<<<<<< HEAD
 export function SignForm({ address, name, txId }: SignFormProps) {
   const { isBiometricsEnabled } = useBiometrics()
 
-=======
-export function SignForm({ address, txId }: SignFormProps) {
->>>>>>> 190f1454
   const onSignPress = () => {
     if (isBiometricsEnabled) {
       router.push({ pathname: '/sign-transaction', params: { txId, signerAddress: address } })
