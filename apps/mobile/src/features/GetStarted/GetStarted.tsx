--- conflicted
+++ resolved
@@ -71,17 +71,13 @@
         >
           Add account
         </SafeButton>
-<<<<<<< HEAD
-        <SafeButton outlined icon={<SafeFontIcon name={'upload'} />} onPress={onPressImportAccount}>
-          Migrate from old app
-        </SafeButton>
-=======
+
         {!isAndroid && (
           <SafeButton outlined icon={<SafeFontIcon name={'upload'} />} onPress={onPressImportAccount}>
-            Import account
+            Migrate from old app
           </SafeButton>
         )}
->>>>>>> a9f324de
+        
         <View
           paddingHorizontal={'$10'}
           marginTop={'$2'}
