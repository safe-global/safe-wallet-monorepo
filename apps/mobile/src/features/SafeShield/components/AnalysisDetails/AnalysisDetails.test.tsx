import { render } from '@/src/tests/test-utils'
import { AnalysisDetails } from './AnalysisDetails'
import { RecipientAnalysisBuilder, ContractAnalysisBuilder } from '@safe-global/utils/features/safe-shield/builders'
import { FullAnalysisBuilder } from '@safe-global/utils/features/safe-shield/builders'
import { faker } from '@faker-js/faker'
<<<<<<< HEAD
import type { Address } from '@/src/types/address'
=======
import { SafeTransaction } from '@safe-global/types-kit'
>>>>>>> 4cf1a480

describe('AnalysisDetails', () => {
  const initialStore = {
    activeSafe: {
      address: '0x1234567890123456789012345678901234567890' as Address,
      chainId: '1',
    },
  }

  it('should render with default OK severity when no data is provided', () => {
<<<<<<< HEAD
    const { getByText } = render(<AnalysisDetails />, { initialStore })
=======
    const { getByText } = render(
      <AnalysisDetails safeTx={{ txHash: faker.finance.ethereumAddress() } as unknown as SafeTransaction} />,
    )
>>>>>>> 4cf1a480
    expect(getByText('Checks passed')).toBeTruthy()
  })

  it('should render recipient analysis', () => {
    const address = faker.finance.ethereumAddress()
    const recipient = RecipientAnalysisBuilder.knownRecipient(address).build()

<<<<<<< HEAD
    const { getByText } = render(<AnalysisDetails recipient={recipient} />, { initialStore })
=======
    const { getByText } = render(
      <AnalysisDetails
        recipient={recipient}
        safeTx={{ txHash: faker.finance.ethereumAddress() } as unknown as SafeTransaction}
      />,
    )
>>>>>>> 4cf1a480

    expect(getByText('Checks passed')).toBeTruthy()
  })

  it('should render contract analysis', () => {
    const address = faker.finance.ethereumAddress()
    const contract = ContractAnalysisBuilder.unverifiedContract(address).build()

<<<<<<< HEAD
    const { getByText } = render(<AnalysisDetails contract={contract} />, { initialStore })
=======
    const { getByText } = render(
      <AnalysisDetails
        contract={contract}
        safeTx={{ txHash: faker.finance.ethereumAddress() } as unknown as SafeTransaction}
      />,
    )
>>>>>>> 4cf1a480

    expect(getByText(/Review details|Issues found/i)).toBeTruthy()
  })

  it('should render threat analysis', () => {
    const threat = FullAnalysisBuilder.maliciousThreat().build().threat

<<<<<<< HEAD
    const { getByText } = render(<AnalysisDetails threat={threat} />, { initialStore })
=======
    const { getByText } = render(
      <AnalysisDetails
        threat={threat}
        safeTx={{ txHash: faker.finance.ethereumAddress() } as unknown as SafeTransaction}
      />,
    )
>>>>>>> 4cf1a480

    expect(getByText('Risk detected')).toBeTruthy()
  })

  it('should render all analysis types together', () => {
    const recipientAddress = faker.finance.ethereumAddress()
    const contractAddress = faker.finance.ethereumAddress()
    const recipient = RecipientAnalysisBuilder.lowActivity(recipientAddress).build()
    const contract = ContractAnalysisBuilder.unverifiedContract(contractAddress).build()
    const threat = FullAnalysisBuilder.maliciousThreat().build().threat

<<<<<<< HEAD
    const { getByText } = render(<AnalysisDetails recipient={recipient} contract={contract} threat={threat} />, {
      initialStore,
    })
=======
    const { getByText } = render(
      <AnalysisDetails
        recipient={recipient}
        contract={contract}
        threat={threat}
        safeTx={{ txHash: faker.finance.ethereumAddress() } as unknown as SafeTransaction}
      />,
    )
>>>>>>> 4cf1a480

    // Should show the highest severity (CRITICAL from threat)
    expect(getByText('Risk detected')).toBeTruthy()
  })

  it('should determine overall status from all analysis types', () => {
    const recipientAddress = faker.finance.ethereumAddress()
    const contractAddress = faker.finance.ethereumAddress()
    const recipient = RecipientAnalysisBuilder.knownRecipient(recipientAddress).build()
    const contract = ContractAnalysisBuilder.verifiedContract(contractAddress).build()
    const threat = FullAnalysisBuilder.noThreat().build().threat

<<<<<<< HEAD
    const { getByText } = render(<AnalysisDetails recipient={recipient} contract={contract} threat={threat} />, {
      initialStore,
    })
=======
    const { getByText } = render(
      <AnalysisDetails
        recipient={recipient}
        contract={contract}
        threat={threat}
        safeTx={{ txHash: faker.finance.ethereumAddress() } as unknown as SafeTransaction}
      />,
    )
>>>>>>> 4cf1a480

    // Should show OK when all are safe
    expect(getByText('Checks passed')).toBeTruthy()
  })

  it('should handle loading state', () => {
    const recipient: [undefined, undefined, boolean] = [undefined, undefined, true]
<<<<<<< HEAD
    const { getByText } = render(<AnalysisDetails recipient={recipient} />, { initialStore })
=======
    const { getByText } = render(
      <AnalysisDetails
        recipient={recipient}
        safeTx={{ txHash: faker.finance.ethereumAddress() } as unknown as SafeTransaction}
      />,
    )
>>>>>>> 4cf1a480

    // Should still render with default OK severity
    expect(getByText('Checks passed')).toBeTruthy()
  })

  it('should handle error state', () => {
    const error = new Error('Test error')
    const recipient: [undefined, Error, boolean] = [undefined, error, false]
    const { getByText } = render(<AnalysisDetails recipient={recipient} />, { initialStore })

    // Should show "Checks unavailable" when there are errors
    expect(getByText('Checks unavailable')).toBeTruthy()
  })
})<|MERGE_RESOLUTION|>--- conflicted
+++ resolved
@@ -3,11 +3,8 @@
 import { RecipientAnalysisBuilder, ContractAnalysisBuilder } from '@safe-global/utils/features/safe-shield/builders'
 import { FullAnalysisBuilder } from '@safe-global/utils/features/safe-shield/builders'
 import { faker } from '@faker-js/faker'
-<<<<<<< HEAD
 import type { Address } from '@/src/types/address'
-=======
 import { SafeTransaction } from '@safe-global/types-kit'
->>>>>>> 4cf1a480
 
 describe('AnalysisDetails', () => {
   const initialStore = {
@@ -18,13 +15,10 @@
   }
 
   it('should render with default OK severity when no data is provided', () => {
-<<<<<<< HEAD
-    const { getByText } = render(<AnalysisDetails />, { initialStore })
-=======
     const { getByText } = render(
       <AnalysisDetails safeTx={{ txHash: faker.finance.ethereumAddress() } as unknown as SafeTransaction} />,
+      { initialStore },
     )
->>>>>>> 4cf1a480
     expect(getByText('Checks passed')).toBeTruthy()
   })
 
@@ -32,16 +26,13 @@
     const address = faker.finance.ethereumAddress()
     const recipient = RecipientAnalysisBuilder.knownRecipient(address).build()
 
-<<<<<<< HEAD
-    const { getByText } = render(<AnalysisDetails recipient={recipient} />, { initialStore })
-=======
     const { getByText } = render(
       <AnalysisDetails
         recipient={recipient}
         safeTx={{ txHash: faker.finance.ethereumAddress() } as unknown as SafeTransaction}
       />,
+      { initialStore },
     )
->>>>>>> 4cf1a480
 
     expect(getByText('Checks passed')).toBeTruthy()
   })
@@ -50,16 +41,13 @@
     const address = faker.finance.ethereumAddress()
     const contract = ContractAnalysisBuilder.unverifiedContract(address).build()
 
-<<<<<<< HEAD
-    const { getByText } = render(<AnalysisDetails contract={contract} />, { initialStore })
-=======
     const { getByText } = render(
       <AnalysisDetails
+        safeTx={{ txHash: faker.finance.ethereumAddress() } as unknown as SafeTransaction}
         contract={contract}
-        safeTx={{ txHash: faker.finance.ethereumAddress() } as unknown as SafeTransaction}
       />,
+      { initialStore },
     )
->>>>>>> 4cf1a480
 
     expect(getByText(/Review details|Issues found/i)).toBeTruthy()
   })
@@ -67,16 +55,13 @@
   it('should render threat analysis', () => {
     const threat = FullAnalysisBuilder.maliciousThreat().build().threat
 
-<<<<<<< HEAD
-    const { getByText } = render(<AnalysisDetails threat={threat} />, { initialStore })
-=======
     const { getByText } = render(
       <AnalysisDetails
+        safeTx={{ txHash: faker.finance.ethereumAddress() } as unknown as SafeTransaction}
         threat={threat}
-        safeTx={{ txHash: faker.finance.ethereumAddress() } as unknown as SafeTransaction}
       />,
+      { initialStore },
     )
->>>>>>> 4cf1a480
 
     expect(getByText('Risk detected')).toBeTruthy()
   })
@@ -88,20 +73,17 @@
     const contract = ContractAnalysisBuilder.unverifiedContract(contractAddress).build()
     const threat = FullAnalysisBuilder.maliciousThreat().build().threat
 
-<<<<<<< HEAD
-    const { getByText } = render(<AnalysisDetails recipient={recipient} contract={contract} threat={threat} />, {
-      initialStore,
-    })
-=======
     const { getByText } = render(
       <AnalysisDetails
         recipient={recipient}
+        safeTx={{ txHash: faker.finance.ethereumAddress() } as unknown as SafeTransaction}
         contract={contract}
         threat={threat}
-        safeTx={{ txHash: faker.finance.ethereumAddress() } as unknown as SafeTransaction}
       />,
+      {
+        initialStore,
+      },
     )
->>>>>>> 4cf1a480
 
     // Should show the highest severity (CRITICAL from threat)
     expect(getByText('Risk detected')).toBeTruthy()
@@ -114,20 +96,17 @@
     const contract = ContractAnalysisBuilder.verifiedContract(contractAddress).build()
     const threat = FullAnalysisBuilder.noThreat().build().threat
 
-<<<<<<< HEAD
-    const { getByText } = render(<AnalysisDetails recipient={recipient} contract={contract} threat={threat} />, {
-      initialStore,
-    })
-=======
     const { getByText } = render(
       <AnalysisDetails
         recipient={recipient}
+        safeTx={{ txHash: faker.finance.ethereumAddress() } as unknown as SafeTransaction}
         contract={contract}
         threat={threat}
-        safeTx={{ txHash: faker.finance.ethereumAddress() } as unknown as SafeTransaction}
       />,
+      {
+        initialStore,
+      },
     )
->>>>>>> 4cf1a480
 
     // Should show OK when all are safe
     expect(getByText('Checks passed')).toBeTruthy()
@@ -135,16 +114,13 @@
 
   it('should handle loading state', () => {
     const recipient: [undefined, undefined, boolean] = [undefined, undefined, true]
-<<<<<<< HEAD
-    const { getByText } = render(<AnalysisDetails recipient={recipient} />, { initialStore })
-=======
     const { getByText } = render(
       <AnalysisDetails
         recipient={recipient}
         safeTx={{ txHash: faker.finance.ethereumAddress() } as unknown as SafeTransaction}
       />,
+      { initialStore },
     )
->>>>>>> 4cf1a480
 
     // Should still render with default OK severity
     expect(getByText('Checks passed')).toBeTruthy()
