--- conflicted
+++ resolved
@@ -1,25 +1,4 @@
 import React from 'react'
-<<<<<<< HEAD
-import { H5, Text, View } from 'tamagui'
-
-/*
- * Since the messages are not implemented yet, we showing a Comming Soon message
- * The messages will be implemented in a future PR
- */
-function Messages() {
-  return (
-    <View flex={1} alignItems="center" gap="$2" justifyContent="center">
-      <H5 color="$colorPrimary" fontWeight={600}>
-        The view isn’t ready yet
-      </H5>
-      <Text color="$colorSecondary" textAlign="center">
-        We’re working on this transaction view. Details aren’t available just yet—but they will be soon.
-      </Text>
-    </View>
-  )
-}
-
-=======
 import { SafeAreaView } from 'react-native-safe-area-context'
 import { StyleSheet } from 'react-native'
 import { ComingSoon } from '@/src/components/ComingSoon/ComingSoon'
@@ -39,5 +18,4 @@
   },
 })
 
->>>>>>> 94573d73
 export default Messages