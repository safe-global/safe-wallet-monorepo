import React from 'react'

import {
  MaterialTopTabNavigationEventMap,
  MaterialTopTabNavigationOptions,
  createMaterialTopTabNavigator,
} from '@react-navigation/material-top-tabs'
import { withLayoutContext } from 'expo-router'
import { ParamListBase, TabNavigationState } from '@react-navigation/native'
import { useTheme } from 'tamagui'

const { Navigator } = createMaterialTopTabNavigator()

export const MaterialTopTabs = withLayoutContext<
  MaterialTopTabNavigationOptions,
  typeof Navigator,
  TabNavigationState<ParamListBase>,
  MaterialTopTabNavigationEventMap
>(Navigator)

export default function TransactionsLayout() {
  const theme = useTheme()

  return (
    <MaterialTopTabs
      screenOptions={{
        tabBarButtonTestID: 'tab-bar-buttons',
        tabBarStyle: {
          backgroundColor: 'transparent',
          shadowColor: 'transparent',
        },
        tabBarItemStyle: {
          backgroundColor: 'transparent',
          shadowColor: 'transparent',
          width: 104,
          alignSelf: 'center',
          borderBottomWidth: 0,
          left: -6,
        },
        tabBarIndicatorStyle: {
          backgroundColor: theme?.color?.get(),
<<<<<<< HEAD
          width: 78,
          marginLeft: 6,
=======
          width: 104,
>>>>>>> 94573d73
          alignItems: 'center',
        },
        tabBarLabelStyle: {
          color: theme?.color?.get(),
          fontSize: 14,
          fontWeight: '600',
        },
      }}
    >
      <MaterialTopTabs.Screen name="index" options={{ title: 'History' }} />
      <MaterialTopTabs.Screen name="messages" options={{ title: 'Messages' }} />
    </MaterialTopTabs>
  )
}<|MERGE_RESOLUTION|>--- conflicted
+++ resolved
@@ -39,12 +39,8 @@
         },
         tabBarIndicatorStyle: {
           backgroundColor: theme?.color?.get(),
-<<<<<<< HEAD
           width: 78,
           marginLeft: 6,
-=======
-          width: 104,
->>>>>>> 94573d73
           alignItems: 'center',
         },
         tabBarLabelStyle: {
