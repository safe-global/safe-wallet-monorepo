--- conflicted
+++ resolved
@@ -1,11 +1,6 @@
 import React from 'react'
-<<<<<<< HEAD
-import { ImageSourcePropType, StyleSheet } from 'react-native'
-import { View, Image, Text } from 'tamagui'
-=======
 import { ColorSchemeName, ImageSourcePropType, StyleSheet } from 'react-native'
-import { View, Image, Text, Spinner, getTokenValue } from 'tamagui'
->>>>>>> f95b2bb2
+import { View, Image, Text, getTokenValue } from 'tamagui'
 import { SafeButton } from '@/src/components/SafeButton'
 import { WINDOW_HEIGHT } from '@/src/store/constants'
 import { FloatingContainer } from '../FloatingContainer'
@@ -73,14 +68,11 @@
 
         <FloatingContainer sticky testID="notifications-opt-in-cta-buttons">
           <SafeButton onPress={ctaButton.onPress} marginBottom={'$3'} testID={'opt-in-primary-button'}>
-<<<<<<< HEAD
-            {!isLoading ? ctaButton.label : <Loader size={24} color="$successLightDark" />}
-=======
             {!isLoading ? (
               ctaButton.label
             ) : (
-              <Spinner
-                size="small"
+              <Loader
+                size={24}
                 color={
                   colorScheme === 'dark'
                     ? getTokenValue('$color.textContrastDark')
@@ -88,7 +80,6 @@
                 }
               />
             )}
->>>>>>> f95b2bb2
           </SafeButton>
           {secondaryButton && (
             <SafeButton text onPress={secondaryButton.onPress} testID={'opt-in-secondary-button'}>
