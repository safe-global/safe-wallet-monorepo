--- conflicted
+++ resolved
@@ -52,11 +52,7 @@
       rightNode={
         <View alignItems="flex-end">
           <Text color="$primary">
-<<<<<<< HEAD
-            +{ellipsis(formatValue(order.buyAmount, order.buyToken.decimals), 10)} {order.buyToken.symbol}
-=======
-            ~{formatValue(order.buyAmount, order.buyToken.decimals)} {order.buyToken.symbol}
->>>>>>> 50d83f8f
+            ~{ellipsis(formatValue(order.buyAmount, order.buyToken.decimals), 10)} {order.buyToken.symbol}
           </Text>
           <Text fontSize="$3">
             −{ellipsis(formatValue(order.sellAmount, order.sellToken.decimals), 10)} {order.sellToken.symbol}
