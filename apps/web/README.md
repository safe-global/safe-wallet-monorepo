--- conflicted
+++ resolved
@@ -43,37 +43,6 @@
 
 Here's the list of all the environment variables:
 
-<<<<<<< HEAD
-| Env variable                                      | Description                                                                                                                                                             |
-| ------------------------------------------------- | ----------------------------------------------------------------------------------------------------------------------------------------------------------------------- |
-| `NEXT_PUBLIC_BRAND_NAME`                          | The name of the app, defaults to "Wallet fork"                                                                                                                          |
-| `NEXT_PUBLIC_BRAND_LOGO`                          | The URL of the app logo displayed in the header                                                                                                                         |
-| `NEXT_PUBLIC_INFURA_TOKEN`                        | [Infura](https://docs.infura.io/infura/networks/ethereum/how-to/secure-a-project/project-id) RPC API token                                                              |
-| `NEXT_PUBLIC_SAFE_APPS_INFURA_TOKEN`              | Infura token for Safe Apps, falls back to `NEXT_PUBLIC_INFURA_TOKEN`                                                                                                    |
-| `NEXT_PUBLIC_IS_PRODUCTION`                       | Set to `true` to build a minified production app                                                                                                                        |
-| `NEXT_PUBLIC_DEFAULT_TESTNET_CHAIN_ID`            | The default chain ID used when `NEXT_PUBLIC_IS_PRODUCTION` is set to `false`. Defaults to 11155111 (sepolia)                                                            |
-| `NEXT_PUBLIC_DEFAULT_MAINNET_CHAIN_ID`            | The default chain ID used when `NEXT_PUBLIC_IS_PRODUCTION` is set to `true`. Defaults to 1 (mainnet)                                                                    |
-| `NEXT_PUBLIC_GATEWAY_URL_PRODUCTION`              | The base URL for the [Safe Client Gateway](https://github.com/safe-global/safe-client-gateway)                                                                          |
-| `NEXT_PUBLIC_GATEWAY_URL_STAGING`                 | The base CGW URL on staging                                                                                                                                             |
-| `NEXT_PUBLIC_SAFE_VERSION`                        | The latest version of the Safe contract, defaults to 1.4.1                                                                                                              |
-| `NEXT_PUBLIC_WC_PROJECT_ID`                       | [WalletConnect v2](https://docs.walletconnect.com/2.0/cloud/relay) project ID                                                                                           |
-| `NEXT_PUBLIC_TENDERLY_ORG_NAME`                   | [Tenderly](https://tenderly.co) org name for Transaction Simulation                                                                                                     |
-| `NEXT_PUBLIC_TENDERLY_PROJECT_NAME`               | Tenderly project name                                                                                                                                                   |
-| `NEXT_PUBLIC_TENDERLY_SIMULATE_ENDPOINT_URL`      | Tenderly simulation URL                                                                                                                                                 |
-| `NEXT_PUBLIC_BEAMER_ID`                           | [Beamer](https://www.getbeamer.com) is a news feed for in-app announcements                                                                                             |
-| `NEXT_PUBLIC_GOOGLE_TAG_MANAGER_ID`               | [GTM](https://tagmanager.google.com) project id                                                                                                                         |
-| `NEXT_PUBLIC_GOOGLE_TAG_MANAGER_DEVELOPMENT_AUTH` | Dev GTM key                                                                                                                                                             |
-| `NEXT_PUBLIC_GOOGLE_TAG_MANAGER_LATEST_AUTH`      | Preview GTM key                                                                                                                                                         |
-| `NEXT_PUBLIC_GOOGLE_TAG_MANAGER_LIVE_AUTH`        | Production GTM key                                                                                                                                                      |
-| `NEXT_PUBLIC_SENTRY_DSN`                          | [Sentry](https://sentry.io) id for tracking runtime errors                                                                                                              |
-| `NEXT_PUBLIC_IS_OFFICIAL_HOST`                    | Whether it's the official distribution of the app, or a fork; has legal implications. Set to true only if you also update the legal pages like Imprint and Terms of use |
-| `NEXT_PUBLIC_REDEFINE_API`                        | Redefine API base URL                                                                                                                                                   |
-| `NEXT_PUBLIC_FIREBASE_OPTIONS_PRODUCTION`         | Firebase Cloud Messaging (FCM) `initializeApp` options on production                                                                                                    |
-| `NEXT_PUBLIC_FIREBASE_VAPID_KEY_PRODUCTION`       | FCM vapid key on production                                                                                                                                             |
-| `NEXT_PUBLIC_FIREBASE_OPTIONS_STAGING`            | FCM `initializeApp` options on staging                                                                                                                                  |
-| `NEXT_PUBLIC_FIREBASE_VAPID_KEY_STAGING`          | FCM vapid key on staging                                                                                                                                                |
-| `NEXT_PUBLIC_SPINDL_SDK_KEY`                      | [Spindl](http://spindl.xyz) SDK key                                                                                                                                     |
-=======
 | Env variable                                 | Description                                                                                                                                                             |
 | -------------------------------------------- | ----------------------------------------------------------------------------------------------------------------------------------------------------------------------- |
 | `NEXT_PUBLIC_BRAND_NAME`                     | The name of the app, defaults to "Wallet fork"                                                                                                                          |
@@ -81,6 +50,8 @@
 | `NEXT_PUBLIC_INFURA_TOKEN`                   | [Infura](https://docs.infura.io/infura/networks/ethereum/how-to/secure-a-project/project-id) RPC API token                                                              |
 | `NEXT_PUBLIC_SAFE_APPS_INFURA_TOKEN`         | Infura token for Safe Apps, falls back to `NEXT_PUBLIC_INFURA_TOKEN`                                                                                                    |
 | `NEXT_PUBLIC_IS_PRODUCTION`                  | Set to `true` to build a minified production app                                                                                                                        |
+| `NEXT_PUBLIC_DEFAULT_TESTNET_CHAIN_ID`       | The default chain ID used when `NEXT_PUBLIC_IS_PRODUCTION` is set to `false`. Defaults to 11155111 (sepolia)                                                            |
+| `NEXT_PUBLIC_DEFAULT_MAINNET_CHAIN_ID`       | The default chain ID used when `NEXT_PUBLIC_IS_PRODUCTION` is set to `true`. Defaults to 1 (mainnet)                                                                    |
 | `NEXT_PUBLIC_GATEWAY_URL_PRODUCTION`         | The base URL for the [Safe Client Gateway](https://github.com/safe-global/safe-client-gateway)                                                                          |
 | `NEXT_PUBLIC_GATEWAY_URL_STAGING`            | The base CGW URL on staging                                                                                                                                             |
 | `NEXT_PUBLIC_SAFE_VERSION`                   | The latest version of the Safe contract, defaults to 1.4.1                                                                                                              |
@@ -100,7 +71,6 @@
 | `NEXT_PUBLIC_FIREBASE_OPTIONS_STAGING`       | FCM `initializeApp` options on staging                                                                                                                                  |
 | `NEXT_PUBLIC_FIREBASE_VAPID_KEY_STAGING`     | FCM vapid key on staging                                                                                                                                                |
 | `NEXT_PUBLIC_SPINDL_SDK_KEY`                 | [Spindl](http://spindl.xyz) SDK key                                                                                                                                     |
->>>>>>> d3d5bb1c
 
 If you don't provide some of the variables, the corresponding features will be disabled in the UI.
 
