--- conflicted
+++ resolved
@@ -1,19 +1,11 @@
 import { useMemo } from 'react'
 import isEqual from 'lodash/isEqual'
 import { useAppSelector } from '@/store'
-<<<<<<< HEAD
-import { initialBalancesState, selectBalances } from '@/store/balancesSlice'
+import { selectBalances } from '@/store/balancesSlice'
 import { type SafeBalanceResponseWithSafenet } from '@/utils/safenet'
 
 const useBalances = (): {
   balances: SafeBalanceResponseWithSafenet
-=======
-import { selectBalances } from '@/store/balancesSlice'
-import type { Balances } from '@safe-global/store/gateway/AUTO_GENERATED/balances'
-
-const useBalances = (): {
-  balances: Balances
->>>>>>> eaf003d2
   loading: boolean
   error?: string
 } => {
