import { POLLING_INTERVAL } from '@/config/constants'
import { getCounterfactualBalance } from '@/features/counterfactual/utils'
import { useWeb3 } from '@/hooks/wallets/web3'
import { Errors, logError } from '@/services/exceptions'
import { useAppSelector } from '@/store'
import { getSafenetBalances, useGetSafenetConfigQuery } from '@/store/safenet'
import { TOKEN_LISTS, selectCurrency, selectSettings } from '@/store/settingsSlice'
import { FEATURES, hasFeature } from '@/utils/chains'
import { convertSafenetBalanceToSafeClientGatewayBalance } from '@/utils/safenet'
import { skipToken } from '@reduxjs/toolkit/query/react'
import { getBalances, type SafeBalanceResponse } from '@safe-global/safe-gateway-typescript-sdk'
import { useEffect, useMemo } from 'react'
import useAsync, { type AsyncResult } from '../useAsync'
import { useCurrentChain } from '../useChains'
import useIntervalCounter from '../useIntervalCounter'
<<<<<<< HEAD
import useIsSafenetEnabled from '../useIsSafenetEnabled'
=======
import useIsSafenetEnabled from '@/features/safenet/hooks/useIsSafenetEnabled'
>>>>>>> 8edf34cb
import useSafeInfo from '../useSafeInfo'

export const useTokenListSetting = (): boolean | undefined => {
  const chain = useCurrentChain()
  const settings = useAppSelector(selectSettings)

  const isTrustedTokenList = useMemo(() => {
    if (settings.tokenList === TOKEN_LISTS.ALL) return false
    return chain ? hasFeature(chain, FEATURES.DEFAULT_TOKENLIST) : undefined
  }, [chain, settings.tokenList])

  return isTrustedTokenList
}

const mergeBalances = (cgw: SafeBalanceResponse, sn: SafeBalanceResponse): SafeBalanceResponse => {
  // Create a Map using token addresses as keys
  const uniqueBalances = new Map(
    // Process Safenet items last so they take precedence by overwriting the CGW items
    [...cgw.items, ...sn.items].map((item) => [item.tokenInfo.address, item]),
  )

  return {
    // We do not sum the fiatTotal as Safenet doesn't return it
    // And if it did, we would have to do something fancy with calculations so balances aren't double counted
    fiatTotal: Array.from(uniqueBalances.values())
      .reduce((acc, item) => acc + parseFloat(item.fiatBalance), 0)
      .toString(),
    items: Array.from(uniqueBalances.values()),
  }
}

export const useLoadBalances = (): AsyncResult<SafeBalanceResponse> => {
  const [pollCount, resetPolling] = useIntervalCounter(POLLING_INTERVAL)
  const isSafenetEnabled = useIsSafenetEnabled()
  const {
    data: safenetConfig,
    isSuccess: isSafenetConfigSuccess,
    isLoading: isSafenetConfigLoading,
  } = useGetSafenetConfigQuery(!isSafenetEnabled ? skipToken : undefined)
  const currency = useAppSelector(selectCurrency)
  const isTrustedTokenList = useTokenListSetting()
  const { safe, safeAddress } = useSafeInfo()
  const web3 = useWeb3()
  const chain = useCurrentChain()
  const chainId = safe.chainId
  const chainSupportedBySafenet = isSafenetConfigSuccess && safenetConfig.chains.includes(Number(chainId))

  // Re-fetch assets when the entire SafeInfo updates
  const [data, error, loading] = useAsync<SafeBalanceResponse | undefined>(
    () => {
      if (!chainId || !safeAddress || isTrustedTokenList === undefined || isSafenetConfigLoading) return

      if (!safe.deployed) {
        return getCounterfactualBalance(safeAddress, web3, chain)
      }

      const balanceQueries = [
        getBalances(chainId, safeAddress, currency, {
          trusted: isTrustedTokenList,
        }),
      ]

      if (isSafenetEnabled && isSafenetConfigSuccess && chainSupportedBySafenet) {
        balanceQueries.push(
          getSafenetBalances(safeAddress)
            .then((safenetBalances) =>
              convertSafenetBalanceToSafeClientGatewayBalance(safenetBalances, safenetConfig, Number(chainId)),
            )
            .catch(() => ({
              fiatTotal: '0',
              items: [],
            })),
        )
      }

      return Promise.all(balanceQueries).then(([cgw, sn]) => (sn ? mergeBalances(cgw, sn) : cgw))
    },
    // eslint-disable-next-line react-hooks/exhaustive-deps
    [
      safeAddress,
      chainId,
      currency,
      isTrustedTokenList,
      pollCount,
      safe.deployed,
      web3,
      chain,
      safenetConfig,
      isSafenetConfigSuccess,
      isSafenetConfigLoading,
      chainSupportedBySafenet,
    ],
    false, // don't clear data between polls
  )
  // Reset the counter when safe address/chainId changes
  useEffect(() => {
    resetPolling()
  }, [resetPolling, safeAddress, chainId])

  // Log errors
  useEffect(() => {
    if (error) {
      logError(Errors._601, error.message)
    }
  }, [error])

  return [data, error, loading || isSafenetConfigLoading]
}

export default useLoadBalances<|MERGE_RESOLUTION|>--- conflicted
+++ resolved
@@ -1,5 +1,6 @@
 import { POLLING_INTERVAL } from '@/config/constants'
 import { getCounterfactualBalance } from '@/features/counterfactual/utils'
+import useIsSafenetEnabled from '@/features/safenet/hooks/useIsSafenetEnabled'
 import { useWeb3 } from '@/hooks/wallets/web3'
 import { Errors, logError } from '@/services/exceptions'
 import { useAppSelector } from '@/store'
@@ -13,11 +14,6 @@
 import useAsync, { type AsyncResult } from '../useAsync'
 import { useCurrentChain } from '../useChains'
 import useIntervalCounter from '../useIntervalCounter'
-<<<<<<< HEAD
-import useIsSafenetEnabled from '../useIsSafenetEnabled'
-=======
-import useIsSafenetEnabled from '@/features/safenet/hooks/useIsSafenetEnabled'
->>>>>>> 8edf34cb
 import useSafeInfo from '../useSafeInfo'
 
 export const useTokenListSetting = (): boolean | undefined => {
