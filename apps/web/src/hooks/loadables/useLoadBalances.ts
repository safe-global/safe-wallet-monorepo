import { useMemo } from 'react'
import { type Balances, useBalancesGetBalancesV1Query } from '@safe-global/store/gateway/AUTO_GENERATED/balances'
<<<<<<< HEAD
import {
  usePortfolioGetPortfolioV1Query,
  type Portfolio,
  type AppBalance,
} from '@safe-global/store/gateway/AUTO_GENERATED/portfolios'
=======
import type { AppBalance } from '@safe-global/store/gateway/AUTO_GENERATED/portfolios'
>>>>>>> 3d67c1f7
import { useAppSelector } from '@/store'
import { selectCurrency, selectSettings, TOKEN_LISTS } from '@/store/settingsSlice'
import { useCurrentChain, useHasFeature } from '../useChains'
import useSafeInfo from '../useSafeInfo'
import { POLLING_INTERVAL, PORTFOLIO_POLLING_INTERVAL } from '@/config/constants'
import { useCounterfactualBalances } from '@/features/counterfactual/useCounterfactualBalances'
import usePortfolioBalances from '@/features/portfolio/hooks/usePortfolioBalances'
import { FEATURES, hasFeature } from '@safe-global/utils/utils/chains'
import type { AsyncResult } from '@safe-global/utils/hooks/useAsync'

<<<<<<< HEAD
const transformPortfolioToBalances = (portfolio?: Portfolio): PortfolioBalances | undefined => {
  if (!portfolio) return undefined

  return {
    items: portfolio.tokenBalances.map((token) => ({
      tokenInfo: {
        ...token.tokenInfo,
        logoUri: token.tokenInfo.logoUri || '',
      },
      balance: token.balance,
      fiatBalance: token.balanceFiat || '0',
      fiatConversion: token.price || '0',
      fiatBalance24hChange: token.priceChangePercentage1d,
    })),
    fiatTotal: portfolio.totalBalanceFiat,
    tokensFiatTotal: portfolio.totalTokenBalanceFiat,
    positionsFiatTotal: portfolio.totalPositionsBalanceFiat,
    positions: portfolio.positionBalances,
  }
=======
export interface PortfolioBalances extends Balances {
  positions?: AppBalance[]
  tokensFiatTotal?: string
  positionsFiatTotal?: string
>>>>>>> 3d67c1f7
}

const createPortfolioBalances = (balances: Balances): PortfolioBalances => ({
  ...balances,
  tokensFiatTotal: balances.fiatTotal,
  positionsFiatTotal: '0',
  positions: undefined,
})

export const useTokenListSetting = (): boolean | undefined => {
  const chain = useCurrentChain()
  const settings = useAppSelector(selectSettings)

  return useMemo(() => {
    if (settings.tokenList === TOKEN_LISTS.ALL) return false
    return chain ? hasFeature(chain, FEATURES.DEFAULT_TOKENLIST) : undefined
  }, [chain, settings.tokenList])
}

<<<<<<< HEAD
export interface PortfolioBalances extends Balances {
  positions?: AppBalance[]
  tokensFiatTotal?: string
  positionsFiatTotal?: string
}

/**
 * Hook to load token balances and positions data.
 * Returns `loading: true` when initialized, even if the query is skipped (e.g., no Safe selected).
 */
const useLoadBalances = (): AsyncResult<PortfolioBalances> => {
=======
/**
 * Hook to load balances using the legacy endpoint.
 * @param skip - Skip fetching when portfolio endpoint is enabled
 */
export const useLegacyBalances = (skip = false): AsyncResult<PortfolioBalances> => {
>>>>>>> 3d67c1f7
  const currency = useAppSelector(selectCurrency)
  const settings = useAppSelector(selectSettings)
  const isTrustedTokenList = useTokenListSetting()
  const { safe, safeAddress } = useSafeInfo()
  const isReady = safeAddress && safe.deployed && isTrustedTokenList !== undefined
  const isReadyPortfolio = safeAddress && isTrustedTokenList !== undefined
  const isCounterfactual = !safe.deployed
  const hideDust = settings.hideDust ?? true

  const shouldUsePortfolioEndpoint = useHasFeature(FEATURES.PORTFOLIO_ENDPOINT) ?? false

  const {
    currentData: legacyBalances,
    isLoading: legacyLoading,
    error: legacyError,
  } = useBalancesGetBalancesV1Query(
    {
      chainId: safe.chainId,
      safeAddress,
      fiatCode: currency,
      trusted: isTrustedTokenList,
    },
    {
<<<<<<< HEAD
      skip: !isReady || shouldUsePortfolioEndpoint,
=======
      skip: skip || !isReady,
>>>>>>> 3d67c1f7
      pollingInterval: POLLING_INTERVAL,
      skipPollingIfUnfocused: true,
      refetchOnFocus: true,
    },
  )

<<<<<<< HEAD
  const {
    currentData: portfolioData,
    isLoading: portfolioLoading,
    error: portfolioError,
  } = usePortfolioGetPortfolioV1Query(
    {
      address: safeAddress,
      chainIds: safe.chainId,
      fiatCode: currency,
      trusted: isTrustedTokenList,
      excludeDust: hideDust,
    },
    {
      skip: !shouldUsePortfolioEndpoint || !isReadyPortfolio || !safe.chainId,
      pollingInterval: PORTFOLIO_POLLING_INTERVAL,
      skipPollingIfUnfocused: true,
      refetchOnFocus: true,
    },
  )

  const [cfData, cfError, cfLoading] = useCounterfactualBalances(safe)

  const memoizedPortfolioBalances = useMemo(() => transformPortfolioToBalances(portfolioData), [portfolioData])

  const isPortfolioEmpty = useMemo(() => {
    if (!portfolioData) return false
    return portfolioData.tokenBalances.length === 0 && portfolioData.positionBalances.length === 0
  }, [portfolioData])

  const result = useMemo<AsyncResult<PortfolioBalances>>(() => {
    if (shouldUsePortfolioEndpoint) {
      if (isCounterfactual && isPortfolioEmpty) {
        if (cfData) {
          return [createPortfolioBalances(cfData), cfError, cfLoading]
        }
        const emptyBalances: Balances = {
          items: [],
          fiatTotal: '0',
        }
        return [createPortfolioBalances(emptyBalances), cfError, false]
      }
      const error = portfolioError ? new Error(String(portfolioError)) : undefined
      return [memoizedPortfolioBalances, error, portfolioLoading]
    }

    if (isCounterfactual && cfData) {
      return [createPortfolioBalances(cfData), cfError, cfLoading]
    }

    if (legacyBalances) {
      const error = legacyError ? new Error(String(legacyError)) : undefined
      return [createPortfolioBalances(legacyBalances), error, legacyLoading]
    }

    const error = legacyError ? new Error(String(legacyError)) : undefined
    return [undefined, error, true]
  }, [
    shouldUsePortfolioEndpoint,
    isCounterfactual,
    isPortfolioEmpty,
    cfData,
    cfError,
    cfLoading,
    memoizedPortfolioBalances,
    portfolioError,
    portfolioLoading,
    legacyBalances,
    legacyError,
    legacyLoading,
  ])

  return result
=======
  const [cfData, cfError, cfLoading] = useCounterfactualBalances(safe)

  return useMemo<AsyncResult<PortfolioBalances>>(() => {
    if (skip) {
      return [undefined, undefined, false]
    }

    if (isCounterfactual && cfData) {
      return [createPortfolioBalances(cfData), cfError, cfLoading]
    }

    if (legacyBalances) {
      const error = legacyError ? new Error(String(legacyError)) : undefined
      return [createPortfolioBalances(legacyBalances), error, legacyLoading]
    }

    const error = legacyError ? new Error(String(legacyError)) : undefined
    return [undefined, error, true]
  }, [skip, isCounterfactual, cfData, cfError, cfLoading, legacyBalances, legacyError, legacyLoading])
}

/**
 * Hook to load token balances and positions data.
 * Uses portfolio endpoint when enabled, otherwise falls back to legacy endpoint.
 */
const useLoadBalances = (): AsyncResult<PortfolioBalances> => {
  const shouldUsePortfolioEndpoint = useHasFeature(FEATURES.PORTFOLIO_ENDPOINT) ?? false

  const legacyResult = useLegacyBalances(shouldUsePortfolioEndpoint)
  const portfolioResult = usePortfolioBalances(!shouldUsePortfolioEndpoint)

  return shouldUsePortfolioEndpoint ? portfolioResult : legacyResult
>>>>>>> 3d67c1f7
}

export default useLoadBalances<|MERGE_RESOLUTION|>--- conflicted
+++ resolved
@@ -1,50 +1,20 @@
 import { useMemo } from 'react'
 import { type Balances, useBalancesGetBalancesV1Query } from '@safe-global/store/gateway/AUTO_GENERATED/balances'
-<<<<<<< HEAD
-import {
-  usePortfolioGetPortfolioV1Query,
-  type Portfolio,
-  type AppBalance,
-} from '@safe-global/store/gateway/AUTO_GENERATED/portfolios'
-=======
 import type { AppBalance } from '@safe-global/store/gateway/AUTO_GENERATED/portfolios'
->>>>>>> 3d67c1f7
 import { useAppSelector } from '@/store'
 import { selectCurrency, selectSettings, TOKEN_LISTS } from '@/store/settingsSlice'
 import { useCurrentChain, useHasFeature } from '../useChains'
 import useSafeInfo from '../useSafeInfo'
-import { POLLING_INTERVAL, PORTFOLIO_POLLING_INTERVAL } from '@/config/constants'
+import { POLLING_INTERVAL } from '@/config/constants'
 import { useCounterfactualBalances } from '@/features/counterfactual/useCounterfactualBalances'
 import usePortfolioBalances from '@/features/portfolio/hooks/usePortfolioBalances'
 import { FEATURES, hasFeature } from '@safe-global/utils/utils/chains'
 import type { AsyncResult } from '@safe-global/utils/hooks/useAsync'
 
-<<<<<<< HEAD
-const transformPortfolioToBalances = (portfolio?: Portfolio): PortfolioBalances | undefined => {
-  if (!portfolio) return undefined
-
-  return {
-    items: portfolio.tokenBalances.map((token) => ({
-      tokenInfo: {
-        ...token.tokenInfo,
-        logoUri: token.tokenInfo.logoUri || '',
-      },
-      balance: token.balance,
-      fiatBalance: token.balanceFiat || '0',
-      fiatConversion: token.price || '0',
-      fiatBalance24hChange: token.priceChangePercentage1d,
-    })),
-    fiatTotal: portfolio.totalBalanceFiat,
-    tokensFiatTotal: portfolio.totalTokenBalanceFiat,
-    positionsFiatTotal: portfolio.totalPositionsBalanceFiat,
-    positions: portfolio.positionBalances,
-  }
-=======
 export interface PortfolioBalances extends Balances {
   positions?: AppBalance[]
   tokensFiatTotal?: string
   positionsFiatTotal?: string
->>>>>>> 3d67c1f7
 }
 
 const createPortfolioBalances = (balances: Balances): PortfolioBalances => ({
@@ -64,35 +34,16 @@
   }, [chain, settings.tokenList])
 }
 
-<<<<<<< HEAD
-export interface PortfolioBalances extends Balances {
-  positions?: AppBalance[]
-  tokensFiatTotal?: string
-  positionsFiatTotal?: string
-}
-
-/**
- * Hook to load token balances and positions data.
- * Returns `loading: true` when initialized, even if the query is skipped (e.g., no Safe selected).
- */
-const useLoadBalances = (): AsyncResult<PortfolioBalances> => {
-=======
 /**
  * Hook to load balances using the legacy endpoint.
  * @param skip - Skip fetching when portfolio endpoint is enabled
  */
 export const useLegacyBalances = (skip = false): AsyncResult<PortfolioBalances> => {
->>>>>>> 3d67c1f7
   const currency = useAppSelector(selectCurrency)
-  const settings = useAppSelector(selectSettings)
   const isTrustedTokenList = useTokenListSetting()
   const { safe, safeAddress } = useSafeInfo()
   const isReady = safeAddress && safe.deployed && isTrustedTokenList !== undefined
-  const isReadyPortfolio = safeAddress && isTrustedTokenList !== undefined
   const isCounterfactual = !safe.deployed
-  const hideDust = settings.hideDust ?? true
-
-  const shouldUsePortfolioEndpoint = useHasFeature(FEATURES.PORTFOLIO_ENDPOINT) ?? false
 
   const {
     currentData: legacyBalances,
@@ -106,91 +57,13 @@
       trusted: isTrustedTokenList,
     },
     {
-<<<<<<< HEAD
-      skip: !isReady || shouldUsePortfolioEndpoint,
-=======
       skip: skip || !isReady,
->>>>>>> 3d67c1f7
       pollingInterval: POLLING_INTERVAL,
       skipPollingIfUnfocused: true,
       refetchOnFocus: true,
     },
   )
 
-<<<<<<< HEAD
-  const {
-    currentData: portfolioData,
-    isLoading: portfolioLoading,
-    error: portfolioError,
-  } = usePortfolioGetPortfolioV1Query(
-    {
-      address: safeAddress,
-      chainIds: safe.chainId,
-      fiatCode: currency,
-      trusted: isTrustedTokenList,
-      excludeDust: hideDust,
-    },
-    {
-      skip: !shouldUsePortfolioEndpoint || !isReadyPortfolio || !safe.chainId,
-      pollingInterval: PORTFOLIO_POLLING_INTERVAL,
-      skipPollingIfUnfocused: true,
-      refetchOnFocus: true,
-    },
-  )
-
-  const [cfData, cfError, cfLoading] = useCounterfactualBalances(safe)
-
-  const memoizedPortfolioBalances = useMemo(() => transformPortfolioToBalances(portfolioData), [portfolioData])
-
-  const isPortfolioEmpty = useMemo(() => {
-    if (!portfolioData) return false
-    return portfolioData.tokenBalances.length === 0 && portfolioData.positionBalances.length === 0
-  }, [portfolioData])
-
-  const result = useMemo<AsyncResult<PortfolioBalances>>(() => {
-    if (shouldUsePortfolioEndpoint) {
-      if (isCounterfactual && isPortfolioEmpty) {
-        if (cfData) {
-          return [createPortfolioBalances(cfData), cfError, cfLoading]
-        }
-        const emptyBalances: Balances = {
-          items: [],
-          fiatTotal: '0',
-        }
-        return [createPortfolioBalances(emptyBalances), cfError, false]
-      }
-      const error = portfolioError ? new Error(String(portfolioError)) : undefined
-      return [memoizedPortfolioBalances, error, portfolioLoading]
-    }
-
-    if (isCounterfactual && cfData) {
-      return [createPortfolioBalances(cfData), cfError, cfLoading]
-    }
-
-    if (legacyBalances) {
-      const error = legacyError ? new Error(String(legacyError)) : undefined
-      return [createPortfolioBalances(legacyBalances), error, legacyLoading]
-    }
-
-    const error = legacyError ? new Error(String(legacyError)) : undefined
-    return [undefined, error, true]
-  }, [
-    shouldUsePortfolioEndpoint,
-    isCounterfactual,
-    isPortfolioEmpty,
-    cfData,
-    cfError,
-    cfLoading,
-    memoizedPortfolioBalances,
-    portfolioError,
-    portfolioLoading,
-    legacyBalances,
-    legacyError,
-    legacyLoading,
-  ])
-
-  return result
-=======
   const [cfData, cfError, cfLoading] = useCounterfactualBalances(safe)
 
   return useMemo<AsyncResult<PortfolioBalances>>(() => {
@@ -223,7 +96,6 @@
   const portfolioResult = usePortfolioBalances(!shouldUsePortfolioEndpoint)
 
   return shouldUsePortfolioEndpoint ? portfolioResult : legacyResult
->>>>>>> 3d67c1f7
 }
 
 export default useLoadBalances