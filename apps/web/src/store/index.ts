--- conflicted
+++ resolved
@@ -27,12 +27,9 @@
 import { ofacApi } from '@/store/api/ofac'
 import { safePassApi } from './api/safePass'
 import { version as termsVersion } from '@/markdown/terms/version'
-<<<<<<< HEAD
 import { safenetApi } from './safenet'
-=======
 import { cgwClient, setBaseUrl } from '@safe-global/store/gateway/cgwClient'
 import { GATEWAY_URL } from '@/config/gateway'
->>>>>>> eaf003d2
 
 const rootReducer = combineReducers({
   [slices.chainsSlice.name]: slices.chainsSlice.reducer,
@@ -61,11 +58,8 @@
   [ofacApi.reducerPath]: ofacApi.reducer,
   [safePassApi.reducerPath]: safePassApi.reducer,
   [slices.gatewayApi.reducerPath]: slices.gatewayApi.reducer,
-<<<<<<< HEAD
   [safenetApi.reducerPath]: safenetApi.reducer,
-=======
   [cgwClient.reducerPath]: cgwClient.reducer,
->>>>>>> eaf003d2
 })
 
 const persistedSlices: (keyof Partial<RootState>)[] = [
