--- conflicted
+++ resolved
@@ -1,11 +1,8 @@
 import { createApi, fetchBaseQuery } from '@reduxjs/toolkit/query/react'
 
 import { SAFENET_API_URL } from '@/config/constants'
-<<<<<<< HEAD
 import type { SafeVersion } from '@safe-global/safe-core-sdk-types'
-=======
 import { type RequiredTenderlySimulation } from '@/components/tx/security/tenderly/types'
->>>>>>> 1c2b257c
 
 export type SafenetSafeEntity = {
   safe: string
@@ -47,7 +44,8 @@
   saltNonce: string
   factoryAddress: string
   masterCopy: string
-  safeVersion: SafeVersion
+  safeVersion: 
+  
 }
 
 export const getSafenetBalances = async (safeAddress: string): Promise<SafenetBalanceEntity> => {
@@ -123,14 +121,9 @@
   }),
 })
 
-<<<<<<< HEAD
 export const {
   useGetSafenetConfigQuery,
   useLazyGetSafenetBalanceQuery,
-  useLazySimulateSafenetTxQuery,
+  useLazySimulateSafenetTransactionQuery,
   useLazyDeploySafenetAccountQuery,
-} = safenetApi
-=======
-export const { useGetSafenetConfigQuery, useLazyGetSafenetBalanceQuery, useLazySimulateSafenetTransactionQuery } =
-  safenetApi
->>>>>>> 1c2b257c
+} = safenetApi