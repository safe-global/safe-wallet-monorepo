--- conflicted
+++ resolved
@@ -27,22 +27,17 @@
 }
 
 export type SafenetBalanceEntity = {
-<<<<<<< HEAD
   [tokenSymbol: string]: {
     breakdown: {
       [chainId: string]: {
         address: string
         allowances: string
         balance: string
-        pendingSettlements: string
         total: string
       }
     }
     total: string
   }
-=======
-  [tokenSymbol: string]: { total: string }
->>>>>>> b4a4d2e1
 }
 
 export type SafenetSimulateTransactionRequest = {
