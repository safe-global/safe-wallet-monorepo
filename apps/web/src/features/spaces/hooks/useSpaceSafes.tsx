--- conflicted
+++ resolved
@@ -12,14 +12,10 @@
 export const useSpaceSafes = () => {
   const spaceId = useCurrentSpaceId()
   const isUserSignedIn = useAppSelector(isAuthenticated)
-<<<<<<< HEAD
-  const { currentData, isLoading } = useOrganizationSafesGetV1Query(
-    { organizationId: Number(spaceId) },
+  const { currentData, isLoading } = useSpaceSafesGetV1Query(
+    { spaceId: Number(spaceId) },
     { skip: !isUserSignedIn },
   )
-=======
-  const { currentData } = useSpaceSafesGetV1Query({ spaceId: Number(spaceId) }, { skip: !isUserSignedIn })
->>>>>>> e968dd8a
   const allSafeNames = useAppSelector(selectAllAddressBooks)
   const safeItems = currentData ? _buildSafeItems(currentData.safes, allSafeNames) : []
   const safes = useAllSafesGrouped(safeItems)
