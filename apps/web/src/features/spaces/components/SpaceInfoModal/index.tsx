--- conflicted
+++ resolved
@@ -94,13 +94,8 @@
             </List>
 
             {showButtons && (
-<<<<<<< HEAD
-              <Stack gap={2} mt="auto">
+              <Stack gap={2} mt={{ xs: 3, md: 'auto' }}>
                 {onCreateSpace ? (
-=======
-              <Stack gap={2} mt={{ xs: 3, md: 'auto' }}>
-                <Link href={AppRoutes.welcome.spaces} passHref legacyBehavior>
->>>>>>> b6518e39
                   <Button
                     variant="contained"
                     color="primary"
