import { type ReactElement, useEffect, useState } from 'react'
import {
  Alert,
  Box,
  Button,
  CircularProgress,
  DialogActions,
  DialogContent,
  Stack,
  SvgIcon,
  Typography,
} from '@mui/material'
import { FormProvider, useForm } from 'react-hook-form'
import ModalDialog from '@/components/common/ModalDialog'
import memberIcon from '@/public/images/spaces/member.svg'
import adminIcon from '@/public/images/spaces/admin.svg'
import CheckIcon from '@mui/icons-material/Check'
import css from './styles.module.css'
import { useMembersInviteUserV1Mutation } from '@safe-global/store/gateway/AUTO_GENERATED/spaces'
import { useCurrentSpaceId } from 'src/features/spaces/hooks/useCurrentSpaceId'
import { useRouter } from 'next/router'
import { AppRoutes } from '@/config/routes'
import { MemberRole } from '@/features/spaces/hooks/useSpaceMembers'
import { trackEvent } from '@/services/analytics'
import { SPACE_EVENTS } from '@/services/analytics/events/spaces'
import { useAppDispatch } from '@/store'
import { showNotification } from '@/store/notificationsSlice'
import MemberInfoForm from '@/features/spaces/components/AddMemberModal/MemberInfoForm'
import AddressBookInput from '@/components/common/AddressBookInput'
import useAddressBook from '@/hooks/useAddressBook'

type MemberField = {
  name: string
  address: string
  role: MemberRole
}

export const RoleMenuItem = ({
  role,
  hasDescription = false,
  selected = false,
}: {
  role: MemberRole
  hasDescription?: boolean
  selected?: boolean
}): ReactElement => {
  const isAdmin = role === MemberRole.ADMIN

  return (
    <Box width="100%" alignItems="center" className={css.roleMenuItem}>
      <Box sx={{ gridArea: 'icon', display: 'flex', alignItems: 'center' }}>
        <SvgIcon mr={1} component={isAdmin ? adminIcon : memberIcon} inheritViewBox fontSize="small" />
      </Box>
      <Typography gridArea="title" fontWeight={hasDescription ? 'bold' : undefined}>
        {isAdmin ? 'Admin' : 'Member'}
      </Typography>
      {hasDescription && (
        <>
          <Box gridArea="description">
            <Typography variant="body2" sx={{ maxWidth: '300px', whiteSpace: 'normal', wordWrap: 'break-word' }}>
              {isAdmin ? 'Admins can create and delete spaces, invite members, and more.' : 'Can view the space data.'}
            </Typography>
          </Box>
          <Box gridArea="checkIcon" sx={{ visibility: selected ? 'visible' : 'hidden', mx: 1 }}>
            <CheckIcon fontSize="small" sx={{ color: 'text.primary' }} />
          </Box>
        </>
      )}
    </Box>
  )
}

const AddMemberModal = ({ onClose }: { onClose: () => void }): ReactElement => {
  const spaceId = useCurrentSpaceId()
  const router = useRouter()
  const dispatch = useAppDispatch()
  const [error, setError] = useState<string>()
  const [isSubmitting, setIsSubmitting] = useState(false)
  const [inviteMembers] = useMembersInviteUserV1Mutation()
  const addressBook = useAddressBook()

  const methods = useForm<MemberField>({
    mode: 'onChange',
    defaultValues: {
      name: '',
      address: '',
      role: MemberRole.MEMBER,
    },
  })

  const { handleSubmit, formState, watch, setValue } = methods

  const addressValue = watch('address')

  useEffect(() => {
    const addressBookName = addressBook[addressValue]
    if (addressBookName) {
      setValue('name', addressBookName)
    }
  }, [addressBook, addressValue, setValue])

  const onSubmit = handleSubmit(async (data) => {
    setError(undefined)

    if (!spaceId) {
      setError('Something went wrong. Please try again.')
      return
    }

    try {
      setIsSubmitting(true)
      trackEvent({ ...SPACE_EVENTS.ADD_MEMBER })
      const response = await inviteMembers({
        spaceId: Number(spaceId),
        inviteUsersDto: { users: [{ address: data.address, role: data.role, name: data.name }] },
      })

      if (response.data) {
        if (router.pathname !== AppRoutes.spaces.members) {
          router.push({ pathname: AppRoutes.spaces.members, query: { spaceId } })
        }

        dispatch(
          showNotification({
            message: `Invited ${data.name} to space`,
            variant: 'success',
            groupKey: 'invite-member-success',
          }),
        )

        onClose()
      }
      if (response.error) {
        // @ts-ignore
        const errorMessage = response.error?.data?.message || 'Invite failed. Please try again.'
        setError(errorMessage)
      }
    } catch (e) {
      console.error(e)
      setError('Something went wrong. Please try again.')
    } finally {
      setIsSubmitting(false)
    }
  })

  return (
    <ModalDialog open onClose={onClose} dialogTitle="Add member" hideChainIndicator>
      <FormProvider {...methods}>
        <form onSubmit={onSubmit}>
          <DialogContent sx={{ py: 2 }}>
            <Typography mb={2}>
              Invite a signer of the Safe Accounts, or any other wallet address. Anyone in the space can see their name.
            </Typography>

            <Stack spacing={3}>
              <MemberInfoForm />

<<<<<<< HEAD
              <AddressBookInput name="address" label="Address" required showPrefix={false} />
=======
              <AddressInput
                data-testid="member-address-input"
                name="address"
                label="Address"
                required
                showPrefix={false}
              />
>>>>>>> 07b9596a
            </Stack>

            {error && (
              <Alert severity="error" sx={{ mt: 2 }}>
                {error}
              </Alert>
            )}
          </DialogContent>

          <DialogActions>
            <Button data-testid="cancel-btn" onClick={onClose}>
              Cancel
            </Button>
            <Button
              data-testid="add-member-modal-button"
              type="submit"
              variant="contained"
              disabled={!formState.isValid}
              disableElevation
            >
              {isSubmitting ? <CircularProgress size={20} /> : 'Add member'}
            </Button>
          </DialogActions>
        </form>
      </FormProvider>
    </ModalDialog>
  )
}

export default AddMemberModal<|MERGE_RESOLUTION|>--- conflicted
+++ resolved
@@ -155,17 +155,13 @@
             <Stack spacing={3}>
               <MemberInfoForm />
 
-<<<<<<< HEAD
-              <AddressBookInput name="address" label="Address" required showPrefix={false} />
-=======
-              <AddressInput
+              <AddressBookInput
                 data-testid="member-address-input"
                 name="address"
                 label="Address"
                 required
                 showPrefix={false}
               />
->>>>>>> 07b9596a
             </Stack>
 
             {error && (
