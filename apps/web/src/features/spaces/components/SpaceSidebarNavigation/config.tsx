--- conflicted
+++ resolved
@@ -44,13 +44,7 @@
   {
     label: 'Address book',
     icon: <SvgIcon component={ABIcon} inheritViewBox />,
-<<<<<<< HEAD
     href: AppRoutes.spaces.addressBook,
-=======
-    href: '', // TODO: Replace with empty page
-    disabled: true,
-    tag: <Chip label="Soon" sx={{ backgroundColor: 'background.main', color: 'primary.light' }} />,
->>>>>>> ad506069
   },
   {
     label: 'Settings',
