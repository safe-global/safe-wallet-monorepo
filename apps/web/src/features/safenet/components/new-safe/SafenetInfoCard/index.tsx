--- conflicted
+++ resolved
@@ -1,56 +1,5 @@
-<<<<<<< HEAD
-import { AppRoutes } from '@/config/routes'
-import useIsWalletSafenetAllowlisted from '@/features/safenet/hooks/useIsWalletSafenetAllowlisted'
-import { useDarkMode } from '@/hooks/useDarkMode'
-import BellIcon from '@/public/images/safenet/bell.svg'
-import CloseIcon from '@mui/icons-material/Close'
-import { Box, Button, IconButton, Typography } from '@mui/material'
-import { useRouter } from 'next/router'
-import { useState } from 'react'
-import css from './styles.module.css'
-
-function SafenetInfoCard() {
-  const isDarkMode = useDarkMode()
-  const router = useRouter()
-  const [displayBanner, setDisplayBanner] = useState<boolean>(true)
-
-  const onClick = () => {
-    router.push({
-      pathname: AppRoutes.newSafe.safenetCreate,
-    })
-  }
-
-  const canDeploySafenetAccount = useIsWalletSafenetAllowlisted()
-
-  return (
-    displayBanner &&
-    canDeploySafenetAccount && (
-      <Box className={isDarkMode ? css.darkCard : css.lightCard}>
-        <IconButton className={css.close} onClick={() => setDisplayBanner(false)} size="small">
-          <CloseIcon fontSize="medium" />
-        </IconButton>
-        <Box className={css.images}>
-          <BellIcon height="32" className={css.bellIcon} />
-          <Box className={css.newTag}>
-            <Typography fontSize={12}>New</Typography>
-          </Box>
-        </Box>
-        <Box className={css.description}>
-          <Typography variant="body2">
-            Create a new account with Safenet to unlock a unified and secure experience across networks.
-          </Typography>
-          <Button onClick={onClick} variant="outlined" size="small">
-            Learn more
-          </Button>
-        </Box>
-      </Box>
-    )
-  )
-}
-=======
 import dynamic from 'next/dynamic'
 
 const SafenetInfoCard = dynamic(() => import('./SafenetInfoCard'), { ssr: false })
->>>>>>> bde5410c
 
 export default SafenetInfoCard