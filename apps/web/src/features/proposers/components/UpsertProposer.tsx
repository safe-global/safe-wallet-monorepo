import AddressBookInput from '@/components/common/AddressBookInput'
import CheckWallet from '@/components/common/CheckWallet'
import EthHashInfo from '@/components/common/EthHashInfo'
import NameInput from '@/components/common/NameInput'
import NetworkWarning from '@/components/new-safe/create/NetworkWarning'
import ErrorMessage from '@/components/tx/ErrorMessage'
import { signProposerData, signProposerTypedData } from '@/features/proposers/utils/utils'
import useChainId from '@/hooks/useChainId'
import useSafeAddress from '@/hooks/useSafeAddress'
import useWallet from '@/hooks/wallets/useWallet'
import { SETTINGS_EVENTS, trackEvent } from '@/services/analytics'
import { getAssertedChainSigner } from '@/services/tx/tx-sender/sdk'
import { useAppDispatch } from '@/store'
import { useAddProposerMutation } from '@/store/api/gateway'
import { showNotification } from '@/store/notificationsSlice'
<<<<<<< HEAD
import { shortenAddress } from '@/utils/formatters'
import { addressIsNotCurrentSafe } from '@/utils/validation'
import { isEthSignWallet } from '@/utils/wallets'
=======
import { shortenAddress } from '@safe-global/utils/utils/formatters'
import { addressIsNotCurrentSafe } from '@safe-global/utils/utils/validation'
import { isHardwareWallet } from '@/utils/wallets'
>>>>>>> 38e99b36
import { Close } from '@mui/icons-material'
import {
  Alert,
  Box,
  Button,
  CircularProgress,
  Dialog,
  DialogActions,
  DialogContent,
  DialogTitle,
  Divider,
  IconButton,
  Typography,
} from '@mui/material'
import type { Delegate } from '@safe-global/safe-gateway-typescript-sdk/dist/types/delegates'
import { type BaseSyntheticEvent, useState } from 'react'
import { FormProvider, useForm } from 'react-hook-form'

type UpsertProposerProps = {
  onClose: () => void
  onSuccess: () => void
  proposer?: Delegate
}

enum ProposerEntryFields {
  address = 'address',
  name = 'name',
}

type ProposerEntry = {
  [ProposerEntryFields.name]: string
  [ProposerEntryFields.address]: string
}

const UpsertProposer = ({ onClose, onSuccess, proposer }: UpsertProposerProps) => {
  const [error, setError] = useState<Error>()
  const [isLoading, setIsLoading] = useState<boolean>(false)
  const [addProposer] = useAddProposerMutation()
  const dispatch = useAppDispatch()

  const chainId = useChainId()
  const wallet = useWallet()
  const safeAddress = useSafeAddress()

  const methods = useForm<ProposerEntry>({
    defaultValues: {
      [ProposerEntryFields.address]: proposer?.delegate,
      [ProposerEntryFields.name]: proposer?.label,
    },
    mode: 'onChange',
  })

  const notCurrentSafe = addressIsNotCurrentSafe(safeAddress, 'Cannot add Safe Account itself as proposer')

  const { handleSubmit, formState } = methods

  const onConfirm = handleSubmit(async (data: ProposerEntry) => {
    if (!wallet) return

    setError(undefined)
    setIsLoading(true)

    try {
      const shouldEthSign = isEthSignWallet(wallet)
      const signer = await getAssertedChainSigner(wallet.provider)
      const signature = shouldEthSign
        ? await signProposerData(data.address, signer)
        : await signProposerTypedData(chainId, data.address, signer)

      await addProposer({
        chainId,
        delegator: wallet.address,
        signature,
        label: data.name,
        delegate: data.address,
        safeAddress,
        shouldEthSign,
      })

      trackEvent(
        isEditing ? SETTINGS_EVENTS.PROPOSERS.SUBMIT_EDIT_PROPOSER : SETTINGS_EVENTS.PROPOSERS.SUBMIT_ADD_PROPOSER,
      )

      dispatch(
        showNotification({
          variant: 'success',
          groupKey: 'add-proposer-success',
          title: 'Proposer added successfully!',
          message: `${shortenAddress(data.address)} can now suggest transactions for this account.`,
        }),
      )
    } catch (error) {
      setIsLoading(false)
      setError(error as Error)
      return
    }

    setIsLoading(false)
    onSuccess()
  })

  const onSubmit = (e: BaseSyntheticEvent) => {
    e.stopPropagation()
    onConfirm(e)
  }

  const onCancel = () => {
    trackEvent(
      isEditing ? SETTINGS_EVENTS.PROPOSERS.CANCEL_EDIT_PROPOSER : SETTINGS_EVENTS.PROPOSERS.CANCEL_ADD_PROPOSER,
    )
    onClose()
  }

  const isEditing = !!proposer
  const canEdit = wallet?.address === proposer?.delegator

  return (
    <Dialog open onClose={onCancel}>
      <FormProvider {...methods}>
        <form onSubmit={onSubmit}>
          <DialogTitle>
            <Box data-testid="untrusted-token-warning" display="flex" alignItems="center">
              <Typography variant="h6" fontWeight={700} sx={{ display: 'flex', alignItems: 'center', gap: 1 }}>
                {isEditing ? 'Edit' : 'Add'} proposer
              </Typography>

              <Box flexGrow={1} />

              <IconButton aria-label="close" onClick={onCancel} sx={{ marginLeft: 'auto' }}>
                <Close />
              </IconButton>
            </Box>
          </DialogTitle>

          <Divider />

          <DialogContent>
            <Box mb={2}>
              <Typography variant="body2">
                You&apos;re about to grant this address the ability to propose transactions. To complete the setup,
                confirm with a signature from your connected wallet.
              </Typography>
            </Box>

            <Alert severity="info">Proposer’s name and address are publicly visible.</Alert>

            <Box my={2}>
              {isEditing ? (
                <Box mb={3}>
                  <EthHashInfo address={proposer?.delegate} showCopyButton hasExplorer shortAddress={false} />
                </Box>
              ) : (
                <AddressBookInput
                  name="address"
                  label="Address"
                  validate={notCurrentSafe}
                  variant="outlined"
                  fullWidth
                  required
                />
              )}
            </Box>

            <Box mb={2}>
              <NameInput name="name" label="Name" required />
            </Box>

            {error && (
              <Box mt={2}>
                <ErrorMessage error={error}>Error adding proposer</ErrorMessage>
              </Box>
            )}

            <NetworkWarning action="sign" />
          </DialogContent>

          <Divider />

          <DialogActions sx={{ padding: 3, justifyContent: 'space-between' }}>
            <Button size="small" variant="text" onClick={onCancel}>
              Cancel
            </Button>

            <CheckWallet checkNetwork={!isLoading} allowProposer={false}>
              {(isOk) => (
                <Button
                  data-testid="submit-proposer-btn"
                  size="small"
                  variant="contained"
                  color="primary"
                  type="submit"
                  disabled={!isOk || isLoading || (isEditing && !canEdit) || !formState.isValid}
                  sx={{ minWidth: '122px', minHeight: '36px' }}
                >
                  {isLoading ? <CircularProgress size={20} /> : 'Continue'}
                </Button>
              )}
            </CheckWallet>
          </DialogActions>
        </form>
      </FormProvider>
    </Dialog>
  )
}

export default UpsertProposer<|MERGE_RESOLUTION|>--- conflicted
+++ resolved
@@ -13,15 +13,9 @@
 import { useAppDispatch } from '@/store'
 import { useAddProposerMutation } from '@/store/api/gateway'
 import { showNotification } from '@/store/notificationsSlice'
-<<<<<<< HEAD
-import { shortenAddress } from '@/utils/formatters'
-import { addressIsNotCurrentSafe } from '@/utils/validation'
-import { isEthSignWallet } from '@/utils/wallets'
-=======
 import { shortenAddress } from '@safe-global/utils/utils/formatters'
 import { addressIsNotCurrentSafe } from '@safe-global/utils/utils/validation'
-import { isHardwareWallet } from '@/utils/wallets'
->>>>>>> 38e99b36
+import { isEthSignWallet } from '@/utils/wallets'
 import { Close } from '@mui/icons-material'
 import {
   Alert,
