import CheckWallet from '@/components/common/CheckWallet'
import Track from '@/components/common/Track'
import { signProposerData, signProposerTypedData } from '@/features/proposers/utils/utils'
import NetworkWarning from '@/components/new-safe/create/NetworkWarning'
import useWallet from '@/hooks/wallets/useWallet'
import DeleteIcon from '@/public/images/common/delete.svg'
import { SETTINGS_EVENTS, trackEvent } from '@/services/analytics'
import { useAppDispatch } from '@/store'
import { useDeleteProposerMutation } from '@/store/api/gateway'
import { showNotification } from '@/store/notificationsSlice'
<<<<<<< HEAD
import { shortenAddress } from '@/utils/formatters'
import { isEthSignWallet } from '@/utils/wallets'
=======
import { shortenAddress } from '@safe-global/utils/utils/formatters'
import { isHardwareWallet } from '@/utils/wallets'
>>>>>>> 38e99b36
import type { Delegate } from '@safe-global/safe-gateway-typescript-sdk/dist/types/delegates'
import React, { useState } from 'react'
import {
  Dialog,
  DialogTitle,
  Typography,
  IconButton,
  Divider,
  DialogContent,
  DialogActions,
  Button,
  Box,
  CircularProgress,
  SvgIcon,
  Tooltip,
} from '@mui/material'
import { Close } from '@mui/icons-material'
import madProps from '@/utils/mad-props'
import useChainId from '@/hooks/useChainId'
import useSafeAddress from '@/hooks/useSafeAddress'
import { getAssertedChainSigner } from '@/services/tx/tx-sender/sdk'
import ErrorMessage from '@/components/tx/ErrorMessage'

type DeleteProposerProps = {
  wallet: ReturnType<typeof useWallet>
  safeAddress: ReturnType<typeof useSafeAddress>
  chainId: ReturnType<typeof useChainId>
  proposer: Delegate
}

const InternalDeleteProposer = ({ wallet, safeAddress, chainId, proposer }: DeleteProposerProps) => {
  const [open, setOpen] = useState<boolean>(false)
  const [error, setError] = useState<Error>()
  const [isLoading, setIsLoading] = useState<boolean>(false)
  const [deleteProposer] = useDeleteProposerMutation()
  const dispatch = useAppDispatch()

  const onConfirm = async () => {
    setError(undefined)
    setIsLoading(true)

    if (!wallet?.provider || !safeAddress || !chainId) {
      setIsLoading(false)
      setError(new Error('Please connect your wallet first'))
      return
    }

    try {
      const shouldEthSign = isEthSignWallet(wallet)
      const signer = await getAssertedChainSigner(wallet.provider)
      const signature = shouldEthSign
        ? await signProposerData(proposer.delegate, signer)
        : await signProposerTypedData(chainId, proposer.delegate, signer)

      await deleteProposer({
        chainId,
        delegateAddress: proposer.delegate,
        delegator: proposer.delegator,
        safeAddress,
        signature,
        shouldEthSign,
      })

      trackEvent(SETTINGS_EVENTS.PROPOSERS.SUBMIT_REMOVE_PROPOSER)

      dispatch(
        showNotification({
          variant: 'success',
          groupKey: 'delete-proposer-success',
          title: 'Proposer deleted successfully!',
          message: `${shortenAddress(proposer.delegate)} can not suggest transactions anymore.`,
        }),
      )
    } catch (error) {
      setIsLoading(false)
      setError(error as Error)
      return
    }

    setIsLoading(false)
    setOpen(false)
  }

  const onCancel = () => {
    trackEvent(SETTINGS_EVENTS.PROPOSERS.CANCEL_REMOVE_PROPOSER)
    setOpen(false)
    setIsLoading(false)
    setError(undefined)
  }

  const canDelete = wallet?.address === proposer.delegate || wallet?.address === proposer.delegator

  return (
    <>
      <CheckWallet>
        {(isOk) => (
          <Track {...SETTINGS_EVENTS.PROPOSERS.REMOVE_PROPOSER}>
            <Tooltip
              title={
                isOk && canDelete
                  ? 'Delete proposer'
                  : isOk && !canDelete
                    ? 'Only the owner of this proposer or the proposer itself can delete them'
                    : undefined
              }
            >
              <span>
                <IconButton
                  data-testid="delete-proposer-btn"
                  onClick={() => setOpen(true)}
                  color="error"
                  size="small"
                  disabled={!isOk || !canDelete}
                >
                  <SvgIcon component={DeleteIcon} inheritViewBox color="error" fontSize="small" />
                </IconButton>
              </span>
            </Tooltip>
          </Track>
        )}
      </CheckWallet>

      <Dialog open={open} onClose={onCancel}>
        <DialogTitle>
          <Box display="flex" alignItems="center">
            <Typography variant="h6" fontWeight={700} sx={{ display: 'flex', alignItems: 'center', gap: 1 }}>
              Delete this proposer?
            </Typography>

            <Box flexGrow={1} />

            <IconButton aria-label="close" onClick={onCancel} sx={{ marginLeft: 'auto' }}>
              <Close />
            </IconButton>
          </Box>
        </DialogTitle>

        <Divider />

        <DialogContent>
          <Box mb={2}>
            <Typography>
              Deleting this proposer will permanently remove the address, and it won&apos;t be able to suggest
              transactions anymore.
              <br />
              <br />
              To complete this action, confirm it with your connected wallet signature.
            </Typography>
          </Box>

          {error && (
            <Box mt={2}>
              <ErrorMessage error={error}>Error deleting proposer</ErrorMessage>
            </Box>
          )}

          <NetworkWarning action="sign" />
        </DialogContent>

        <Divider />

        <DialogActions sx={{ padding: 3, justifyContent: 'space-between' }}>
          <Button data-testid="reject-delete-proposer-btn" size="small" variant="text" onClick={onCancel}>
            No, keep it
          </Button>

          <CheckWallet checkNetwork={!isLoading}>
            {(isOk) => (
              <Button
                data-testid="confirm-delete-proposer-btn"
                size="small"
                variant="danger"
                onClick={onConfirm}
                disabled={!isOk || isLoading || !canDelete}
                sx={{
                  minWidth: '122px',
                  minHeight: '36px',
                }}
              >
                {isLoading ? <CircularProgress size={20} /> : 'Yes, delete'}
              </Button>
            )}
          </CheckWallet>
        </DialogActions>
      </Dialog>
    </>
  )
}

const DeleteProposerDialog = madProps(InternalDeleteProposer, {
  wallet: useWallet,
  chainId: useChainId,
  safeAddress: useSafeAddress,
})

export default DeleteProposerDialog<|MERGE_RESOLUTION|>--- conflicted
+++ resolved
@@ -8,13 +8,8 @@
 import { useAppDispatch } from '@/store'
 import { useDeleteProposerMutation } from '@/store/api/gateway'
 import { showNotification } from '@/store/notificationsSlice'
-<<<<<<< HEAD
-import { shortenAddress } from '@/utils/formatters'
+import { shortenAddress } from '@safe-global/utils/utils/formatters'
 import { isEthSignWallet } from '@/utils/wallets'
-=======
-import { shortenAddress } from '@safe-global/utils/utils/formatters'
-import { isHardwareWallet } from '@/utils/wallets'
->>>>>>> 38e99b36
 import type { Delegate } from '@safe-global/safe-gateway-typescript-sdk/dist/types/delegates'
 import React, { useState } from 'react'
 import {
