--- conflicted
+++ resolved
@@ -2,11 +2,7 @@
 import Track from '@/components/common/Track'
 import { AppRoutes } from '@/config/routes'
 import useSpendingLimit from '@/hooks/useSpendingLimit'
-<<<<<<< HEAD
 import { Button, IconButton, Tooltip, SvgIcon } from '@mui/material'
-=======
-import { Button, SvgIcon, Typography, Box } from '@mui/material'
->>>>>>> fb3e1703
 import { type Balance } from '@safe-global/store/gateway/AUTO_GENERATED/balances'
 
 import { useRouter } from 'next/router'
@@ -23,20 +19,12 @@
   tokenInfo,
   trackingLabel,
   compact = true,
-<<<<<<< HEAD
   onlyIcon = false,
-=======
-  plain = false,
->>>>>>> fb3e1703
 }: {
   tokenInfo: Balance['tokenInfo']
   trackingLabel: EARN_LABELS
   compact?: boolean
-<<<<<<< HEAD
   onlyIcon?: boolean
-=======
-  plain?: boolean
->>>>>>> fb3e1703
 }): ReactElement => {
   const spendingLimit = useSpendingLimit(tokenInfo)
   const chain = useCurrentChain()
@@ -61,7 +49,6 @@
             [MixpanelEventParams.ENTRY_POINT]: trackingLabel,
           }}
         >
-<<<<<<< HEAD
           {onlyIcon ? (
             <Tooltip title="Earn" placement="top" arrow>
               <span>
@@ -73,26 +60,10 @@
                   size="small"
                   className={assetActionCss.assetActionIconButton}
                 >
-                  <SvgIcon component={EarnIcon} inheritViewBox sx={{ width: 16, height: 16 }} />
+                  <SvgIcon component={EarnIcon} inheritViewBox />
                 </IconButton>
               </span>
             </Tooltip>
-=======
-          {plain ? (
-            <Box
-              component="span"
-              className={classnames(css.plainButton, { [css.plainButtonDisabled]: !isOk })}
-              data-testid="earn-btn"
-              onClick={isOk ? onEarnClick : undefined}
-              aria-label="Earn"
-              aria-disabled={!isOk}
-            >
-              <SvgIcon component={EarnIcon} inheritViewBox className={css.plainIcon} />
-              <Typography component="span" variant="body2">
-                Earn
-              </Typography>
-            </Box>
->>>>>>> fb3e1703
           ) : (
             <Button
               className={classnames({ [css.button]: compact, [css.buttonDisabled]: !isOk })}
