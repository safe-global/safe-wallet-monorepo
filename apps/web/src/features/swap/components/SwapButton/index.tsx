--- conflicted
+++ resolved
@@ -11,11 +11,7 @@
 import { useRouter } from 'next/router'
 import type { ReactElement } from 'react'
 import SwapIcon from '@/public/images/common/swap.svg'
-<<<<<<< HEAD
 import assetActionCss from '@/components/common/AssetActionButton/styles.module.css'
-=======
-import css from '@/components/balances/AssetsTable/styles.module.css'
->>>>>>> fb3e1703
 
 const SwapButton = ({
   tokenInfo,
@@ -60,16 +56,10 @@
                   onClick={handleClick}
                   disabled={!isOk}
                   size="small"
-<<<<<<< HEAD
                   aria-label="Swap"
                   className={assetActionCss.assetActionIconButton}
                 >
-                  <SvgIcon component={SwapIcon} inheritViewBox sx={{ width: 16, height: 16 }} />
-=======
-                  className={css.iconButton}
-                >
                   <SvgIcon component={SwapIcon} inheritViewBox />
->>>>>>> fb3e1703
                 </IconButton>
               </span>
             </Tooltip>
@@ -83,10 +73,7 @@
               disableElevation
               onClick={handleClick}
               disabled={!isOk}
-<<<<<<< HEAD
-=======
-              className={css.mobileButton}
->>>>>>> fb3e1703
+              className={assetActionCss.sendButton}
             >
               Swap
             </Button>
