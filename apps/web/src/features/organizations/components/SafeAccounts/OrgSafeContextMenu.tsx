import type { SafeItem } from '@/features/myAccounts/hooks/useAllSafes'
import type { MultiChainSafeItem } from '@/features/myAccounts/hooks/useAllSafesGrouped'
import RemoveSafeDialog from '@/features/organizations/components/SafeAccounts/RemoveSafeDialog'
import { type MouseEvent, useState } from 'react'
import MoreVertIcon from '@mui/icons-material/MoreVert'
import { SvgIcon } from '@mui/material'
import IconButton from '@mui/material/IconButton'
import ListItemIcon from '@mui/material/ListItemIcon'
import ListItemText from '@mui/material/ListItemText'
import MenuItem from '@mui/material/MenuItem'
import ContextMenu from '@/components/common/ContextMenu'
import DeleteIcon from '@/public/images/common/delete.svg'
import EditIcon from '@/public/images/common/edit.svg'
import EntryDialog from '@/components/address-book/EntryDialog'
import { useAppSelector } from '@/store'
import { selectAllAddressBooks } from '@/store/addressBookSlice'
import { isMultiChainSafeItem } from '@/features/multichain/utils/utils'
import { ORG_EVENTS } from '@/services/analytics/events/organizations'
import { trackEvent } from '@/services/analytics'
import { useIsAdmin } from '@/features/organizations/hooks/useOrgMembers'

enum ModalType {
  RENAME = 'rename',
  REMOVE = 'remove',
}

const defaultOpen = { [ModalType.RENAME]: false, [ModalType.REMOVE]: false }

const OrgSafeContextMenu = ({ safeItem }: { safeItem: SafeItem | MultiChainSafeItem }) => {
  const [anchorEl, setAnchorEl] = useState<HTMLElement | undefined>()
  const [open, setOpen] = useState<typeof defaultOpen>(defaultOpen)
  const isAdmin = useIsAdmin()

  const allAddressBooks = useAppSelector(selectAllAddressBooks)
  const chainIds = isMultiChainSafeItem(safeItem) ? safeItem.safes.map((safe) => safe.chainId) : [safeItem.chainId]
  const name = isMultiChainSafeItem(safeItem) ? safeItem.name : allAddressBooks[safeItem.chainId]?.[safeItem.address]
  const hasName = !!name

  const handleOpenContextMenu = (e: MouseEvent<HTMLButtonElement, globalThis.MouseEvent>) => {
    e.stopPropagation()
    setAnchorEl(e.currentTarget)
  }

  const handleCloseContextMenu = (e: Event) => {
    e.stopPropagation()
    setAnchorEl(undefined)
  }

  const handleOpenModal = (e: MouseEvent, type: keyof typeof open) => {
    e.stopPropagation()
    if (type === ModalType.REMOVE) trackEvent({ ...ORG_EVENTS.DELETE_ACCOUNT_MODAL })
    setAnchorEl(undefined)
    setOpen((prev) => ({ ...prev, [type]: true }))
  }

  const handleCloseModal = () => {
    setOpen(defaultOpen)
  }

  return (
    <>
      <IconButton edge="end" size="small" onClick={handleOpenContextMenu}>
        <MoreVertIcon sx={({ palette }) => ({ color: palette.border.main })} />
      </IconButton>
      <ContextMenu anchorEl={anchorEl} open={!!anchorEl} onClose={handleCloseContextMenu}>
        <MenuItem onClick={(e) => handleOpenModal(e, ModalType.RENAME)}>
          <ListItemIcon>
            <SvgIcon component={EditIcon} inheritViewBox fontSize="small" color="success" />
          </ListItemIcon>
          <ListItemText>{hasName ? 'Rename' : 'Give name'}</ListItemText>
        </MenuItem>

<<<<<<< HEAD
        <MenuItem onClick={(e) => handleOpenModal(e, ModalType.REMOVE)}>
          <ListItemIcon>
            <SvgIcon component={DeleteIcon} inheritViewBox fontSize="small" color="error" />
          </ListItemIcon>
          <ListItemText>Remove</ListItemText>
        </MenuItem>
=======
        {isAdmin && (
          <MenuItem onClick={(e) => handleOpenModal(e, ModalType.REMOVE)}>
            <ListItemIcon>
              <SvgIcon component={DeleteIcon} inheritViewBox fontSize="small" color="error" />
            </ListItemIcon>
            <ListItemText data-testid="remove-btn">Remove</ListItemText>
          </MenuItem>
        )}
>>>>>>> f94a25d1
      </ContextMenu>

      {open[ModalType.RENAME] && (
        <EntryDialog
          handleClose={handleCloseModal}
          defaultValues={{ name: name || '', address: safeItem.address }}
          chainIds={chainIds}
          disableAddressInput
        />
      )}

      {open[ModalType.REMOVE] && <RemoveSafeDialog safeItem={safeItem} handleClose={handleCloseModal} />}
    </>
  )
}

export default OrgSafeContextMenu<|MERGE_RESOLUTION|>--- conflicted
+++ resolved
@@ -70,23 +70,14 @@
           <ListItemText>{hasName ? 'Rename' : 'Give name'}</ListItemText>
         </MenuItem>
 
-<<<<<<< HEAD
-        <MenuItem onClick={(e) => handleOpenModal(e, ModalType.REMOVE)}>
-          <ListItemIcon>
-            <SvgIcon component={DeleteIcon} inheritViewBox fontSize="small" color="error" />
-          </ListItemIcon>
-          <ListItemText>Remove</ListItemText>
-        </MenuItem>
-=======
         {isAdmin && (
           <MenuItem onClick={(e) => handleOpenModal(e, ModalType.REMOVE)}>
             <ListItemIcon>
               <SvgIcon component={DeleteIcon} inheritViewBox fontSize="small" color="error" />
             </ListItemIcon>
-            <ListItemText data-testid="remove-btn">Remove</ListItemText>
+            <ListItemText>Remove</ListItemText>
           </MenuItem>
         )}
->>>>>>> f94a25d1
       </ContextMenu>
 
       {open[ModalType.RENAME] && (
