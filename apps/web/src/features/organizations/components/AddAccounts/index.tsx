--- conflicted
+++ resolved
@@ -28,13 +28,10 @@
 } from '@mui/material'
 import React, { useCallback, useEffect, useMemo, useState } from 'react'
 import { FormProvider, useForm } from 'react-hook-form'
-<<<<<<< HEAD
 import { trackEvent } from '@/services/analytics'
 import { ORG_EVENTS, ORG_LABELS } from '@/services/analytics/events/organizations'
 import Track from '@/components/common/Track'
-=======
-import { useIsAdmin } from '../../hooks/useOrgMembers'
->>>>>>> 86304005
+import { useIsAdmin } from '@/features/organizations/hooks/useOrgMembers'
 
 export type AddAccountsFormValues = {
   selectedSafes: Record<string, boolean>
