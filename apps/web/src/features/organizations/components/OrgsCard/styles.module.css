--- conflicted
+++ resolved
@@ -1,7 +1,5 @@
 .card {
   position: relative;
-<<<<<<< HEAD
-=======
   flex-basis: 50%;
   display: grid;
   grid-template-areas:
@@ -20,7 +18,6 @@
   padding: var(--space-1);
   padding-left: 12px;
   border: 0;
->>>>>>> b7010927
 }
 
 .orgLogo {
