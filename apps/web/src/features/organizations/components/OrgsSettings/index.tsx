import { useAppSelector } from '@/store'
import { Button, Card, Grid2, Typography } from '@mui/material'
import { useOrganizationsGetOneV1Query } from '@safe-global/store/gateway/AUTO_GENERATED/organizations'
import { useState } from 'react'
import { useCurrentOrgId } from '@/features/organizations/hooks/useCurrentOrgId'
import { isAuthenticated } from '@/store/authSlice'
import { useIsAdmin, useIsInvited } from '@/features/organizations/hooks/useOrgMembers'
import PreviewInvite from '@/features/organizations/components/InviteBanner/PreviewInvite'
<<<<<<< HEAD
import DeleteOrgDialog from '@/features/organizations/components/OrgsSettings/DeleteOrgDialog'
import UpdateOrgForm from '@/features/organizations/components/OrgsSettings/UpdateOrgForm'
=======
import css from './styles.module.css'
import { trackEvent } from '@/services/analytics'
import { ORG_EVENTS } from '@/services/analytics/events/organizations'

const ListIcon = ({ variant }: { variant: 'success' | 'danger' }) => {
  const Icon = variant === 'success' ? CheckIcon : CloseIcon

  return (
    <ListItemIcon className={variant === 'success' ? css.success : css.danger}>
      <SvgIcon component={Icon} inheritViewBox />
    </ListItemIcon>
  )
}

type OrganizationFormData = {
  name: string
}
>>>>>>> f94a25d1

const OrgsSettings = () => {
  const [deleteOrgOpen, setDeleteOrgOpen] = useState(false)
  const isAdmin = useIsAdmin()
  const orgId = useCurrentOrgId()
  const isUserSignedIn = useAppSelector(isAuthenticated)
  const { currentData: org } = useOrganizationsGetOneV1Query({ id: Number(orgId) }, { skip: !isUserSignedIn })
  const isInvited = useIsInvited()
<<<<<<< HEAD
=======
  const formMethods = useForm<OrganizationFormData>({
    mode: 'onChange',
    values: {
      name: org?.name || '',
    },
  })

  const { register, handleSubmit, watch } = formMethods

  const formName = watch('name')
  const isNameChanged = formName !== org?.name

  const onSubmit = handleSubmit(async (data) => {
    try {
      await updateOrg({ id: Number(orgId), updateOrganizationDto: { name: data.name } })

      dispatch(
        showNotification({
          variant: 'success',
          message: 'Successfully updated organization name',
          groupKey: 'org-update-name',
        }),
      )
    } catch (e) {
      console.log(e)
    }
  })

  const onDelete = async () => {
    trackEvent({ ...ORG_EVENTS.REMOVE_ORGANIZATION })
    try {
      await deleteOrg({ id: Number(orgId) })

      setDeleteOrgOpen(false)
      router.push({ pathname: AppRoutes.welcome.organizations })
    } catch (e) {
      console.log(e)
    }
  }
>>>>>>> f94a25d1

  return (
    <div>
      {isInvited && <PreviewInvite />}
      <Typography variant="h2" mb={3}>
        Settings
      </Typography>
      <Card>
        <Grid2 container p={4} spacing={2}>
          <Grid2 size={{ xs: 12, md: 4 }}>
            <Typography fontWeight="bold">General</Typography>
          </Grid2>
          <Grid2 size={{ xs: 12, md: 8 }}>
            <Typography mb={2}>
              The organization name is visible in the sidebar menu, headings to all its members. Usually it’s a name of
              the company or a business. How is this data stored?
            </Typography>

            <UpdateOrgForm org={org} />
          </Grid2>
        </Grid2>

        <Grid2 container p={4} spacing={2}>
          <Grid2 size={{ xs: 12, md: 4 }}>
            <Typography fontWeight="bold">Danger Zone</Typography>
          </Grid2>
          <Grid2 size={{ xs: 12, md: 8 }}>
            <Typography mb={2}>This action cannot be undone.</Typography>

            <Button
              variant="danger"
              onClick={() => {
                setDeleteOrgOpen(true)
                trackEvent({ ...ORG_EVENTS.REMOVE_ORGANIZATION_MODAL })
              }}
              disabled={!isAdmin}
            >
              Delete organization
            </Button>
          </Grid2>
        </Grid2>
      </Card>
      {deleteOrgOpen && <DeleteOrgDialog org={org} onClose={() => setDeleteOrgOpen(false)} />}
    </div>
  )
}

export default OrgsSettings<|MERGE_RESOLUTION|>--- conflicted
+++ resolved
@@ -6,28 +6,10 @@
 import { isAuthenticated } from '@/store/authSlice'
 import { useIsAdmin, useIsInvited } from '@/features/organizations/hooks/useOrgMembers'
 import PreviewInvite from '@/features/organizations/components/InviteBanner/PreviewInvite'
-<<<<<<< HEAD
 import DeleteOrgDialog from '@/features/organizations/components/OrgsSettings/DeleteOrgDialog'
 import UpdateOrgForm from '@/features/organizations/components/OrgsSettings/UpdateOrgForm'
-=======
-import css from './styles.module.css'
 import { trackEvent } from '@/services/analytics'
 import { ORG_EVENTS } from '@/services/analytics/events/organizations'
-
-const ListIcon = ({ variant }: { variant: 'success' | 'danger' }) => {
-  const Icon = variant === 'success' ? CheckIcon : CloseIcon
-
-  return (
-    <ListItemIcon className={variant === 'success' ? css.success : css.danger}>
-      <SvgIcon component={Icon} inheritViewBox />
-    </ListItemIcon>
-  )
-}
-
-type OrganizationFormData = {
-  name: string
-}
->>>>>>> f94a25d1
 
 const OrgsSettings = () => {
   const [deleteOrgOpen, setDeleteOrgOpen] = useState(false)
@@ -36,48 +18,6 @@
   const isUserSignedIn = useAppSelector(isAuthenticated)
   const { currentData: org } = useOrganizationsGetOneV1Query({ id: Number(orgId) }, { skip: !isUserSignedIn })
   const isInvited = useIsInvited()
-<<<<<<< HEAD
-=======
-  const formMethods = useForm<OrganizationFormData>({
-    mode: 'onChange',
-    values: {
-      name: org?.name || '',
-    },
-  })
-
-  const { register, handleSubmit, watch } = formMethods
-
-  const formName = watch('name')
-  const isNameChanged = formName !== org?.name
-
-  const onSubmit = handleSubmit(async (data) => {
-    try {
-      await updateOrg({ id: Number(orgId), updateOrganizationDto: { name: data.name } })
-
-      dispatch(
-        showNotification({
-          variant: 'success',
-          message: 'Successfully updated organization name',
-          groupKey: 'org-update-name',
-        }),
-      )
-    } catch (e) {
-      console.log(e)
-    }
-  })
-
-  const onDelete = async () => {
-    trackEvent({ ...ORG_EVENTS.REMOVE_ORGANIZATION })
-    try {
-      await deleteOrg({ id: Number(orgId) })
-
-      setDeleteOrgOpen(false)
-      router.push({ pathname: AppRoutes.welcome.organizations })
-    } catch (e) {
-      console.log(e)
-    }
-  }
->>>>>>> f94a25d1
 
   return (
     <div>
