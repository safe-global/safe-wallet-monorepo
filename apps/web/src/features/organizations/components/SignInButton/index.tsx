import { useSiwe } from '@/services/siwe/useSiwe'
import { useAppDispatch } from '@/store'
import { setAuthenticated } from '@/store/authSlice'
import { Button } from '@mui/material'

const SignInButton = () => {
  const dispatch = useAppDispatch()
  const { signIn } = useSiwe()

  const handleSignIn = async () => {
    try {
<<<<<<< HEAD
      await signIn()
      const oneDayInMs = 24 * 60 * 60 * 1000
      dispatch(setAuthenticated({ sessionExpiresAt: Date.now() + oneDayInMs }))
=======
      const result = await signIn()

      // Sign in succeeded
      if (result) {
        const oneDayInMs = 24 * 60 * 60 * 1000
        dispatch(setAuthenticated({ sessionExpiresAt: Date.now() + oneDayInMs }))
      }
>>>>>>> b7010927
    } catch (error) {
      // TODO: handle error
      console.log(error)
    }
  }

  return (
    <Button onClick={handleSignIn} variant="contained">
      Sign in
    </Button>
  )
}

export default SignInButton<|MERGE_RESOLUTION|>--- conflicted
+++ resolved
@@ -9,11 +9,6 @@
 
   const handleSignIn = async () => {
     try {
-<<<<<<< HEAD
-      await signIn()
-      const oneDayInMs = 24 * 60 * 60 * 1000
-      dispatch(setAuthenticated({ sessionExpiresAt: Date.now() + oneDayInMs }))
-=======
       const result = await signIn()
 
       // Sign in succeeded
@@ -21,7 +16,6 @@
         const oneDayInMs = 24 * 60 * 60 * 1000
         dispatch(setAuthenticated({ sessionExpiresAt: Date.now() + oneDayInMs }))
       }
->>>>>>> b7010927
     } catch (error) {
       // TODO: handle error
       console.log(error)
