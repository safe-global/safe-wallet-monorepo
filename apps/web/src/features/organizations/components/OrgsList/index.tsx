--- conflicted
+++ resolved
@@ -1,17 +1,15 @@
 import AccountsNavigation from '@/features/myAccounts/components/AccountsNavigation'
-import type { Organization } from '@/features/organizations/components/OrgsCard'
 import OrgsCard from '@/features/organizations/components/OrgsCard'
 import OrgsCreationModal from '@/features/organizations/components/OrgsCreationModal'
 import SignInButton from '@/features/organizations/components/SignInButton'
 import OrgsIcon from '@/public/images/orgs/orgs.svg'
 import { useAppSelector } from '@/store'
 import { isAuthenticated } from '@/store/authSlice'
-<<<<<<< HEAD
 import { Box, Button, Card, Grid2, Link, Typography } from '@mui/material'
-import { useOrganizationsGetV1Query } from '@safe-global/store/gateway/AUTO_GENERATED/organizations'
-=======
-import { Box, Button, Card, Link, Stack, Typography } from '@mui/material'
->>>>>>> b7010927
+import {
+  type GetOrganizationResponse,
+  useOrganizationsGetV1Query,
+} from '@safe-global/store/gateway/AUTO_GENERATED/organizations'
 import { useState } from 'react'
 import css from './styles.module.css'
 
@@ -77,29 +75,24 @@
   )
 }
 
-<<<<<<< HEAD
-const OrgsList = () => {
-  const isUserSignedIn = useAppSelector(isAuthenticated) // TODO: Implement logged in state once endpoint is ready
-  const { data: organizations } = useOrganizationsGetV1Query(undefined, { skip: !isUserSignedIn })
-=======
-export const ORGS: Organization[] = [
+export const ORGS: GetOrganizationResponse[] = [
   {
     name: 'Safe DAO',
+    status: 1,
     id: 1,
-    members: [{ id: 1 }, { id: 2 }, { id: 3 }],
-    safes: [{ id: 1 }, { id: 4 }, { id: 2 }],
+    userOrganizations: ['1', '2', '3'],
   },
   {
     name: 'Optimism Foundation',
+    status: 1,
     id: 2,
-    members: [{ id: 2 }, { id: 3 }, { id: 4 }, { id: 5 }, { id: 6 }],
-    safes: [{ id: 1 }, { id: 4 }, { id: 7 }, { id: 8 }, { id: 9 }, { id: 10 }],
+    userOrganizations: ['1', '2', '3', '4', '5', '6'],
   },
 ]
 
 const OrgsList = () => {
   const isUserSignedIn = useAppSelector(isAuthenticated)
->>>>>>> b7010927
+  const { data: organizations } = useOrganizationsGetV1Query(undefined, { skip: !isUserSignedIn })
 
   return (
     <Box className={css.container}>
