import Track from '@/components/common/Track'
import { RECOVERY_FEEDBACK_FORM, HelpCenterArticle, SafeAppsTag } from '@/config/constants'
import { trackEvent } from '@/services/analytics'
import { RECOVERY_EVENTS } from '@/services/analytics/events/recovery'
import { type ChangeEvent, type ReactElement, useContext, useState, useCallback } from 'react'
import { Controller, useForm } from 'react-hook-form'
import Link from 'next/link'
import {
  Box,
  Button,
  Dialog,
  DialogContent,
  DialogContentText,
  FormControl,
  FormControlLabel,
  IconButton,
  List,
  ListItem,
  Radio,
  RadioGroup,
  Typography,
} from '@mui/material'
import CloseIcon from '@mui/icons-material/Close'

import { UpsertRecoveryFlow } from '@/components/tx-flow/flows'
import ExternalLink from '@/components/common/ExternalLink'
import RecoveryCustomIcon from '@/public/images/common/recovery_custom.svg'
import RecoverySygnumIcon from '@/public/images/common/recovery_sygnum.svg'
import RecoveryZkEmailIcon from '@/public/images/common/zkemail-logo.svg'
import { TxModalContext } from '@/components/tx-flow'
import css from './styles.module.css'
import CheckIcon from '@/public/images/common/check.svg'
import { AppRoutes } from '@/config/routes'
import { useSearchParams } from 'next/navigation'
import { useRemoteSafeApps } from '@/hooks/safe-apps/useRemoteSafeApps'
import TxStatusChip from '@/components/transactions/TxStatusChip'
import { ZkEmailFakeDoorModal } from './ZkEmailFakeDoorModal'

enum RecoveryMethod {
  SelfCustody = 'SelfCustody',
  Sygnum = 'Sygnum',
  ZkEmail = 'ZkEmail',
}

enum FieldNames {
  recoveryMethod = 'recoveryMethod',
}

type Fields = {
  [FieldNames.recoveryMethod]: RecoveryMethod
}

export function ChooseRecoveryMethodModal({ open, onClose }: { open: boolean; onClose: () => void }): ReactElement {
  const { setTxFlow } = useContext(TxModalContext)
  const [openZkEmailModal, setOpenZkEmailModal] = useState(false)
<<<<<<< HEAD
  const querySafe = useSearchParams()?.get('safe')
  const [matchingApps] = useRemoteSafeApps(SafeAppsTag.RECOVERY_SYGNUM)
=======
  const querySafe = useSearchParams().get('safe')
  const [matchingApps] = useRemoteSafeApps({ tag: SafeAppsTag.RECOVERY_SYGNUM })
>>>>>>> 8de191de
  const hasSygnumApp = Boolean(matchingApps?.length)

  const methods = useForm<Fields>({
    defaultValues: {
      recoveryMethod: RecoveryMethod.SelfCustody,
    },
    mode: 'onChange',
  })
  const { watch, control } = methods

  const currentType = watch(FieldNames.recoveryMethod)

  const trackOptionChoice = (e: ChangeEvent<HTMLInputElement>) => {
    trackEvent({ ...RECOVERY_EVENTS.SELECT_RECOVERY_METHOD, label: e.target.value })
  }

  const handleSetupClick = useCallback(() => {
    switch (currentType) {
      case RecoveryMethod.SelfCustody:
        setTxFlow(<UpsertRecoveryFlow />)
        break
      case RecoveryMethod.ZkEmail:
        setOpenZkEmailModal(true)
        break
    }
    onClose()
  }, [onClose, setTxFlow, currentType])

  return (
    <>
      <Dialog open={open} onClose={onClose} className={css.dialog}>
        <DialogContent dividers sx={{ py: 2, px: 3 }}>
          <Typography
            variant="h2"
            sx={{
              mb: 1,
            }}
          >
            Set up Account Recovery
          </Typography>
          <IconButton onClick={onClose} className={css.closeIcon}>
            <CloseIcon />
          </IconButton>
          <DialogContentText color="text.primary" mb={4}>
            Ensure that you never lose access to your funds by selecting one of the options below. Want to know how
            recovery works? Learn more in our{' '}
            <Track {...RECOVERY_EVENTS.LEARN_MORE} label="method-modal">
              <ExternalLink href={HelpCenterArticle.RECOVERY}>Help Center</ExternalLink>
            </Track>
          </DialogContentText>
          <FormControl>
            <Controller
              control={control}
              name={FieldNames.recoveryMethod}
              render={({ field }) => (
                <RadioGroup
                  {...field}
                  className={css.buttonGroup}
                  onChange={(e) => {
                    field.onChange(e)
                    trackOptionChoice(e)
                  }}
                >
                  <FormControlLabel
                    value={RecoveryMethod.SelfCustody}
                    control={<Radio />}
                    label={
                      <div className={css.method}>
                        <RecoveryCustomIcon style={{ display: 'block' }} />
                        <Typography
                          sx={{
                            fontWeight: 'bold',
                            mb: 1,
                            mt: 2,
                          }}
                        >
                          Self Custodial Recovery
                        </Typography>
                        <List className={css.checkList}>
                          <ListItem>
                            <CheckIcon />
                            Fully own your recovery setup
                          </ListItem>
                          <ListItem>
                            <CheckIcon />
                            Nominate anyone including friends, family or yourself
                          </ListItem>
                          <ListItem>
                            <CheckIcon />
                            No additional cost and ensured privacy
                          </ListItem>
                        </List>
                      </div>
                    }
                  />

                  <FormControlLabel
                    value={RecoveryMethod.Sygnum}
                    control={<Radio />}
                    disabled={!hasSygnumApp}
                    label={
                      <div className={css.method}>
                        <RecoverySygnumIcon style={{ display: 'block' }} />

                        <Typography
                          sx={{
                            fontWeight: 'bold',
                            mb: 1,
                            mt: 2,
                          }}
                        >
                          Sygnum Web3 Recovery
                        </Typography>
                        <List className={css.checkList}>
                          <ListItem>
                            <CheckIcon />
                            Your key. Your crypto. Your recovery
                          </ListItem>
                          <ListItem>
                            <CheckIcon />
                            Account recovery by your identity
                          </ListItem>
                          <ListItem>
                            <CheckIcon />
                            Regulated Swiss digital asset bank
                          </ListItem>
                        </List>

                        {!hasSygnumApp && (
                          <Box
                            sx={{
                              mt: 2.5,
                              oopacity: 0.75,
                            }}
                          >
                            <TxStatusChip color="primary">Not available on this network</TxStatusChip>
                          </Box>
                        )}
                      </div>
                    }
                  />

                  <FormControlLabel
                    value={RecoveryMethod.ZkEmail}
                    control={<Radio />}
                    label={
                      <div className={css.method}>
                        <RecoveryZkEmailIcon style={{ display: 'block' }} width={45} height={45} />

                        <Typography
                          sx={{
                            fontWeight: 'bold',
                            mb: 1,
                            mt: 2,
                          }}
                        >
                          Email Recovery
                        </Typography>
                        <List className={css.checkList}>
                          <ListItem>
                            <CheckIcon />
                            Free: no fees, no gas cost
                          </ListItem>
                          <ListItem>
                            <CheckIcon />
                            Easy to use: just respond to an email to recover Safe
                          </ListItem>
                          <ListItem>
                            <CheckIcon />
                            Anonymous: thanks to zero knowledge tech the email is never exposed
                          </ListItem>
                        </List>
                      </div>
                    }
                  />
                </RadioGroup>
              )}
            />
          </FormControl>
          <Typography
            sx={{
              color: 'primary.light',
              mt: '12px',
            }}
          >
            Unhappy with the provided options?{' '}
            <Track {...RECOVERY_EVENTS.GIVE_US_FEEDBACK} label="method-modal">
              <ExternalLink href={RECOVERY_FEEDBACK_FORM}>Give us feedback</ExternalLink>
            </Track>
          </Typography>
          <Box
            sx={{
              display: 'flex',
              justifyContent: 'center',
              mt: 3,
            }}
          >
            {[RecoveryMethod.SelfCustody, RecoveryMethod.ZkEmail].includes(currentType) ? (
              <Track {...RECOVERY_EVENTS.CONTINUE_WITH_RECOVERY} label={currentType}>
                <Button data-testid="setup-btn" variant="contained" onClick={handleSetupClick}>
                  Set up
                </Button>
              </Track>
            ) : (
              <Track {...RECOVERY_EVENTS.SYGNUM_APP} label={currentType}>
                <Link
                  href={{
                    pathname: AppRoutes.apps.open,
                    query: {
                      safe: querySafe,
                      appUrl: matchingApps?.[0]?.url,
                    },
                  }}
                  passHref
                >
                  <Button variant="contained">Open App</Button>
                </Link>
              </Track>
            )}
          </Box>
        </DialogContent>
      </Dialog>

      <ZkEmailFakeDoorModal open={openZkEmailModal} onClose={() => setOpenZkEmailModal(false)} />
    </>
  )
}<|MERGE_RESOLUTION|>--- conflicted
+++ resolved
@@ -53,13 +53,8 @@
 export function ChooseRecoveryMethodModal({ open, onClose }: { open: boolean; onClose: () => void }): ReactElement {
   const { setTxFlow } = useContext(TxModalContext)
   const [openZkEmailModal, setOpenZkEmailModal] = useState(false)
-<<<<<<< HEAD
-  const querySafe = useSearchParams()?.get('safe')
-  const [matchingApps] = useRemoteSafeApps(SafeAppsTag.RECOVERY_SYGNUM)
-=======
   const querySafe = useSearchParams().get('safe')
   const [matchingApps] = useRemoteSafeApps({ tag: SafeAppsTag.RECOVERY_SYGNUM })
->>>>>>> 8de191de
   const hasSygnumApp = Boolean(matchingApps?.length)
 
   const methods = useForm<Fields>({
