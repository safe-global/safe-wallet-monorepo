--- conflicted
+++ resolved
@@ -1,7 +1,3 @@
 import { FEATURES } from '@/utils/chains'
 
-<<<<<<< HEAD
-export const TARGETED_FEATURES = [{ id: 3, feature: FEATURES.TARGETED_NESTED_SAFES }] as const
-=======
-export const TARGETED_FEATURES = [{ id: 4, feature: FEATURES.TARGETED_MASS_PAYOUTS }] as const
->>>>>>> e0ed68a5
+export const TARGETED_FEATURES: { id: number; feature: FEATURES }[] = []