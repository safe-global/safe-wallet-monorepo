import SingleAccountItem from '@/features/myAccounts/components/AccountItems/SingleAccountItem'
import type { SafeItem } from '@/features/myAccounts/hooks/useAllSafes'
import type { AllSafeItems, MultiChainSafeItem } from '@/features/myAccounts/hooks/useAllSafesGrouped'
import MultiAccountItem from '@/features/myAccounts/components/AccountItems/MultiAccountItem'
import { isMultiChainSafeItem } from '@/features/multichain/utils/utils'

<<<<<<< HEAD
export type SafeListProps = {
  safes?: (SafeItem | MultiChainSafeItem)[]
  onLinkClick?: () => void
  useTransitions?: boolean
  isSpaceSafe?: boolean
=======
type SafeListProps = {
  safes?: AllSafeItems
  onLinkClick?: () => void
>>>>>>> 6674a665
}

const renderSafeItem = (
  item: SafeItem | MultiChainSafeItem,
  onLinkClick?: SafeListProps['onLinkClick'],
  isSpaceSafe = false,
) => {
  return isMultiChainSafeItem(item) ? (
    <MultiAccountItem onLinkClick={onLinkClick} multiSafeAccountItem={item} isSpaceSafe={isSpaceSafe} />
  ) : (
    <SingleAccountItem onLinkClick={onLinkClick} safeItem={item} isSpaceSafe={isSpaceSafe} />
  )
}

<<<<<<< HEAD
const SafesList = ({ safes, onLinkClick, useTransitions = true, isSpaceSafe = false }: SafeListProps) => {
=======
const SafesList = ({ safes, onLinkClick }: SafeListProps) => {
>>>>>>> 6674a665
  if (!safes || safes.length === 0) {
    return null
  }

<<<<<<< HEAD
  return useTransitions ? (
    <TransitionGroup>
      {safes.map((item) => (
        <Collapse key={item.address} timeout="auto">
          {renderSafeItem(item, onLinkClick, isSpaceSafe)}
        </Collapse>
      ))}
    </TransitionGroup>
  ) : (
    <>
      {safes.map((item) => (
        <div key={item.address}>{renderSafeItem(item, onLinkClick, isSpaceSafe)}</div>
      ))}
    </>
  )
=======
  return safes.map((item) => <div key={item.address}>{renderSafeItem(item, onLinkClick)}</div>)
>>>>>>> 6674a665
}

export default SafesList<|MERGE_RESOLUTION|>--- conflicted
+++ resolved
@@ -4,17 +4,10 @@
 import MultiAccountItem from '@/features/myAccounts/components/AccountItems/MultiAccountItem'
 import { isMultiChainSafeItem } from '@/features/multichain/utils/utils'
 
-<<<<<<< HEAD
 export type SafeListProps = {
-  safes?: (SafeItem | MultiChainSafeItem)[]
-  onLinkClick?: () => void
-  useTransitions?: boolean
-  isSpaceSafe?: boolean
-=======
-type SafeListProps = {
   safes?: AllSafeItems
   onLinkClick?: () => void
->>>>>>> 6674a665
+  isSpaceSafe?: boolean
 }
 
 const renderSafeItem = (
@@ -29,34 +22,12 @@
   )
 }
 
-<<<<<<< HEAD
-const SafesList = ({ safes, onLinkClick, useTransitions = true, isSpaceSafe = false }: SafeListProps) => {
-=======
-const SafesList = ({ safes, onLinkClick }: SafeListProps) => {
->>>>>>> 6674a665
+const SafesList = ({ safes, onLinkClick, isSpaceSafe = false }: SafeListProps) => {
   if (!safes || safes.length === 0) {
     return null
   }
 
-<<<<<<< HEAD
-  return useTransitions ? (
-    <TransitionGroup>
-      {safes.map((item) => (
-        <Collapse key={item.address} timeout="auto">
-          {renderSafeItem(item, onLinkClick, isSpaceSafe)}
-        </Collapse>
-      ))}
-    </TransitionGroup>
-  ) : (
-    <>
-      {safes.map((item) => (
-        <div key={item.address}>{renderSafeItem(item, onLinkClick, isSpaceSafe)}</div>
-      ))}
-    </>
-  )
-=======
-  return safes.map((item) => <div key={item.address}>{renderSafeItem(item, onLinkClick)}</div>)
->>>>>>> 6674a665
+  return safes.map((item) => <div key={item.address}>{renderSafeItem(item, onLinkClick, isSpaceSafe)}</div>)
 }
 
 export default SafesList