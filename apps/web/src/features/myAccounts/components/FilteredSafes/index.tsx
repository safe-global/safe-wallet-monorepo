import SafesList from '@/features/myAccounts/components/SafesList'
import type { AllSafeItems } from '@/features/myAccounts/hooks/useAllSafesGrouped'
import { useSafesSearch } from '@/features/myAccounts/hooks/useSafesSearch'
<<<<<<< HEAD
import { OVERVIEW_EVENTS } from '@/services/analytics'
import { trackEvent } from '@/services/analytics'
import { maybePlural } from '@/utils/formatters'
=======
import { maybePlural } from '@safe-global/utils/utils/formatters'
>>>>>>> 9fa13967
import { Box, Typography } from '@mui/material'
import { useEffect } from 'react'

const FilteredSafes = ({
  searchQuery,
  allSafes,
  onLinkClick,
}: {
  searchQuery: string
  allSafes: AllSafeItems
  onLinkClick?: () => void
}) => {
  const filteredSafes = useSafesSearch(allSafes ?? [], searchQuery)

  useEffect(() => {
    if (searchQuery) {
      trackEvent({ category: OVERVIEW_EVENTS.SEARCH.category, action: OVERVIEW_EVENTS.SEARCH.action })
    }
  }, [searchQuery])

  return (
    <>
      <Typography variant="h5" fontWeight="normal" mb={2} color="primary.light">
        Found {filteredSafes.length} result{maybePlural(filteredSafes)}
      </Typography>
      <Box mt={1}>
        <SafesList safes={filteredSafes} onLinkClick={onLinkClick} />
      </Box>
    </>
  )
}

export default FilteredSafes<|MERGE_RESOLUTION|>--- conflicted
+++ resolved
@@ -1,13 +1,9 @@
 import SafesList from '@/features/myAccounts/components/SafesList'
 import type { AllSafeItems } from '@/features/myAccounts/hooks/useAllSafesGrouped'
 import { useSafesSearch } from '@/features/myAccounts/hooks/useSafesSearch'
-<<<<<<< HEAD
+import { maybePlural } from '@safe-global/utils/utils/formatters'
 import { OVERVIEW_EVENTS } from '@/services/analytics'
 import { trackEvent } from '@/services/analytics'
-import { maybePlural } from '@/utils/formatters'
-=======
-import { maybePlural } from '@safe-global/utils/utils/formatters'
->>>>>>> 9fa13967
 import { Box, Typography } from '@mui/material'
 import { useEffect } from 'react'
 
