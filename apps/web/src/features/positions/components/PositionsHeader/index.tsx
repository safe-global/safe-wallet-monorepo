--- conflicted
+++ resolved
@@ -25,24 +25,20 @@
         </Typography>
 
         {shareOfFiatTotal && (
-<<<<<<< HEAD
-          <Chip
-            variant="filled"
-            size="tiny"
-            label={shareOfFiatTotal}
-            sx={{
-              backgroundColor: '#dddee0',
-              color: '#121312',
-              '& .MuiChip-label': {
-                letterSpacing: '1px',
-              },
-            }}
-          />
-=======
           <Tooltip title="Based on total portfolio value">
-            <Chip variant="filled" size="tiny" label={shareOfFiatTotal} />
+            <Chip
+              variant="filled"
+              size="tiny"
+              label={shareOfFiatTotal}
+              sx={{
+                backgroundColor: '#dddee0',
+                color: '#121312',
+                '& .MuiChip-label': {
+                  letterSpacing: '1px',
+                },
+              }}
+            />
           </Tooltip>
->>>>>>> 44d8e9c3
         )}
 
         <Typography fontWeight="bold" mr={1} ml="auto" justifySelf="flex-end">
