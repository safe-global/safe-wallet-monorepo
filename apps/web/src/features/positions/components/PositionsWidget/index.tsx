import { useRouter } from 'next/router'
import usePositionsFiatTotal from '@/features/positions/hooks/usePositionsFiatTotal'
import React, { useMemo } from 'react'
import { AppRoutes } from '@/config/routes'
import {
  Accordion,
  AccordionDetails,
  AccordionSummary,
  Box,
  Card,
  Divider,
  Stack,
  Typography,
  Skeleton,
} from '@mui/material'
import { ViewAllLink } from '@/components/dashboard/styled'
import css from './styles.module.css'
import ExpandMoreIcon from '@mui/icons-material/ExpandMore'
import PositionsHeader from '@/features/positions/components/PositionsHeader'
import Position from '@/features/positions/components/Position'
import usePositions from '@/features/positions/hooks/usePositions'
import PositionsEmpty from '@/features/positions/components/PositionsEmpty'
import Track from '@/components/common/Track'
import { trackEvent } from '@/services/analytics'
import { POSITIONS_EVENTS, POSITIONS_LABELS } from '@/services/analytics/events/positions'
import { MixPanelEventParams } from '@/services/analytics/mixpanel-events'

const MAX_PROTOCOLS = 4

const PositionsWidget = () => {
  const router = useRouter()
  const { safe } = router.query
<<<<<<< HEAD
  const { data, error, isLoading } = usePositions()
  const fiatTotal = useFiatTotal()
=======
  const currentData = usePositions()
  const positionsFiatTotal = usePositionsFiatTotal()
>>>>>>> 6319c856

  const viewAllUrl = useMemo(
    () => ({
      pathname: AppRoutes.balances.positions,
      query: { safe },
    }),
    [safe],
  )

  if (isLoading) {
    return (
      <Card data-testid="positions-widget" sx={{ border: 0, px: 1.5, pt: 2.5, pb: 1.5 }}>
        <Stack direction="row" justifyContent="space-between" sx={{ px: 1.5, mb: 1 }}>
          <Typography fontWeight={700}>Top positions</Typography>
        </Stack>

        <Box>
          {Array(2)
            .fill(0)
            .map((_, index) => (
              <Accordion key={index} disableGutters elevation={0} variant="elevation">
                <AccordionSummary
                  className={css.position}
                  expandIcon={<ExpandMoreIcon fontSize="small" />}
                  sx={{
                    justifyContent: 'center',
                    overflowX: 'auto',
                    px: '12px',
                  }}
                >
                  <Stack direction="row" alignItems="center" gap={2} width="100%">
                    <Skeleton variant="rounded" width="40px" height="40px" />
                    <Box flex={1}>
                      <Typography>
                        <Skeleton width="100px" />
                      </Typography>
                      <Typography variant="body2">
                        <Skeleton width="60px" />
                      </Typography>
                    </Box>
                    <Typography>
                      <Skeleton width="50px" />
                    </Typography>
                  </Stack>
                </AccordionSummary>

                <AccordionDetails sx={{ px: 1.5 }}>
                  {Array(2)
                    .fill(0)
                    .map((_, posIndex) => (
                      <Box key={posIndex}>
                        <Typography variant="body2" color="primary.light" mb={1} mt={posIndex !== 0 ? 2 : 0}>
                          <Skeleton width="80px" />
                        </Typography>

                        <Divider />

                        <Stack direction="row" alignItems="center" gap={2} py={1}>
                          <Skeleton variant="rounded" width="24px" height="24px" />
                          <Box flex={1}>
                            <Typography>
                              <Skeleton width="60px" />
                            </Typography>
                            <Typography variant="body2">
                              <Skeleton width="40px" />
                            </Typography>
                          </Box>
                          <Typography textAlign="right">
                            <Skeleton width="40px" />
                          </Typography>
                        </Stack>
                      </Box>
                    ))}
                </AccordionDetails>
              </Accordion>
            ))}
        </Box>
      </Card>
    )
  }

  if (error || !data) return null

  const protocols = data.slice(0, MAX_PROTOCOLS)

  return (
    <Card data-testid="positions-widget" sx={{ border: 0, px: 1.5, pt: 2.5, pb: 1.5 }}>
      <Stack direction="row" justifyContent="space-between" sx={{ px: 1.5, mb: 1 }}>
        <Typography fontWeight={700}>Top positions</Typography>

        {protocols.length > 0 && (
          <Track
            {...POSITIONS_EVENTS.POSITIONS_VIEW_ALL_CLICKED}
            mixpanelParams={{
              [MixPanelEventParams.TOTAL_VALUE_OF_PORTFOLIO]: positionsFiatTotal || 0,
              [MixPanelEventParams.ENTRY_POINT]: 'Dashboard',
            }}
          >
            <ViewAllLink url={viewAllUrl} text="View all" />
          </Track>
        )}
      </Stack>

      <Box>
        {protocols.length === 0 ? (
          <PositionsEmpty entryPoint="Dashboard" />
        ) : (
          protocols.map((protocol) => {
            const protocolValue = Number(protocol.fiatTotal) || 0

            return (
              <Accordion
                key={protocol.protocol}
                disableGutters
                elevation={0}
                variant="elevation"
                onChange={(_, expanded) => {
                  if (expanded) {
                    trackEvent(POSITIONS_EVENTS.POSITION_EXPANDED, {
                      [MixPanelEventParams.PROTOCOL_NAME]: protocol.protocol,
                      [MixPanelEventParams.LOCATION]: POSITIONS_LABELS.dashboard,
                      [MixPanelEventParams.AMOUNT_USD]: protocolValue,
                    })
                  }
                }}
              >
                <AccordionSummary
                  className={css.position}
                  expandIcon={<ExpandMoreIcon fontSize="small" />}
                  sx={{
                    justifyContent: 'center',
                    overflowX: 'auto',
                    px: '12px',
                  }}
                >
                  <PositionsHeader protocol={protocol} fiatTotal={positionsFiatTotal} />
                </AccordionSummary>

                <AccordionDetails sx={{ px: 1.5 }}>
                  {protocol.items.map((position, idx) => {
                    return (
                      <Box key={position.name}>
                        <Typography variant="body2" color="primary.light" mb={1} mt={idx !== 0 ? 2 : 0}>
                          {position.name}
                        </Typography>

                        <Divider />

                        {position.items.map((item) => {
                          return <Position item={item} key={`${item.tokenInfo.name}-${item.position_type}`} />
                        })}
                      </Box>
                    )
                  })}
                </AccordionDetails>
              </Accordion>
            )
          })
        )}
      </Box>
    </Card>
  )
}

export default PositionsWidget<|MERGE_RESOLUTION|>--- conflicted
+++ resolved
@@ -30,13 +30,8 @@
 const PositionsWidget = () => {
   const router = useRouter()
   const { safe } = router.query
-<<<<<<< HEAD
   const { data, error, isLoading } = usePositions()
-  const fiatTotal = useFiatTotal()
-=======
-  const currentData = usePositions()
   const positionsFiatTotal = usePositionsFiatTotal()
->>>>>>> 6319c856
 
   const viewAllUrl = useMemo(
     () => ({
