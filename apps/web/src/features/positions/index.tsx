--- conflicted
+++ resolved
@@ -64,11 +64,10 @@
                       },
                       balance: {
                         content: (
-                          <Typography>
+                          <Typography textAlign="right">
                             {formatVisualAmount(position.balance, position.tokenInfo.decimals)}{' '}
                             {position.tokenInfo.symbol}
                           </Typography>
-<<<<<<< HEAD
                         ),
                         rawValue: position.balance,
                       },
@@ -96,56 +95,12 @@
                           {positionGroup.name}
                         </Typography>
                       ),
+                      width: '25%',
                       disableSort: true,
                     },
-                    { id: 'balance', label: 'Balance', disableSort: true },
-                    { id: 'value', label: 'Value', align: 'right', disableSort: true },
+                    { id: 'balance', label: 'Balance', width: '35%', align: 'right', disableSort: true },
+                    { id: 'value', label: 'Value', width: '40%', align: 'right', disableSort: true },
                   ]
-=======
-                        </Box>
-                      </Stack>
-                    ),
-                    rawValue: 'Test',
-                  },
-                  balance: {
-                    content: (
-                      <Typography textAlign="right">
-                        {formatVisualAmount(position.balance, position.tokenInfo.decimals)} {position.tokenInfo.symbol}
-                      </Typography>
-                    ),
-                    rawValue: position.balance,
-                  },
-                  value: {
-                    content: (
-                      <Box textAlign="right">
-                        <Typography>
-                          <FiatValue value={position.fiatBalance} />
-                        </Typography>
-                        <Typography variant="caption">
-                          <FiatChange balanceItem={position} inline />
-                        </Typography>
-                      </Box>
-                    ),
-                    rawValue: position.fiatBalance,
-                  },
-                },
-              }))
-
-              const headCells = [
-                {
-                  id: 'name',
-                  label: (
-                    <Typography variant="caption" letterSpacing="0px" fontWeight="bold" color="text.primary">
-                      {positionGroup.name}
-                    </Typography>
-                  ),
-                  width: '25%',
-                  disableSort: true,
-                },
-                { id: 'balance', label: 'Balance', width: '35%', align: 'right', disableSort: true },
-                { id: 'value', label: 'Value', width: '40%', align: 'right', disableSort: true },
-              ]
->>>>>>> be3a5583
 
                   return (
                     <Box key={positionGroup.name}>
