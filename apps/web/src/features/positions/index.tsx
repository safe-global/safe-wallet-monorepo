--- conflicted
+++ resolved
@@ -57,13 +57,8 @@
 const skeletonRows: EnhancedTableProps['rows'] = Array(3).fill({ cells: skeletonCells })
 
 export const Positions = () => {
-<<<<<<< HEAD
-  const fiatTotal = useFiatTotal()
+  const positionsFiatTotal = usePositionsFiatTotal()
   const { data: protocols, error, isLoading } = usePositions()
-=======
-  const positionsFiatTotal = usePositionsFiatTotal()
-  const protocols = usePositions()
->>>>>>> 6319c856
 
   if (isLoading || (!error && !protocols)) {
     return (
