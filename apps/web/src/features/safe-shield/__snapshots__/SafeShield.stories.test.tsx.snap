// Jest Snapshot v1, https://goo.gl/fbAQLP

exports[`./SafeShield.stories ChecksPassed 1`] = `
<div
  style="background-color: rgb(255, 255, 255); padding: 1rem;"
>
  <div
    class="MuiPaper-root MuiPaper-elevation MuiPaper-rounded MuiPaper-elevation0 css-wf13l-MuiPaper-root"
    style="--Paper-shadow: none;"
  >
    <div
      class="MuiBox-root css-1hjq20a"
    >
      <div
        class="MuiStack-root css-hwnj0i-MuiStack-root"
        data-testid="safe-shield-widget"
      >
        <div
          class="MuiPaper-root MuiPaper-elevation MuiPaper-rounded MuiPaper-elevation0 MuiCard-root css-1294j3-MuiPaper-root-MuiCard-root"
          style="--Paper-shadow: none;"
        >
          <div
            class="MuiBox-root css-2w7gpf"
          >
            <div
              class="MuiStack-root css-19vf0vz-MuiStack-root"
              data-testid="safe-shield-status"
            >
              <span
                class="MuiTypography-root MuiTypography-overline css-znug66-MuiTypography-root"
              >
                Checks passed
              </span>
            </div>
          </div>
          <div
            class="MuiBox-root css-1hpqev5"
          >
            <div
              class="MuiBox-root css-1l5zt4q"
            >
              <div
                class="MuiBox-root css-153fpjs"
              >
                <div
                  class="MuiBox-root css-12i4uqz"
                  data-testid="recipient-analysis-group-card"
                >
                  <div
                    class="MuiStack-root css-es2900-MuiStack-root"
                  >
                    <div
                      class="MuiStack-root css-1rlitzi-MuiStack-root"
                    >
                      <mock-icon
                        aria-hidden=""
                        class="MuiSvgIcon-root MuiSvgIcon-fontSizeMedium css-wnnzjc-MuiSvgIcon-root"
                        focusable="false"
                      />
                      <p
                        class="MuiTypography-root MuiTypography-body2 css-1ew0eu5-MuiTypography-root"
                      >
                        Known recipient
                      </p>
                    </div>
                    <button
                      class="MuiButtonBase-root MuiIconButton-root MuiIconButton-sizeSmall css-1fkg3qi-MuiButtonBase-root-MuiIconButton-root"
                      tabindex="0"
                      type="button"
                    >
                      <svg
                        aria-hidden="true"
                        class="MuiSvgIcon-root MuiSvgIcon-fontSizeMedium css-118obxm-MuiSvgIcon-root"
                        data-testid="KeyboardArrowDownIcon"
                        focusable="false"
                        viewBox="0 0 24 24"
                      >
                        <path
                          d="M7.41 8.59 12 13.17l4.59-4.58L18 10l-6 6-6-6z"
                        />
                      </svg>
                    </button>
                  </div>
                  <div
                    class="MuiCollapse-root MuiCollapse-vertical MuiCollapse-hidden css-cwrbtg-MuiCollapse-root"
                    style="min-height: 0px;"
                  >
                    <div
                      class="MuiCollapse-wrapper MuiCollapse-vertical css-1x6hinx-MuiCollapse-wrapper"
                    >
                      <div
                        class="MuiCollapse-wrapperInner MuiCollapse-vertical css-1i4ywhz-MuiCollapse-wrapperInner"
                      >
                        <div
                          class="MuiBox-root css-v1dotw"
                        >
                          <div
                            class="MuiStack-root css-1ucnu3w-MuiStack-root"
                          >
                            <div
                              class="MuiBox-root css-6io5aq"
                            >
                              <div
                                class="MuiBox-root css-5exw5c"
                              >
                                <div
                                  class="MuiStack-root css-1ucnu3w-MuiStack-root"
                                >
                                  <p
                                    class="MuiTypography-root MuiTypography-body2 css-1ew0eu5-MuiTypography-root"
                                  >
                                    This address is in your address book. 
                                  </p>
                                </div>
                              </div>
                            </div>
                          </div>
                        </div>
                      </div>
                    </div>
                  </div>
                </div>
                <div
                  class="MuiBox-root css-7yf5bk"
                  data-testid="contract-analysis-group-card"
                >
                  <div
                    class="MuiStack-root css-es2900-MuiStack-root"
                  >
                    <div
                      class="MuiStack-root css-1rlitzi-MuiStack-root"
                    >
                      <mock-icon
                        aria-hidden=""
                        class="MuiSvgIcon-root MuiSvgIcon-fontSizeMedium css-wnnzjc-MuiSvgIcon-root"
                        focusable="false"
                      />
                      <p
                        class="MuiTypography-root MuiTypography-body2 css-1ew0eu5-MuiTypography-root"
                      >
                        Verified contract
                      </p>
                    </div>
                    <button
                      class="MuiButtonBase-root MuiIconButton-root MuiIconButton-sizeSmall css-1fkg3qi-MuiButtonBase-root-MuiIconButton-root"
                      tabindex="0"
                      type="button"
                    >
                      <svg
                        aria-hidden="true"
                        class="MuiSvgIcon-root MuiSvgIcon-fontSizeMedium css-118obxm-MuiSvgIcon-root"
                        data-testid="KeyboardArrowDownIcon"
                        focusable="false"
                        viewBox="0 0 24 24"
                      >
                        <path
                          d="M7.41 8.59 12 13.17l4.59-4.58L18 10l-6 6-6-6z"
                        />
                      </svg>
                    </button>
                  </div>
                  <div
                    class="MuiCollapse-root MuiCollapse-vertical MuiCollapse-hidden css-cwrbtg-MuiCollapse-root"
                    style="min-height: 0px;"
                  >
                    <div
                      class="MuiCollapse-wrapper MuiCollapse-vertical css-1x6hinx-MuiCollapse-wrapper"
                    >
                      <div
                        class="MuiCollapse-wrapperInner MuiCollapse-vertical css-1i4ywhz-MuiCollapse-wrapperInner"
                      >
                        <div
                          class="MuiBox-root css-v1dotw"
                        >
                          <div
                            class="MuiStack-root css-1ucnu3w-MuiStack-root"
                          >
                            <div
                              class="MuiBox-root css-6io5aq"
                            >
                              <div
                                class="MuiBox-root css-5exw5c"
                              >
                                <div
                                  class="MuiStack-root css-1ucnu3w-MuiStack-root"
                                >
                                  <p
                                    class="MuiTypography-root MuiTypography-body2 css-1ew0eu5-MuiTypography-root"
                                  >
                                    This contract is verified as "Lido staking v2".
                                  </p>
                                </div>
                              </div>
                            </div>
                          </div>
                        </div>
                      </div>
                    </div>
                  </div>
                </div>
                <div
                  class="MuiBox-root css-l9pt9e"
                  data-testid="threat-analysis-group-card"
                >
                  <div
                    class="MuiStack-root css-es2900-MuiStack-root"
                  >
                    <div
                      class="MuiStack-root css-1rlitzi-MuiStack-root"
                    >
                      <mock-icon
                        aria-hidden=""
                        class="MuiSvgIcon-root MuiSvgIcon-fontSizeMedium css-wnnzjc-MuiSvgIcon-root"
                        focusable="false"
                      />
                      <p
                        class="MuiTypography-root MuiTypography-body2 css-1ew0eu5-MuiTypography-root"
                      >
                        No threat detected
                      </p>
                    </div>
                    <button
                      class="MuiButtonBase-root MuiIconButton-root MuiIconButton-sizeSmall css-1fkg3qi-MuiButtonBase-root-MuiIconButton-root"
                      tabindex="0"
                      type="button"
                    >
                      <svg
                        aria-hidden="true"
                        class="MuiSvgIcon-root MuiSvgIcon-fontSizeMedium css-118obxm-MuiSvgIcon-root"
                        data-testid="KeyboardArrowDownIcon"
                        focusable="false"
                        viewBox="0 0 24 24"
                      >
                        <path
                          d="M7.41 8.59 12 13.17l4.59-4.58L18 10l-6 6-6-6z"
                        />
                      </svg>
                    </button>
                  </div>
                  <div
                    class="MuiCollapse-root MuiCollapse-vertical MuiCollapse-hidden css-cwrbtg-MuiCollapse-root"
                    style="min-height: 0px;"
                  >
                    <div
                      class="MuiCollapse-wrapper MuiCollapse-vertical css-1x6hinx-MuiCollapse-wrapper"
                    >
                      <div
                        class="MuiCollapse-wrapperInner MuiCollapse-vertical css-1i4ywhz-MuiCollapse-wrapperInner"
                      >
                        <div
                          class="MuiBox-root css-v1dotw"
                        >
                          <div
                            class="MuiStack-root css-1ucnu3w-MuiStack-root"
                          >
                            <div
                              class="MuiBox-root css-6io5aq"
                            >
                              <div
                                class="MuiBox-root css-5exw5c"
                              >
                                <div
                                  class="MuiStack-root css-1ucnu3w-MuiStack-root"
                                >
                                  <p
                                    class="MuiTypography-root MuiTypography-body2 css-1ew0eu5-MuiTypography-root"
                                  >
                                    Threat analysis found no issues
                                  </p>
                                </div>
                              </div>
                            </div>
                          </div>
                        </div>
                      </div>
                    </div>
                  </div>
                </div>
              </div>
            </div>
          </div>
        </div>
        <div
          class="MuiStack-root css-10778a5-MuiStack-root"
        >
          <a
            class="MuiTypography-root MuiTypography-inherit MuiLink-root MuiLink-underlineAlways css-r9pq5a-MuiTypography-root-MuiLink-root"
            href="https://help.safe.global/en/articles/461021-understanding-safe-shield-transaction-checks"
            rel="noreferrer noopener"
            target="_blank"
          >
            <span
              class="MuiBox-root css-u9xrjn"
            >
              <mock-icon
                aria-hidden=""
                class="MuiSvgIcon-root MuiSvgIcon-fontSizeMedium css-6s60fs-MuiSvgIcon-root"
                focusable="false"
              />
            </span>
          </a>
        </div>
      </div>
    </div>
  </div>
</div>
`;

exports[`./SafeShield.stories Empty 1`] = `
<div
  style="background-color: rgb(255, 255, 255); padding: 1rem;"
>
  <div
    class="MuiPaper-root MuiPaper-elevation MuiPaper-rounded MuiPaper-elevation0 css-wf13l-MuiPaper-root"
    style="--Paper-shadow: none;"
  >
    <div
      class="MuiBox-root css-1hjq20a"
    >
      <div
        class="MuiStack-root css-hwnj0i-MuiStack-root"
        data-testid="safe-shield-widget"
      >
        <div
          class="MuiPaper-root MuiPaper-elevation MuiPaper-rounded MuiPaper-elevation0 MuiCard-root css-1294j3-MuiPaper-root-MuiCard-root"
          style="--Paper-shadow: none;"
        >
          <div
            class="MuiBox-root css-2w7gpf"
          >
            <div
              class="MuiStack-root css-5g9lbr-MuiStack-root"
              data-testid="safe-shield-status"
            >
              <mock-icon
                aria-hidden=""
                class="MuiSvgIcon-root MuiSvgIcon-fontSizeMedium css-aqekhs-MuiSvgIcon-root"
                focusable="false"
              />
            </div>
          </div>
          <div
            class="MuiBox-root css-1hpqev5"
          >
            <div
              class="MuiBox-root css-1l5zt4q"
            >
              <p
                class="MuiTypography-root MuiTypography-body2 css-oez55o-MuiTypography-root"
              >
                Transaction details will be automatically scanned for potential risks and will appear here.
              </p>
              <div
                class="MuiBox-root css-153fpjs"
              />
            </div>
          </div>
        </div>
        <div
          class="MuiStack-root css-10778a5-MuiStack-root"
        >
          <a
            class="MuiTypography-root MuiTypography-inherit MuiLink-root MuiLink-underlineAlways css-r9pq5a-MuiTypography-root-MuiLink-root"
            href="https://help.safe.global/en/articles/461021-understanding-safe-shield-transaction-checks"
            rel="noreferrer noopener"
            target="_blank"
          >
            <span
              class="MuiBox-root css-u9xrjn"
            >
              <mock-icon
                aria-hidden=""
                class="MuiSvgIcon-root MuiSvgIcon-fontSizeMedium css-6s60fs-MuiSvgIcon-root"
                focusable="false"
              />
            </span>
          </a>
        </div>
      </div>
    </div>
  </div>
</div>
`;

exports[`./SafeShield.stories FailedThreatAnalysis 1`] = `
<div
  style="background-color: rgb(255, 255, 255); padding: 1rem;"
>
  <div
    class="MuiPaper-root MuiPaper-elevation MuiPaper-rounded MuiPaper-elevation0 css-wf13l-MuiPaper-root"
    style="--Paper-shadow: none;"
  >
    <div
      class="MuiBox-root css-1hjq20a"
    >
      <div
        class="MuiStack-root css-hwnj0i-MuiStack-root"
        data-testid="safe-shield-widget"
      >
        <div
          class="MuiPaper-root MuiPaper-elevation MuiPaper-rounded MuiPaper-elevation0 MuiCard-root css-1294j3-MuiPaper-root-MuiCard-root"
          style="--Paper-shadow: none;"
        >
          <div
            class="MuiBox-root css-2w7gpf"
          >
            <div
              class="MuiStack-root css-la659o-MuiStack-root"
              data-testid="safe-shield-status"
            >
              <span
                class="MuiTypography-root MuiTypography-overline css-1v2h5v4-MuiTypography-root"
              >
                Issues found
              </span>
            </div>
          </div>
          <div
            class="MuiBox-root css-1hpqev5"
          >
            <div
              class="MuiBox-root css-1l5zt4q"
            >
              <div
                class="MuiBox-root css-153fpjs"
              >
                <div
                  class="MuiBox-root css-12i4uqz"
                  data-testid="recipient-analysis-group-card"
                >
                  <div
                    class="MuiStack-root css-es2900-MuiStack-root"
                  >
                    <div
                      class="MuiStack-root css-1rlitzi-MuiStack-root"
                    >
                      <mock-icon
                        aria-hidden=""
                        class="MuiSvgIcon-root MuiSvgIcon-fontSizeMedium css-120l5q5-MuiSvgIcon-root"
                        focusable="false"
                      />
                      <p
                        class="MuiTypography-root MuiTypography-body2 css-1ew0eu5-MuiTypography-root"
                      >
                        Known recipient
                      </p>
                    </div>
                    <button
                      class="MuiButtonBase-root MuiIconButton-root MuiIconButton-sizeSmall css-1fkg3qi-MuiButtonBase-root-MuiIconButton-root"
                      tabindex="0"
                      type="button"
                    >
                      <svg
                        aria-hidden="true"
                        class="MuiSvgIcon-root MuiSvgIcon-fontSizeMedium css-118obxm-MuiSvgIcon-root"
                        data-testid="KeyboardArrowDownIcon"
                        focusable="false"
                        viewBox="0 0 24 24"
                      >
                        <path
                          d="M7.41 8.59 12 13.17l4.59-4.58L18 10l-6 6-6-6z"
                        />
                      </svg>
                    </button>
                  </div>
                  <div
                    class="MuiCollapse-root MuiCollapse-vertical MuiCollapse-hidden css-cwrbtg-MuiCollapse-root"
                    style="min-height: 0px;"
                  >
                    <div
                      class="MuiCollapse-wrapper MuiCollapse-vertical css-1x6hinx-MuiCollapse-wrapper"
                    >
                      <div
                        class="MuiCollapse-wrapperInner MuiCollapse-vertical css-1i4ywhz-MuiCollapse-wrapperInner"
                      >
                        <div
                          class="MuiBox-root css-v1dotw"
                        >
                          <div
                            class="MuiStack-root css-1ucnu3w-MuiStack-root"
                          >
                            <div
                              class="MuiBox-root css-6io5aq"
                            >
                              <div
                                class="MuiBox-root css-1f9z19n"
                              >
                                <div
                                  class="MuiStack-root css-1ucnu3w-MuiStack-root"
                                >
                                  <p
                                    class="MuiTypography-root MuiTypography-body2 css-1ew0eu5-MuiTypography-root"
                                  >
                                    This address is in your address book. 
                                  </p>
                                </div>
                              </div>
                            </div>
                          </div>
                        </div>
                      </div>
                    </div>
                  </div>
                </div>
                <div
                  class="MuiBox-root css-7yf5bk"
                  data-testid="contract-analysis-group-card"
                >
                  <div
                    class="MuiStack-root css-es2900-MuiStack-root"
                  >
                    <div
                      class="MuiStack-root css-1rlitzi-MuiStack-root"
                    >
                      <mock-icon
                        aria-hidden=""
                        class="MuiSvgIcon-root MuiSvgIcon-fontSizeMedium css-120l5q5-MuiSvgIcon-root"
                        focusable="false"
                      />
                      <p
                        class="MuiTypography-root MuiTypography-body2 css-1ew0eu5-MuiTypography-root"
                      >
                        Verified contract
                      </p>
                    </div>
                    <button
                      class="MuiButtonBase-root MuiIconButton-root MuiIconButton-sizeSmall css-1fkg3qi-MuiButtonBase-root-MuiIconButton-root"
                      tabindex="0"
                      type="button"
                    >
                      <svg
                        aria-hidden="true"
                        class="MuiSvgIcon-root MuiSvgIcon-fontSizeMedium css-118obxm-MuiSvgIcon-root"
                        data-testid="KeyboardArrowDownIcon"
                        focusable="false"
                        viewBox="0 0 24 24"
                      >
                        <path
                          d="M7.41 8.59 12 13.17l4.59-4.58L18 10l-6 6-6-6z"
                        />
                      </svg>
                    </button>
                  </div>
                  <div
                    class="MuiCollapse-root MuiCollapse-vertical MuiCollapse-hidden css-cwrbtg-MuiCollapse-root"
                    style="min-height: 0px;"
                  >
                    <div
                      class="MuiCollapse-wrapper MuiCollapse-vertical css-1x6hinx-MuiCollapse-wrapper"
                    >
                      <div
                        class="MuiCollapse-wrapperInner MuiCollapse-vertical css-1i4ywhz-MuiCollapse-wrapperInner"
                      >
                        <div
                          class="MuiBox-root css-v1dotw"
                        >
                          <div
                            class="MuiStack-root css-1ucnu3w-MuiStack-root"
                          >
                            <div
                              class="MuiBox-root css-6io5aq"
                            >
                              <div
                                class="MuiBox-root css-1f9z19n"
                              >
                                <div
                                  class="MuiStack-root css-1ucnu3w-MuiStack-root"
                                >
                                  <p
                                    class="MuiTypography-root MuiTypography-body2 css-1ew0eu5-MuiTypography-root"
                                  >
                                    This contract is verified as "Lido staking v2".
                                  </p>
                                </div>
                              </div>
                            </div>
                          </div>
                        </div>
                      </div>
                    </div>
                  </div>
                </div>
                <div
                  class="MuiBox-root css-l9pt9e"
                  data-testid="threat-analysis-group-card"
                >
                  <div
                    class="MuiStack-root css-es2900-MuiStack-root"
                  >
                    <div
                      class="MuiStack-root css-1rlitzi-MuiStack-root"
                    >
                      <mock-icon
                        aria-hidden=""
                        class="MuiSvgIcon-root MuiSvgIcon-fontSizeMedium css-1nx0ljk-MuiSvgIcon-root"
                        focusable="false"
                      />
                      <p
                        class="MuiTypography-root MuiTypography-body2 css-1ew0eu5-MuiTypography-root"
                      >
                        Threat analysis failed
                      </p>
                    </div>
                    <button
                      class="MuiButtonBase-root MuiIconButton-root MuiIconButton-sizeSmall css-1fkg3qi-MuiButtonBase-root-MuiIconButton-root"
                      tabindex="0"
                      type="button"
                    >
                      <svg
                        aria-hidden="true"
                        class="MuiSvgIcon-root MuiSvgIcon-fontSizeMedium css-118obxm-MuiSvgIcon-root"
                        data-testid="KeyboardArrowDownIcon"
                        focusable="false"
                        viewBox="0 0 24 24"
                      >
                        <path
                          d="M7.41 8.59 12 13.17l4.59-4.58L18 10l-6 6-6-6z"
                        />
                      </svg>
                    </button>
                  </div>
                  <div
                    class="MuiCollapse-root MuiCollapse-vertical MuiCollapse-hidden css-cwrbtg-MuiCollapse-root"
                    style="min-height: 0px;"
                  >
                    <div
                      class="MuiCollapse-wrapper MuiCollapse-vertical css-1x6hinx-MuiCollapse-wrapper"
                    >
                      <div
                        class="MuiCollapse-wrapperInner MuiCollapse-vertical css-1i4ywhz-MuiCollapse-wrapperInner"
                      >
                        <div
                          class="MuiBox-root css-v1dotw"
                        >
                          <div
                            class="MuiStack-root css-1ucnu3w-MuiStack-root"
                          >
                            <div
                              class="MuiBox-root css-6io5aq"
                            >
                              <div
                                class="MuiBox-root css-jgusbz"
                              >
                                <div
                                  class="MuiStack-root css-1ucnu3w-MuiStack-root"
                                >
                                  <p
                                    class="MuiTypography-root MuiTypography-body2 css-1ew0eu5-MuiTypography-root"
                                  >
                                    Threat analysis failed. Review before processing.
                                  </p>
                                </div>
                              </div>
                            </div>
                          </div>
                        </div>
                      </div>
                    </div>
                  </div>
                </div>
              </div>
            </div>
          </div>
        </div>
        <div
          class="MuiStack-root css-10778a5-MuiStack-root"
        >
          <a
            class="MuiTypography-root MuiTypography-inherit MuiLink-root MuiLink-underlineAlways css-r9pq5a-MuiTypography-root-MuiLink-root"
            href="https://help.safe.global/en/articles/461021-understanding-safe-shield-transaction-checks"
            rel="noreferrer noopener"
            target="_blank"
          >
            <span
              class="MuiBox-root css-u9xrjn"
            >
              <mock-icon
                aria-hidden=""
                class="MuiSvgIcon-root MuiSvgIcon-fontSizeMedium css-6s60fs-MuiSvgIcon-root"
                focusable="false"
              />
            </span>
          </a>
        </div>
      </div>
    </div>
  </div>
</div>
`;

exports[`./SafeShield.stories Loading 1`] = `
<div
  style="background-color: rgb(255, 255, 255); padding: 1rem;"
>
  <div
    class="MuiPaper-root MuiPaper-elevation MuiPaper-rounded MuiPaper-elevation0 css-wf13l-MuiPaper-root"
    style="--Paper-shadow: none;"
  >
    <div
      class="MuiBox-root css-1hjq20a"
    >
      <div
        class="MuiStack-root css-hwnj0i-MuiStack-root"
        data-testid="safe-shield-widget"
      >
        <div
          class="MuiPaper-root MuiPaper-elevation MuiPaper-rounded MuiPaper-elevation0 MuiCard-root css-1294j3-MuiPaper-root-MuiCard-root"
          style="--Paper-shadow: none;"
        >
          <div
            class="MuiBox-root css-2w7gpf"
          >
            <div
              class="MuiStack-root css-5g9lbr-MuiStack-root"
              data-testid="safe-shield-status"
            >
              <span
                class="MuiTypography-root MuiTypography-overline css-1b9x0y3-MuiTypography-root"
              >
                Analyzing...
              </span>
            </div>
          </div>
          <div
            class="MuiBox-root css-1hpqev5"
          >
            <div
              class="MuiBox-root css-1l5zt4q"
            >
              <div
                class="MuiBox-root css-n2tcpj"
              >
                <span
                  aria-valuemax="100"
                  aria-valuemin="0"
                  aria-valuenow="30"
                  class="MuiLinearProgress-root MuiLinearProgress-colorSecondary MuiLinearProgress-determinate progressBar css-1t0ga5v-MuiLinearProgress-root"
                  role="progressbar"
                >
                  <span
                    class="MuiLinearProgress-bar MuiLinearProgress-barColorSecondary MuiLinearProgress-bar1Determinate css-3vqet8-MuiLinearProgress-bar1"
                    style="transform: translateX(-70%);"
                  />
                </span>
              </div>
              <div
                class="MuiBox-root css-1alsa8r"
              >
                <div
                  class="MuiBox-root css-hp68mp"
                >
                  <span
                    class="MuiSkeleton-root MuiSkeleton-rounded MuiSkeleton-pulse css-zrzlf2-MuiSkeleton-root"
                    style="width: 1rem; height: 1rem;"
                  />
                  <span
                    class="MuiSkeleton-root MuiSkeleton-rounded MuiSkeleton-pulse css-zrzlf2-MuiSkeleton-root"
                    style="width: 100%; height: 10px;"
                  />
                  <svg
                    aria-hidden="true"
                    class="MuiSvgIcon-root MuiSvgIcon-fontSizeMedium css-118obxm-MuiSvgIcon-root"
                    data-testid="KeyboardArrowDownIcon"
                    focusable="false"
                    viewBox="0 0 24 24"
                  >
                    <path
                      d="M7.41 8.59 12 13.17l4.59-4.58L18 10l-6 6-6-6z"
                    />
                  </svg>
                </div>
              </div>
              <div
                class="MuiBox-root css-153fpjs"
              />
            </div>
          </div>
        </div>
        <div
          class="MuiStack-root css-10778a5-MuiStack-root"
        >
          <a
            class="MuiTypography-root MuiTypography-inherit MuiLink-root MuiLink-underlineAlways css-r9pq5a-MuiTypography-root-MuiLink-root"
            href="https://help.safe.global/en/articles/461021-understanding-safe-shield-transaction-checks"
            rel="noreferrer noopener"
            target="_blank"
          >
            <span
              class="MuiBox-root css-u9xrjn"
            >
              <mock-icon
                aria-hidden=""
                class="MuiSvgIcon-root MuiSvgIcon-fontSizeMedium css-6s60fs-MuiSvgIcon-root"
                focusable="false"
              />
            </span>
          </a>
        </div>
      </div>
    </div>
  </div>
</div>
`;

exports[`./SafeShield.stories MaliciousThreat 1`] = `
<div
  style="background-color: rgb(255, 255, 255); padding: 1rem;"
>
  <div
    class="MuiPaper-root MuiPaper-elevation MuiPaper-rounded MuiPaper-elevation0 css-wf13l-MuiPaper-root"
    style="--Paper-shadow: none;"
  >
    <div
      class="MuiBox-root css-1hjq20a"
    >
      <div
        class="MuiStack-root css-hwnj0i-MuiStack-root"
        data-testid="safe-shield-widget"
      >
        <div
          class="MuiPaper-root MuiPaper-elevation MuiPaper-rounded MuiPaper-elevation0 MuiCard-root css-1294j3-MuiPaper-root-MuiCard-root"
          style="--Paper-shadow: none;"
        >
          <div
            class="MuiBox-root css-2w7gpf"
          >
            <div
              class="MuiStack-root css-1gfvvrg-MuiStack-root"
              data-testid="safe-shield-status"
            >
              <span
                class="MuiTypography-root MuiTypography-overline css-1jydjdd-MuiTypography-root"
              >
                Risk detected
              </span>
            </div>
          </div>
          <div
            class="MuiBox-root css-1hpqev5"
          >
            <div
              class="MuiBox-root css-1l5zt4q"
            >
              <div
                class="MuiBox-root css-153fpjs"
              >
                <div
                  class="MuiBox-root css-12i4uqz"
                  data-testid="recipient-analysis-group-card"
                >
                  <div
                    class="MuiStack-root css-es2900-MuiStack-root"
                  >
                    <div
                      class="MuiStack-root css-1rlitzi-MuiStack-root"
                    >
                      <mock-icon
                        aria-hidden=""
                        class="MuiSvgIcon-root MuiSvgIcon-fontSizeMedium css-120l5q5-MuiSvgIcon-root"
                        focusable="false"
                      />
                      <p
                        class="MuiTypography-root MuiTypography-body2 css-1ew0eu5-MuiTypography-root"
                      >
                        Known recipient
                      </p>
                    </div>
                    <button
                      class="MuiButtonBase-root MuiIconButton-root MuiIconButton-sizeSmall css-1fkg3qi-MuiButtonBase-root-MuiIconButton-root"
                      tabindex="0"
                      type="button"
                    >
                      <svg
                        aria-hidden="true"
                        class="MuiSvgIcon-root MuiSvgIcon-fontSizeMedium css-118obxm-MuiSvgIcon-root"
                        data-testid="KeyboardArrowDownIcon"
                        focusable="false"
                        viewBox="0 0 24 24"
                      >
                        <path
                          d="M7.41 8.59 12 13.17l4.59-4.58L18 10l-6 6-6-6z"
                        />
                      </svg>
                    </button>
                  </div>
                  <div
                    class="MuiCollapse-root MuiCollapse-vertical MuiCollapse-hidden css-cwrbtg-MuiCollapse-root"
                    style="min-height: 0px;"
                  >
                    <div
                      class="MuiCollapse-wrapper MuiCollapse-vertical css-1x6hinx-MuiCollapse-wrapper"
                    >
                      <div
                        class="MuiCollapse-wrapperInner MuiCollapse-vertical css-1i4ywhz-MuiCollapse-wrapperInner"
                      >
                        <div
                          class="MuiBox-root css-v1dotw"
                        >
                          <div
                            class="MuiStack-root css-1ucnu3w-MuiStack-root"
                          >
                            <div
                              class="MuiBox-root css-6io5aq"
                            >
                              <div
                                class="MuiBox-root css-1f9z19n"
                              >
                                <div
                                  class="MuiStack-root css-1ucnu3w-MuiStack-root"
                                >
                                  <p
                                    class="MuiTypography-root MuiTypography-body2 css-1ew0eu5-MuiTypography-root"
                                  >
                                    This address is in your address book. 
                                  </p>
                                </div>
                              </div>
                            </div>
                          </div>
                        </div>
                      </div>
                    </div>
                  </div>
                </div>
                <div
                  class="MuiBox-root css-7yf5bk"
                  data-testid="contract-analysis-group-card"
                >
                  <div
                    class="MuiStack-root css-es2900-MuiStack-root"
                  >
                    <div
                      class="MuiStack-root css-1rlitzi-MuiStack-root"
                    >
                      <mock-icon
                        aria-hidden=""
                        class="MuiSvgIcon-root MuiSvgIcon-fontSizeMedium css-120l5q5-MuiSvgIcon-root"
                        focusable="false"
                      />
                      <p
                        class="MuiTypography-root MuiTypography-body2 css-1ew0eu5-MuiTypography-root"
                      >
                        Verified contract
                      </p>
                    </div>
                    <button
                      class="MuiButtonBase-root MuiIconButton-root MuiIconButton-sizeSmall css-1fkg3qi-MuiButtonBase-root-MuiIconButton-root"
                      tabindex="0"
                      type="button"
                    >
                      <svg
                        aria-hidden="true"
                        class="MuiSvgIcon-root MuiSvgIcon-fontSizeMedium css-118obxm-MuiSvgIcon-root"
                        data-testid="KeyboardArrowDownIcon"
                        focusable="false"
                        viewBox="0 0 24 24"
                      >
                        <path
                          d="M7.41 8.59 12 13.17l4.59-4.58L18 10l-6 6-6-6z"
                        />
                      </svg>
                    </button>
                  </div>
                  <div
                    class="MuiCollapse-root MuiCollapse-vertical MuiCollapse-hidden css-cwrbtg-MuiCollapse-root"
                    style="min-height: 0px;"
                  >
                    <div
                      class="MuiCollapse-wrapper MuiCollapse-vertical css-1x6hinx-MuiCollapse-wrapper"
                    >
                      <div
                        class="MuiCollapse-wrapperInner MuiCollapse-vertical css-1i4ywhz-MuiCollapse-wrapperInner"
                      >
                        <div
                          class="MuiBox-root css-v1dotw"
                        >
                          <div
                            class="MuiStack-root css-1ucnu3w-MuiStack-root"
                          >
                            <div
                              class="MuiBox-root css-6io5aq"
                            >
                              <div
                                class="MuiBox-root css-1f9z19n"
                              >
                                <div
                                  class="MuiStack-root css-1ucnu3w-MuiStack-root"
                                >
                                  <p
                                    class="MuiTypography-root MuiTypography-body2 css-1ew0eu5-MuiTypography-root"
                                  >
                                    This contract is verified as "Lido staking v2".
                                  </p>
                                </div>
                              </div>
                            </div>
                          </div>
                        </div>
                      </div>
                    </div>
                  </div>
                </div>
                <div
                  class="MuiBox-root css-l9pt9e"
                  data-testid="threat-analysis-group-card"
                >
                  <div
                    class="MuiStack-root css-es2900-MuiStack-root"
                  >
                    <div
                      class="MuiStack-root css-1rlitzi-MuiStack-root"
                    >
                      <mock-icon
                        aria-hidden=""
                        class="MuiSvgIcon-root MuiSvgIcon-fontSizeMedium css-1e3jf0k-MuiSvgIcon-root"
                        focusable="false"
                      />
                      <p
                        class="MuiTypography-root MuiTypography-body2 css-1ew0eu5-MuiTypography-root"
                      >
                        Malicious threat detected
                      </p>
                    </div>
                    <button
                      class="MuiButtonBase-root MuiIconButton-root MuiIconButton-sizeSmall css-1fkg3qi-MuiButtonBase-root-MuiIconButton-root"
                      tabindex="0"
                      type="button"
                    >
                      <svg
                        aria-hidden="true"
                        class="MuiSvgIcon-root MuiSvgIcon-fontSizeMedium css-118obxm-MuiSvgIcon-root"
                        data-testid="KeyboardArrowDownIcon"
                        focusable="false"
                        viewBox="0 0 24 24"
                      >
                        <path
                          d="M7.41 8.59 12 13.17l4.59-4.58L18 10l-6 6-6-6z"
                        />
                      </svg>
                    </button>
                  </div>
                  <div
                    class="MuiCollapse-root MuiCollapse-vertical MuiCollapse-hidden css-cwrbtg-MuiCollapse-root"
                    style="min-height: 0px;"
                  >
                    <div
                      class="MuiCollapse-wrapper MuiCollapse-vertical css-1x6hinx-MuiCollapse-wrapper"
                    >
                      <div
                        class="MuiCollapse-wrapperInner MuiCollapse-vertical css-1i4ywhz-MuiCollapse-wrapperInner"
                      >
                        <div
                          class="MuiBox-root css-v1dotw"
                        >
                          <div
                            class="MuiStack-root css-1ucnu3w-MuiStack-root"
                          >
                            <div
                              class="MuiBox-root css-6io5aq"
                            >
                              <div
                                class="MuiBox-root css-fnkd19"
                              >
                                <div
                                  class="MuiStack-root css-1ucnu3w-MuiStack-root"
                                >
                                  <p
                                    class="MuiTypography-root MuiTypography-body2 css-1ew0eu5-MuiTypography-root"
                                  >
                                    The transaction {reason_phrase} {classification_phrase}
                                  </p>
                                  <div
                                    class="MuiBox-root css-1821gv5"
                                  >
                                    <div
                                      class="MuiBox-root css-1ygviyr"
                                    >
                                      <div
                                        class="MuiBox-root css-hpgf8j"
                                      >
                                        <p
                                          class="MuiTypography-root MuiTypography-body2 css-vt8sx8-MuiTypography-root"
                                        >
                                          <span
                                            aria-label="Copy address"
                                            class="MuiTypography-root MuiTypography-body2 css-2ygcwg-MuiTypography-root"
                                            data-mui-internal-clone-element="true"
                                          >
                                            0x1234567890123456789012345678901234567890
                                          </span>
                                          <span
                                            class="MuiBox-root css-yjghm1"
                                          />
                                        </p>
                                      </div>
                                      <div
                                        class="MuiBox-root css-1memzer"
                                      >
                                        <p
                                          class="MuiTypography-root MuiTypography-body2 css-pgtyo7-MuiTypography-root"
                                        >
                                          Bulleted list from validation.features, grouped by Malicious first, then Warnings.
                                        </p>
                                      </div>
                                    </div>
                                    <div
                                      class="MuiBox-root css-1ygviyr"
                                    >
                                      <div
                                        class="MuiBox-root css-hpgf8j"
                                      >
                                        <p
                                          class="MuiTypography-root MuiTypography-body2 css-vt8sx8-MuiTypography-root"
                                        >
                                          <span
                                            aria-label="Copy address"
                                            class="MuiTypography-root MuiTypography-body2 css-2ygcwg-MuiTypography-root"
                                            data-mui-internal-clone-element="true"
                                          >
                                            0x1234567890123456789012345678901234567890
                                          </span>
                                          <span
                                            class="MuiBox-root css-yjghm1"
                                          />
                                        </p>
                                      </div>
                                      <div
                                        class="MuiBox-root css-1memzer"
                                      >
                                        <p
                                          class="MuiTypography-root MuiTypography-body2 css-pgtyo7-MuiTypography-root"
                                        >
                                          Issue 2
                                        </p>
                                      </div>
                                    </div>
                                    <div
                                      class="MuiBox-root css-1ygviyr"
                                    >
                                      <div
                                        class="MuiBox-root css-hpgf8j"
                                      >
                                        <p
                                          class="MuiTypography-root MuiTypography-body2 css-vt8sx8-MuiTypography-root"
                                        >
                                          <span
                                            aria-label="Copy address"
                                            class="MuiTypography-root MuiTypography-body2 css-2ygcwg-MuiTypography-root"
                                            data-mui-internal-clone-element="true"
                                          >
                                            0x1234567890123456789012345678901234567890
                                          </span>
                                          <span
                                            class="MuiBox-root css-yjghm1"
                                          />
                                        </p>
                                      </div>
                                      <div
                                        class="MuiBox-root css-1memzer"
                                      >
                                        <p
                                          class="MuiTypography-root MuiTypography-body2 css-pgtyo7-MuiTypography-root"
                                        >
                                          Issue 4
                                        </p>
                                      </div>
                                    </div>
                                    <div
                                      class="MuiBox-root css-1ygviyr"
                                    >
                                      <div
                                        class="MuiBox-root css-4s3ywp"
                                      >
                                        <p
                                          class="MuiTypography-root MuiTypography-body2 css-pgtyo7-MuiTypography-root"
                                        >
                                          Issue without address
                                        </p>
                                      </div>
                                    </div>
                                    <div
                                      class="MuiBox-root css-1ygviyr"
                                    >
                                      <div
                                        class="MuiBox-root css-4s3ywp"
                                      >
                                        <p
                                          class="MuiTypography-root MuiTypography-body2 css-pgtyo7-MuiTypography-root"
                                        >
                                          Issue 6
                                        </p>
                                      </div>
                                    </div>
                                    <div
                                      class="MuiBox-root css-1ygviyr"
                                    >
                                      <div
                                        class="MuiBox-root css-4s3ywp"
                                      >
                                        <p
                                          class="MuiTypography-root MuiTypography-body2 css-pgtyo7-MuiTypography-root"
                                        >
                                          Issue 7
                                        </p>
                                      </div>
                                    </div>
                                  </div>
                                </div>
                              </div>
                            </div>
                          </div>
                        </div>
                      </div>
                    </div>
                  </div>
                </div>
              </div>
            </div>
          </div>
        </div>
        <div
          class="MuiStack-root css-10778a5-MuiStack-root"
        >
          <a
            class="MuiTypography-root MuiTypography-inherit MuiLink-root MuiLink-underlineAlways css-r9pq5a-MuiTypography-root-MuiLink-root"
            href="https://help.safe.global/en/articles/461021-understanding-safe-shield-transaction-checks"
            rel="noreferrer noopener"
            target="_blank"
          >
            <span
              class="MuiBox-root css-u9xrjn"
            >
              <mock-icon
                aria-hidden=""
                class="MuiSvgIcon-root MuiSvgIcon-fontSizeMedium css-6s60fs-MuiSvgIcon-root"
                focusable="false"
              />
            </span>
          </a>
        </div>
      </div>
    </div>
  </div>
</div>
`;

exports[`./SafeShield.stories MastercopyChange 1`] = `
<div
  style="background-color: rgb(255, 255, 255); padding: 1rem;"
>
  <div
    class="MuiPaper-root MuiPaper-elevation MuiPaper-rounded MuiPaper-elevation0 css-wf13l-MuiPaper-root"
    style="--Paper-shadow: none;"
  >
    <div
      class="MuiBox-root css-1hjq20a"
    >
      <div
        class="MuiStack-root css-hwnj0i-MuiStack-root"
        data-testid="safe-shield-widget"
      >
        <div
          class="MuiPaper-root MuiPaper-elevation MuiPaper-rounded MuiPaper-elevation0 MuiCard-root css-1294j3-MuiPaper-root-MuiCard-root"
          style="--Paper-shadow: none;"
        >
          <div
            class="MuiBox-root css-2w7gpf"
          >
            <div
              class="MuiStack-root css-la659o-MuiStack-root"
              data-testid="safe-shield-status"
            >
              <span
                class="MuiTypography-root MuiTypography-overline css-1v2h5v4-MuiTypography-root"
              >
                Issues found
              </span>
            </div>
          </div>
          <div
            class="MuiBox-root css-1hpqev5"
          >
            <div
              class="MuiBox-root css-1l5zt4q"
            >
              <div
                class="MuiBox-root css-153fpjs"
              >
                <div
                  class="MuiBox-root css-12i4uqz"
                  data-testid="recipient-analysis-group-card"
                >
                  <div
                    class="MuiStack-root css-es2900-MuiStack-root"
                  >
                    <div
                      class="MuiStack-root css-1rlitzi-MuiStack-root"
                    >
                      <mock-icon
                        aria-hidden=""
                        class="MuiSvgIcon-root MuiSvgIcon-fontSizeMedium css-120l5q5-MuiSvgIcon-root"
                        focusable="false"
                      />
                      <p
                        class="MuiTypography-root MuiTypography-body2 css-1ew0eu5-MuiTypography-root"
                      >
                        Known recipient
                      </p>
                    </div>
                    <button
                      class="MuiButtonBase-root MuiIconButton-root MuiIconButton-sizeSmall css-1fkg3qi-MuiButtonBase-root-MuiIconButton-root"
                      tabindex="0"
                      type="button"
                    >
                      <svg
                        aria-hidden="true"
                        class="MuiSvgIcon-root MuiSvgIcon-fontSizeMedium css-118obxm-MuiSvgIcon-root"
                        data-testid="KeyboardArrowDownIcon"
                        focusable="false"
                        viewBox="0 0 24 24"
                      >
                        <path
                          d="M7.41 8.59 12 13.17l4.59-4.58L18 10l-6 6-6-6z"
                        />
                      </svg>
                    </button>
                  </div>
                  <div
                    class="MuiCollapse-root MuiCollapse-vertical MuiCollapse-hidden css-cwrbtg-MuiCollapse-root"
                    style="min-height: 0px;"
                  >
                    <div
                      class="MuiCollapse-wrapper MuiCollapse-vertical css-1x6hinx-MuiCollapse-wrapper"
                    >
                      <div
                        class="MuiCollapse-wrapperInner MuiCollapse-vertical css-1i4ywhz-MuiCollapse-wrapperInner"
                      >
                        <div
                          class="MuiBox-root css-v1dotw"
                        >
                          <div
                            class="MuiStack-root css-1ucnu3w-MuiStack-root"
                          >
                            <div
                              class="MuiBox-root css-6io5aq"
                            >
                              <div
                                class="MuiBox-root css-1f9z19n"
                              >
                                <div
                                  class="MuiStack-root css-1ucnu3w-MuiStack-root"
                                >
                                  <p
                                    class="MuiTypography-root MuiTypography-body2 css-1ew0eu5-MuiTypography-root"
                                  >
                                    This address is in your address book. 
                                  </p>
                                </div>
                              </div>
                            </div>
                          </div>
                        </div>
                      </div>
                    </div>
                  </div>
                </div>
                <div
                  class="MuiBox-root css-7yf5bk"
                  data-testid="contract-analysis-group-card"
                >
                  <div
                    class="MuiStack-root css-es2900-MuiStack-root"
                  >
                    <div
                      class="MuiStack-root css-1rlitzi-MuiStack-root"
                    >
                      <mock-icon
                        aria-hidden=""
                        class="MuiSvgIcon-root MuiSvgIcon-fontSizeMedium css-120l5q5-MuiSvgIcon-root"
                        focusable="false"
                      />
                      <p
                        class="MuiTypography-root MuiTypography-body2 css-1ew0eu5-MuiTypography-root"
                      >
                        Verified contract
                      </p>
                    </div>
                    <button
                      class="MuiButtonBase-root MuiIconButton-root MuiIconButton-sizeSmall css-1fkg3qi-MuiButtonBase-root-MuiIconButton-root"
                      tabindex="0"
                      type="button"
                    >
                      <svg
                        aria-hidden="true"
                        class="MuiSvgIcon-root MuiSvgIcon-fontSizeMedium css-118obxm-MuiSvgIcon-root"
                        data-testid="KeyboardArrowDownIcon"
                        focusable="false"
                        viewBox="0 0 24 24"
                      >
                        <path
                          d="M7.41 8.59 12 13.17l4.59-4.58L18 10l-6 6-6-6z"
                        />
                      </svg>
                    </button>
                  </div>
                  <div
                    class="MuiCollapse-root MuiCollapse-vertical MuiCollapse-hidden css-cwrbtg-MuiCollapse-root"
                    style="min-height: 0px;"
                  >
                    <div
                      class="MuiCollapse-wrapper MuiCollapse-vertical css-1x6hinx-MuiCollapse-wrapper"
                    >
                      <div
                        class="MuiCollapse-wrapperInner MuiCollapse-vertical css-1i4ywhz-MuiCollapse-wrapperInner"
                      >
                        <div
                          class="MuiBox-root css-v1dotw"
                        >
                          <div
                            class="MuiStack-root css-1ucnu3w-MuiStack-root"
                          >
                            <div
                              class="MuiBox-root css-6io5aq"
                            >
                              <div
                                class="MuiBox-root css-1f9z19n"
                              >
                                <div
                                  class="MuiStack-root css-1ucnu3w-MuiStack-root"
                                >
                                  <p
                                    class="MuiTypography-root MuiTypography-body2 css-1ew0eu5-MuiTypography-root"
                                  >
                                    This contract is verified as "Lido staking v2".
                                  </p>
                                </div>
                              </div>
                            </div>
                          </div>
                        </div>
                      </div>
                    </div>
                  </div>
                </div>
                <div
                  class="MuiBox-root css-l9pt9e"
                  data-testid="threat-analysis-group-card"
                >
                  <div
                    class="MuiStack-root css-es2900-MuiStack-root"
                  >
                    <div
                      class="MuiStack-root css-1rlitzi-MuiStack-root"
                    >
                      <mock-icon
                        aria-hidden=""
                        class="MuiSvgIcon-root MuiSvgIcon-fontSizeMedium css-1nx0ljk-MuiSvgIcon-root"
                        focusable="false"
                      />
                      <p
                        class="MuiTypography-root MuiTypography-body2 css-1ew0eu5-MuiTypography-root"
                      >
                        Mastercopy change
                      </p>
                    </div>
                    <button
                      class="MuiButtonBase-root MuiIconButton-root MuiIconButton-sizeSmall css-1fkg3qi-MuiButtonBase-root-MuiIconButton-root"
                      tabindex="0"
                      type="button"
                    >
                      <svg
                        aria-hidden="true"
                        class="MuiSvgIcon-root MuiSvgIcon-fontSizeMedium css-118obxm-MuiSvgIcon-root"
                        data-testid="KeyboardArrowDownIcon"
                        focusable="false"
                        viewBox="0 0 24 24"
                      >
                        <path
                          d="M7.41 8.59 12 13.17l4.59-4.58L18 10l-6 6-6-6z"
                        />
                      </svg>
                    </button>
                  </div>
                  <div
                    class="MuiCollapse-root MuiCollapse-vertical MuiCollapse-hidden css-cwrbtg-MuiCollapse-root"
                    style="min-height: 0px;"
                  >
                    <div
                      class="MuiCollapse-wrapper MuiCollapse-vertical css-1x6hinx-MuiCollapse-wrapper"
                    >
                      <div
                        class="MuiCollapse-wrapperInner MuiCollapse-vertical css-1i4ywhz-MuiCollapse-wrapperInner"
                      >
                        <div
                          class="MuiBox-root css-v1dotw"
                        >
                          <div
                            class="MuiStack-root css-1ucnu3w-MuiStack-root"
                          >
                            <div
                              class="MuiBox-root css-6io5aq"
                            >
                              <div
                                class="MuiBox-root css-jgusbz"
                              >
                                <div
                                  class="MuiStack-root css-1ucnu3w-MuiStack-root"
                                >
                                  <p
                                    class="MuiTypography-root MuiTypography-body2 css-1ew0eu5-MuiTypography-root"
                                  >
                                    Verify this change as it may overwrite account ownership.
                                  </p>
                                  <div
                                    class="MuiBox-root css-tefkkh"
                                  >
                                    <p
                                      class="MuiTypography-root MuiTypography-body1 css-17oi0nc-MuiTypography-root"
                                    >
                                      CURRENT MASTERCOPY:
                                    </p>
                                    <p
                                      class="MuiTypography-root MuiTypography-body2 css-1cnapza-MuiTypography-root"
                                    >
                                      0x1234567890123456789012345678901234567890
                                    </p>
                                  </div>
                                  <div
                                    class="MuiBox-root css-tefkkh"
                                  >
                                    <p
                                      class="MuiTypography-root MuiTypography-body1 css-17oi0nc-MuiTypography-root"
                                    >
                                      NEW MASTERCOPY:
                                    </p>
                                    <p
                                      class="MuiTypography-root MuiTypography-body2 css-1cnapza-MuiTypography-root"
                                    >
                                      0x1234567890123456789012345678901234567891
                                    </p>
                                  </div>
                                </div>
                              </div>
                            </div>
                          </div>
                        </div>
                      </div>
                    </div>
                  </div>
                </div>
              </div>
            </div>
          </div>
        </div>
        <div
          class="MuiStack-root css-10778a5-MuiStack-root"
        >
          <a
            class="MuiTypography-root MuiTypography-inherit MuiLink-root MuiLink-underlineAlways css-r9pq5a-MuiTypography-root-MuiLink-root"
            href="https://help.safe.global/en/articles/461021-understanding-safe-shield-transaction-checks"
            rel="noreferrer noopener"
            target="_blank"
          >
            <span
              class="MuiBox-root css-u9xrjn"
            >
              <mock-icon
                aria-hidden=""
                class="MuiSvgIcon-root MuiSvgIcon-fontSizeMedium css-6s60fs-MuiSvgIcon-root"
                focusable="false"
              />
            </span>
          </a>
        </div>
      </div>
    </div>
  </div>
</div>
`;

exports[`./SafeShield.stories ModerateThreat 1`] = `
<div
  style="background-color: rgb(255, 255, 255); padding: 1rem;"
>
  <div
    class="MuiPaper-root MuiPaper-elevation MuiPaper-rounded MuiPaper-elevation0 css-wf13l-MuiPaper-root"
    style="--Paper-shadow: none;"
  >
    <div
      class="MuiBox-root css-1hjq20a"
    >
      <div
        class="MuiStack-root css-hwnj0i-MuiStack-root"
        data-testid="safe-shield-widget"
      >
        <div
          class="MuiPaper-root MuiPaper-elevation MuiPaper-rounded MuiPaper-elevation0 MuiCard-root css-1294j3-MuiPaper-root-MuiCard-root"
          style="--Paper-shadow: none;"
        >
          <div
            class="MuiBox-root css-2w7gpf"
          >
            <div
              class="MuiStack-root css-la659o-MuiStack-root"
              data-testid="safe-shield-status"
            >
              <span
                class="MuiTypography-root MuiTypography-overline css-1v2h5v4-MuiTypography-root"
              >
                Issues found
              </span>
            </div>
          </div>
          <div
            class="MuiBox-root css-1hpqev5"
          >
            <div
              class="MuiBox-root css-1l5zt4q"
            >
              <div
                class="MuiBox-root css-153fpjs"
              >
                <div
                  class="MuiBox-root css-12i4uqz"
                  data-testid="recipient-analysis-group-card"
                >
                  <div
                    class="MuiStack-root css-es2900-MuiStack-root"
                  >
                    <div
                      class="MuiStack-root css-1rlitzi-MuiStack-root"
                    >
                      <mock-icon
                        aria-hidden=""
                        class="MuiSvgIcon-root MuiSvgIcon-fontSizeMedium css-120l5q5-MuiSvgIcon-root"
                        focusable="false"
                      />
                      <p
                        class="MuiTypography-root MuiTypography-body2 css-1ew0eu5-MuiTypography-root"
                      >
                        Known recipient
                      </p>
                    </div>
                    <button
                      class="MuiButtonBase-root MuiIconButton-root MuiIconButton-sizeSmall css-1fkg3qi-MuiButtonBase-root-MuiIconButton-root"
                      tabindex="0"
                      type="button"
                    >
                      <svg
                        aria-hidden="true"
                        class="MuiSvgIcon-root MuiSvgIcon-fontSizeMedium css-118obxm-MuiSvgIcon-root"
                        data-testid="KeyboardArrowDownIcon"
                        focusable="false"
                        viewBox="0 0 24 24"
                      >
                        <path
                          d="M7.41 8.59 12 13.17l4.59-4.58L18 10l-6 6-6-6z"
                        />
                      </svg>
                    </button>
                  </div>
                  <div
                    class="MuiCollapse-root MuiCollapse-vertical MuiCollapse-hidden css-cwrbtg-MuiCollapse-root"
                    style="min-height: 0px;"
                  >
                    <div
                      class="MuiCollapse-wrapper MuiCollapse-vertical css-1x6hinx-MuiCollapse-wrapper"
                    >
                      <div
                        class="MuiCollapse-wrapperInner MuiCollapse-vertical css-1i4ywhz-MuiCollapse-wrapperInner"
                      >
                        <div
                          class="MuiBox-root css-v1dotw"
                        >
                          <div
                            class="MuiStack-root css-1ucnu3w-MuiStack-root"
                          >
                            <div
                              class="MuiBox-root css-6io5aq"
                            >
                              <div
                                class="MuiBox-root css-1f9z19n"
                              >
                                <div
                                  class="MuiStack-root css-1ucnu3w-MuiStack-root"
                                >
                                  <p
                                    class="MuiTypography-root MuiTypography-body2 css-1ew0eu5-MuiTypography-root"
                                  >
                                    This address is in your address book. 
                                  </p>
                                </div>
                              </div>
                            </div>
                          </div>
                        </div>
                      </div>
                    </div>
                  </div>
                </div>
                <div
                  class="MuiBox-root css-7yf5bk"
                  data-testid="contract-analysis-group-card"
                >
                  <div
                    class="MuiStack-root css-es2900-MuiStack-root"
                  >
                    <div
                      class="MuiStack-root css-1rlitzi-MuiStack-root"
                    >
                      <mock-icon
                        aria-hidden=""
                        class="MuiSvgIcon-root MuiSvgIcon-fontSizeMedium css-120l5q5-MuiSvgIcon-root"
                        focusable="false"
                      />
                      <p
                        class="MuiTypography-root MuiTypography-body2 css-1ew0eu5-MuiTypography-root"
                      >
                        Verified contract
                      </p>
                    </div>
                    <button
                      class="MuiButtonBase-root MuiIconButton-root MuiIconButton-sizeSmall css-1fkg3qi-MuiButtonBase-root-MuiIconButton-root"
                      tabindex="0"
                      type="button"
                    >
                      <svg
                        aria-hidden="true"
                        class="MuiSvgIcon-root MuiSvgIcon-fontSizeMedium css-118obxm-MuiSvgIcon-root"
                        data-testid="KeyboardArrowDownIcon"
                        focusable="false"
                        viewBox="0 0 24 24"
                      >
                        <path
                          d="M7.41 8.59 12 13.17l4.59-4.58L18 10l-6 6-6-6z"
                        />
                      </svg>
                    </button>
                  </div>
                  <div
                    class="MuiCollapse-root MuiCollapse-vertical MuiCollapse-hidden css-cwrbtg-MuiCollapse-root"
                    style="min-height: 0px;"
                  >
                    <div
                      class="MuiCollapse-wrapper MuiCollapse-vertical css-1x6hinx-MuiCollapse-wrapper"
                    >
                      <div
                        class="MuiCollapse-wrapperInner MuiCollapse-vertical css-1i4ywhz-MuiCollapse-wrapperInner"
                      >
                        <div
                          class="MuiBox-root css-v1dotw"
                        >
                          <div
                            class="MuiStack-root css-1ucnu3w-MuiStack-root"
                          >
                            <div
                              class="MuiBox-root css-6io5aq"
                            >
                              <div
                                class="MuiBox-root css-1f9z19n"
                              >
                                <div
                                  class="MuiStack-root css-1ucnu3w-MuiStack-root"
                                >
                                  <p
                                    class="MuiTypography-root MuiTypography-body2 css-1ew0eu5-MuiTypography-root"
                                  >
                                    This contract is verified as "Lido staking v2".
                                  </p>
                                </div>
                              </div>
                            </div>
                          </div>
                        </div>
                      </div>
                    </div>
                  </div>
                </div>
                <div
                  class="MuiBox-root css-l9pt9e"
                  data-testid="threat-analysis-group-card"
                >
                  <div
                    class="MuiStack-root css-es2900-MuiStack-root"
                  >
                    <div
                      class="MuiStack-root css-1rlitzi-MuiStack-root"
                    >
                      <mock-icon
                        aria-hidden=""
                        class="MuiSvgIcon-root MuiSvgIcon-fontSizeMedium css-1nx0ljk-MuiSvgIcon-root"
                        focusable="false"
                      />
                      <p
                        class="MuiTypography-root MuiTypography-body2 css-1ew0eu5-MuiTypography-root"
                      >
                        Moderate threat detected
                      </p>
                    </div>
                    <button
                      class="MuiButtonBase-root MuiIconButton-root MuiIconButton-sizeSmall css-1fkg3qi-MuiButtonBase-root-MuiIconButton-root"
                      tabindex="0"
                      type="button"
                    >
                      <svg
                        aria-hidden="true"
                        class="MuiSvgIcon-root MuiSvgIcon-fontSizeMedium css-118obxm-MuiSvgIcon-root"
                        data-testid="KeyboardArrowDownIcon"
                        focusable="false"
                        viewBox="0 0 24 24"
                      >
                        <path
                          d="M7.41 8.59 12 13.17l4.59-4.58L18 10l-6 6-6-6z"
                        />
                      </svg>
                    </button>
                  </div>
                  <div
                    class="MuiCollapse-root MuiCollapse-vertical MuiCollapse-hidden css-cwrbtg-MuiCollapse-root"
                    style="min-height: 0px;"
                  >
                    <div
                      class="MuiCollapse-wrapper MuiCollapse-vertical css-1x6hinx-MuiCollapse-wrapper"
                    >
                      <div
                        class="MuiCollapse-wrapperInner MuiCollapse-vertical css-1i4ywhz-MuiCollapse-wrapperInner"
                      >
                        <div
                          class="MuiBox-root css-v1dotw"
                        >
                          <div
                            class="MuiStack-root css-1ucnu3w-MuiStack-root"
                          >
                            <div
                              class="MuiBox-root css-6io5aq"
                            >
                              <div
                                class="MuiBox-root css-jgusbz"
                              >
                                <div
                                  class="MuiStack-root css-1ucnu3w-MuiStack-root"
                                >
                                  <p
                                    class="MuiTypography-root MuiTypography-body2 css-1ew0eu5-MuiTypography-root"
                                  >
                                    The transaction {reason_phrase} {classification_phrase}. Cancel this transaction.
                                  </p>
                                  <div
                                    class="MuiBox-root css-1821gv5"
                                  >
                                    <div
                                      class="MuiBox-root css-1ygviyr"
                                    >
                                      <div
                                        class="MuiBox-root css-4s3ywp"
                                      >
                                        <p
                                          class="MuiTypography-root MuiTypography-body2 css-pgtyo7-MuiTypography-root"
                                        >
                                          Bulleted list from validation.features, grouped by Malicious first, then Warnings.
                                        </p>
                                      </div>
                                    </div>
                                  </div>
                                </div>
                              </div>
                            </div>
                          </div>
                        </div>
                      </div>
                    </div>
                  </div>
                </div>
              </div>
            </div>
          </div>
        </div>
        <div
          class="MuiStack-root css-10778a5-MuiStack-root"
        >
          <a
            class="MuiTypography-root MuiTypography-inherit MuiLink-root MuiLink-underlineAlways css-r9pq5a-MuiTypography-root-MuiLink-root"
            href="https://help.safe.global/en/articles/461021-understanding-safe-shield-transaction-checks"
            rel="noreferrer noopener"
            target="_blank"
          >
            <span
              class="MuiBox-root css-u9xrjn"
            >
              <mock-icon
                aria-hidden=""
                class="MuiSvgIcon-root MuiSvgIcon-fontSizeMedium css-6s60fs-MuiSvgIcon-root"
                focusable="false"
              />
            </span>
          </a>
        </div>
      </div>
    </div>
  </div>
</div>
`;

exports[`./SafeShield.stories ModulesChange 1`] = `
<div
  style="background-color: rgb(255, 255, 255); padding: 1rem;"
>
  <div
    class="MuiPaper-root MuiPaper-elevation MuiPaper-rounded MuiPaper-elevation0 css-wf13l-MuiPaper-root"
    style="--Paper-shadow: none;"
  >
    <div
      class="MuiBox-root css-1hjq20a"
    >
      <div
        class="MuiStack-root css-hwnj0i-MuiStack-root"
        data-testid="safe-shield-widget"
      >
        <div
          class="MuiPaper-root MuiPaper-elevation MuiPaper-rounded MuiPaper-elevation0 MuiCard-root css-1294j3-MuiPaper-root-MuiCard-root"
          style="--Paper-shadow: none;"
        >
          <div
            class="MuiBox-root css-2w7gpf"
          >
            <div
              class="MuiStack-root css-la659o-MuiStack-root"
              data-testid="safe-shield-status"
            >
              <span
                class="MuiTypography-root MuiTypography-overline css-1v2h5v4-MuiTypography-root"
              >
                Issues found
              </span>
            </div>
          </div>
          <div
            class="MuiBox-root css-1hpqev5"
          >
            <div
              class="MuiBox-root css-1l5zt4q"
            >
              <div
                class="MuiBox-root css-153fpjs"
              >
                <div
                  class="MuiBox-root css-12i4uqz"
                  data-testid="recipient-analysis-group-card"
                >
                  <div
                    class="MuiStack-root css-es2900-MuiStack-root"
                  >
                    <div
                      class="MuiStack-root css-1rlitzi-MuiStack-root"
                    >
                      <mock-icon
                        aria-hidden=""
                        class="MuiSvgIcon-root MuiSvgIcon-fontSizeMedium css-120l5q5-MuiSvgIcon-root"
                        focusable="false"
                      />
                      <p
                        class="MuiTypography-root MuiTypography-body2 css-1ew0eu5-MuiTypography-root"
                      >
                        Known recipient
                      </p>
                    </div>
                    <button
                      class="MuiButtonBase-root MuiIconButton-root MuiIconButton-sizeSmall css-1fkg3qi-MuiButtonBase-root-MuiIconButton-root"
                      tabindex="0"
                      type="button"
                    >
                      <svg
                        aria-hidden="true"
                        class="MuiSvgIcon-root MuiSvgIcon-fontSizeMedium css-118obxm-MuiSvgIcon-root"
                        data-testid="KeyboardArrowDownIcon"
                        focusable="false"
                        viewBox="0 0 24 24"
                      >
                        <path
                          d="M7.41 8.59 12 13.17l4.59-4.58L18 10l-6 6-6-6z"
                        />
                      </svg>
                    </button>
                  </div>
                  <div
                    class="MuiCollapse-root MuiCollapse-vertical MuiCollapse-hidden css-cwrbtg-MuiCollapse-root"
                    style="min-height: 0px;"
                  >
                    <div
                      class="MuiCollapse-wrapper MuiCollapse-vertical css-1x6hinx-MuiCollapse-wrapper"
                    >
                      <div
                        class="MuiCollapse-wrapperInner MuiCollapse-vertical css-1i4ywhz-MuiCollapse-wrapperInner"
                      >
                        <div
                          class="MuiBox-root css-v1dotw"
                        >
                          <div
                            class="MuiStack-root css-1ucnu3w-MuiStack-root"
                          >
                            <div
                              class="MuiBox-root css-6io5aq"
                            >
                              <div
                                class="MuiBox-root css-1f9z19n"
                              >
                                <div
                                  class="MuiStack-root css-1ucnu3w-MuiStack-root"
                                >
                                  <p
                                    class="MuiTypography-root MuiTypography-body2 css-1ew0eu5-MuiTypography-root"
                                  >
                                    This address is in your address book. 
                                  </p>
                                </div>
                              </div>
                            </div>
                          </div>
                        </div>
                      </div>
                    </div>
                  </div>
                </div>
                <div
                  class="MuiBox-root css-7yf5bk"
                  data-testid="contract-analysis-group-card"
                >
                  <div
                    class="MuiStack-root css-es2900-MuiStack-root"
                  >
                    <div
                      class="MuiStack-root css-1rlitzi-MuiStack-root"
                    >
                      <mock-icon
                        aria-hidden=""
                        class="MuiSvgIcon-root MuiSvgIcon-fontSizeMedium css-120l5q5-MuiSvgIcon-root"
                        focusable="false"
                      />
                      <p
                        class="MuiTypography-root MuiTypography-body2 css-1ew0eu5-MuiTypography-root"
                      >
                        Verified contract
                      </p>
                    </div>
                    <button
                      class="MuiButtonBase-root MuiIconButton-root MuiIconButton-sizeSmall css-1fkg3qi-MuiButtonBase-root-MuiIconButton-root"
                      tabindex="0"
                      type="button"
                    >
                      <svg
                        aria-hidden="true"
                        class="MuiSvgIcon-root MuiSvgIcon-fontSizeMedium css-118obxm-MuiSvgIcon-root"
                        data-testid="KeyboardArrowDownIcon"
                        focusable="false"
                        viewBox="0 0 24 24"
                      >
                        <path
                          d="M7.41 8.59 12 13.17l4.59-4.58L18 10l-6 6-6-6z"
                        />
                      </svg>
                    </button>
                  </div>
                  <div
                    class="MuiCollapse-root MuiCollapse-vertical MuiCollapse-hidden css-cwrbtg-MuiCollapse-root"
                    style="min-height: 0px;"
                  >
                    <div
                      class="MuiCollapse-wrapper MuiCollapse-vertical css-1x6hinx-MuiCollapse-wrapper"
                    >
                      <div
                        class="MuiCollapse-wrapperInner MuiCollapse-vertical css-1i4ywhz-MuiCollapse-wrapperInner"
                      >
                        <div
                          class="MuiBox-root css-v1dotw"
                        >
                          <div
                            class="MuiStack-root css-1ucnu3w-MuiStack-root"
                          >
                            <div
                              class="MuiBox-root css-6io5aq"
                            >
                              <div
                                class="MuiBox-root css-1f9z19n"
                              >
                                <div
                                  class="MuiStack-root css-1ucnu3w-MuiStack-root"
                                >
                                  <p
                                    class="MuiTypography-root MuiTypography-body2 css-1ew0eu5-MuiTypography-root"
                                  >
                                    This contract is verified as "Lido staking v2".
                                  </p>
                                </div>
                              </div>
                            </div>
                          </div>
                        </div>
                      </div>
                    </div>
                  </div>
                </div>
                <div
                  class="MuiBox-root css-l9pt9e"
                  data-testid="threat-analysis-group-card"
                >
                  <div
                    class="MuiStack-root css-es2900-MuiStack-root"
                  >
                    <div
                      class="MuiStack-root css-1rlitzi-MuiStack-root"
                    >
                      <mock-icon
                        aria-hidden=""
                        class="MuiSvgIcon-root MuiSvgIcon-fontSizeMedium css-1nx0ljk-MuiSvgIcon-root"
                        focusable="false"
                      />
                      <p
                        class="MuiTypography-root MuiTypography-body2 css-1ew0eu5-MuiTypography-root"
                      >
                        Modules change
                      </p>
                    </div>
                    <button
                      class="MuiButtonBase-root MuiIconButton-root MuiIconButton-sizeSmall css-1fkg3qi-MuiButtonBase-root-MuiIconButton-root"
                      tabindex="0"
                      type="button"
                    >
                      <svg
                        aria-hidden="true"
                        class="MuiSvgIcon-root MuiSvgIcon-fontSizeMedium css-118obxm-MuiSvgIcon-root"
                        data-testid="KeyboardArrowDownIcon"
                        focusable="false"
                        viewBox="0 0 24 24"
                      >
                        <path
                          d="M7.41 8.59 12 13.17l4.59-4.58L18 10l-6 6-6-6z"
                        />
                      </svg>
                    </button>
                  </div>
                  <div
                    class="MuiCollapse-root MuiCollapse-vertical MuiCollapse-hidden css-cwrbtg-MuiCollapse-root"
                    style="min-height: 0px;"
                  >
                    <div
                      class="MuiCollapse-wrapper MuiCollapse-vertical css-1x6hinx-MuiCollapse-wrapper"
                    >
                      <div
                        class="MuiCollapse-wrapperInner MuiCollapse-vertical css-1i4ywhz-MuiCollapse-wrapperInner"
                      >
                        <div
                          class="MuiBox-root css-v1dotw"
                        >
                          <div
                            class="MuiStack-root css-1ucnu3w-MuiStack-root"
                          >
                            <div
                              class="MuiBox-root css-6io5aq"
                            >
                              <div
                                class="MuiBox-root css-jgusbz"
                              >
                                <div
                                  class="MuiStack-root css-1ucnu3w-MuiStack-root"
                                >
                                  <p
                                    class="MuiTypography-root MuiTypography-body2 css-1ew0eu5-MuiTypography-root"
                                  >
                                    Verify this change before proceeding as it will change Safe modules.
                                  </p>
                                </div>
                              </div>
                            </div>
                          </div>
                        </div>
                      </div>
                    </div>
                  </div>
                </div>
              </div>
            </div>
          </div>
        </div>
        <div
          class="MuiStack-root css-10778a5-MuiStack-root"
        >
          <a
            class="MuiTypography-root MuiTypography-inherit MuiLink-root MuiLink-underlineAlways css-r9pq5a-MuiTypography-root-MuiLink-root"
            href="https://help.safe.global/en/articles/461021-understanding-safe-shield-transaction-checks"
            rel="noreferrer noopener"
            target="_blank"
          >
            <span
              class="MuiBox-root css-u9xrjn"
            >
              <mock-icon
                aria-hidden=""
                class="MuiSvgIcon-root MuiSvgIcon-fontSizeMedium css-6s60fs-MuiSvgIcon-root"
                focusable="false"
              />
            </span>
          </a>
        </div>
      </div>
    </div>
  </div>
</div>
`;

exports[`./SafeShield.stories MultipleCounterparties 1`] = `
<div
  style="background-color: rgb(255, 255, 255); padding: 1rem;"
>
  <div
    class="MuiPaper-root MuiPaper-elevation MuiPaper-rounded MuiPaper-elevation0 css-wf13l-MuiPaper-root"
    style="--Paper-shadow: none;"
  >
    <div
      class="MuiBox-root css-1hjq20a"
    >
      <div
        class="MuiStack-root css-hwnj0i-MuiStack-root"
        data-testid="safe-shield-widget"
      >
        <div
          class="MuiPaper-root MuiPaper-elevation MuiPaper-rounded MuiPaper-elevation0 MuiCard-root css-1294j3-MuiPaper-root-MuiCard-root"
          style="--Paper-shadow: none;"
        >
          <div
            class="MuiBox-root css-2w7gpf"
          >
            <div
              class="MuiStack-root css-1gfvvrg-MuiStack-root"
              data-testid="safe-shield-status"
            >
              <span
                class="MuiTypography-root MuiTypography-overline css-1jydjdd-MuiTypography-root"
              >
                Risk detected
              </span>
            </div>
          </div>
          <div
            class="MuiBox-root css-1hpqev5"
          >
            <div
              class="MuiBox-root css-1l5zt4q"
            >
              <div
                class="MuiBox-root css-153fpjs"
              >
                <div
                  class="MuiBox-root css-12i4uqz"
                  data-testid="recipient-analysis-group-card"
                >
                  <div
                    class="MuiStack-root css-es2900-MuiStack-root"
                  >
                    <div
                      class="MuiStack-root css-1rlitzi-MuiStack-root"
                    >
                      <mock-icon
                        aria-hidden=""
                        class="MuiSvgIcon-root MuiSvgIcon-fontSizeMedium css-1e3jf0k-MuiSvgIcon-root"
                        focusable="false"
                      />
                      <p
                        class="MuiTypography-root MuiTypography-body2 css-1ew0eu5-MuiTypography-root"
                      >
                        Incompatible Safe version
                      </p>
                    </div>
                    <button
                      class="MuiButtonBase-root MuiIconButton-root MuiIconButton-sizeSmall css-1fkg3qi-MuiButtonBase-root-MuiIconButton-root"
                      tabindex="0"
                      type="button"
                    >
                      <svg
                        aria-hidden="true"
                        class="MuiSvgIcon-root MuiSvgIcon-fontSizeMedium css-118obxm-MuiSvgIcon-root"
                        data-testid="KeyboardArrowDownIcon"
                        focusable="false"
                        viewBox="0 0 24 24"
                      >
                        <path
                          d="M7.41 8.59 12 13.17l4.59-4.58L18 10l-6 6-6-6z"
                        />
                      </svg>
                    </button>
                  </div>
                  <div
                    class="MuiCollapse-root MuiCollapse-vertical MuiCollapse-hidden css-cwrbtg-MuiCollapse-root"
                    style="min-height: 0px;"
                  >
                    <div
                      class="MuiCollapse-wrapper MuiCollapse-vertical css-1x6hinx-MuiCollapse-wrapper"
                    >
                      <div
                        class="MuiCollapse-wrapperInner MuiCollapse-vertical css-1i4ywhz-MuiCollapse-wrapperInner"
                      >
                        <div
                          class="MuiBox-root css-v1dotw"
                        >
                          <div
                            class="MuiStack-root css-1ucnu3w-MuiStack-root"
                          >
                            <div
                              class="MuiBox-root css-6io5aq"
                            >
                              <div
                                class="MuiBox-root css-fnkd19"
                              >
                                <div
                                  class="MuiStack-root css-1ucnu3w-MuiStack-root"
                                >
                                  <p
                                    class="MuiTypography-root MuiTypography-body2 css-1ew0eu5-MuiTypography-root"
                                  >
                                    1 Safe account cannot be created on the destination chain. You will not be able to claim ownership of the same address. Funds sent may be inaccessible.
                                  </p>
                                  <div
                                    class="MuiBox-root css-u2tihl"
                                  >
                                    <div
                                      class="MuiBox-root css-1ari483"
                                    >
                                      <span
                                        class="MuiTypography-root MuiTypography-body2 css-1kookhh-MuiTypography-root"
                                      >
                                        Show all
                                      </span>
                                      <div
                                        class="MuiBox-root css-1xmxy86"
                                      />
                                      <svg
                                        aria-hidden="true"
                                        class="MuiSvgIcon-root MuiSvgIcon-fontSizeSmall css-1e55ibv-MuiSvgIcon-root"
                                        data-testid="ExpandMoreIcon"
                                        focusable="false"
                                        viewBox="0 0 24 24"
                                      >
                                        <path
                                          d="M16.59 8.59 12 13.17 7.41 8.59 6 10l6 6 6-6z"
                                        />
                                      </svg>
                                    </div>
                                    <div
                                      class="MuiCollapse-root MuiCollapse-vertical MuiCollapse-hidden css-cwrbtg-MuiCollapse-root"
                                      style="min-height: 0px;"
                                    >
                                      <div
                                        class="MuiCollapse-wrapper MuiCollapse-vertical css-1x6hinx-MuiCollapse-wrapper"
                                      >
                                        <div
                                          class="MuiCollapse-wrapperInner MuiCollapse-vertical css-1i4ywhz-MuiCollapse-wrapperInner"
                                        >
                                          <div
                                            class="MuiBox-root css-1821gv5"
                                          >
                                            <div
                                              class="MuiBox-root css-i7v45s"
                                            >
                                              <div
                                                class="MuiStack-root css-j3ygch-MuiStack-root"
                                              >
                                                <p
                                                  class="MuiTypography-root MuiTypography-body2 css-vt8sx8-MuiTypography-root"
                                                >
                                                  <span
                                                    aria-label="Copy address"
                                                    class="MuiTypography-root MuiTypography-body2 css-5w23lj-MuiTypography-root"
                                                    data-mui-internal-clone-element="true"
                                                  >
<<<<<<< HEAD
                                                    0x2eb0198286b6bea013bb4caa007fee886afe2f1c
=======
                                                    0xd269d5afbd2cdb769edbecdec1a54c2ddf0dc33f
>>>>>>> b985e776
                                                  </span>
                                                  <span
                                                    class="MuiBox-root css-yjghm1"
                                                  />
                                                </p>
                                              </div>
                                            </div>
                                          </div>
                                        </div>
                                      </div>
                                    </div>
                                  </div>
                                </div>
                              </div>
                            </div>
                            <div
                              class="MuiBox-root css-6io5aq"
                            >
                              <div
                                class="MuiBox-root css-1f9z19n"
                              >
                                <div
                                  class="MuiStack-root css-1ucnu3w-MuiStack-root"
                                >
                                  <p
                                    class="MuiTypography-root MuiTypography-body2 css-1ew0eu5-MuiTypography-root"
                                  >
                                    1 address has few transactions.
                                  </p>
                                  <div
                                    class="MuiBox-root css-u2tihl"
                                  >
                                    <div
                                      class="MuiBox-root css-1ari483"
                                    >
                                      <span
                                        class="MuiTypography-root MuiTypography-body2 css-1kookhh-MuiTypography-root"
                                      >
                                        Show all
                                      </span>
                                      <div
                                        class="MuiBox-root css-1xmxy86"
                                      />
                                      <svg
                                        aria-hidden="true"
                                        class="MuiSvgIcon-root MuiSvgIcon-fontSizeSmall css-1e55ibv-MuiSvgIcon-root"
                                        data-testid="ExpandMoreIcon"
                                        focusable="false"
                                        viewBox="0 0 24 24"
                                      >
                                        <path
                                          d="M16.59 8.59 12 13.17 7.41 8.59 6 10l6 6 6-6z"
                                        />
                                      </svg>
                                    </div>
                                    <div
                                      class="MuiCollapse-root MuiCollapse-vertical MuiCollapse-hidden css-cwrbtg-MuiCollapse-root"
                                      style="min-height: 0px;"
                                    >
                                      <div
                                        class="MuiCollapse-wrapper MuiCollapse-vertical css-1x6hinx-MuiCollapse-wrapper"
                                      >
                                        <div
                                          class="MuiCollapse-wrapperInner MuiCollapse-vertical css-1i4ywhz-MuiCollapse-wrapperInner"
                                        >
                                          <div
                                            class="MuiBox-root css-1821gv5"
                                          >
                                            <div
                                              class="MuiBox-root css-i7v45s"
                                            >
                                              <div
                                                class="MuiStack-root css-j3ygch-MuiStack-root"
                                              >
                                                <p
                                                  class="MuiTypography-root MuiTypography-body2 css-vt8sx8-MuiTypography-root"
                                                >
                                                  <span
                                                    aria-label="Copy address"
                                                    class="MuiTypography-root MuiTypography-body2 css-5w23lj-MuiTypography-root"
                                                    data-mui-internal-clone-element="true"
                                                  >
<<<<<<< HEAD
                                                    0x2eb0198286b6bea013bb4caa007fee886afe2f1c
=======
                                                    0xd269d5afbd2cdb769edbecdec1a54c2ddf0dc33f
>>>>>>> b985e776
                                                  </span>
                                                  <span
                                                    class="MuiBox-root css-yjghm1"
                                                  />
                                                </p>
                                              </div>
                                            </div>
                                          </div>
                                        </div>
                                      </div>
                                    </div>
                                  </div>
                                </div>
                              </div>
                            </div>
                            <div
                              class="MuiBox-root css-6io5aq"
                            >
                              <div
                                class="MuiBox-root css-1f9z19n"
                              >
                                <div
                                  class="MuiStack-root css-1ucnu3w-MuiStack-root"
                                >
                                  <p
                                    class="MuiTypography-root MuiTypography-body2 css-1ew0eu5-MuiTypography-root"
                                  >
                                    You are interacting with 2 addresses for the first time.
                                  </p>
                                  <div
                                    class="MuiBox-root css-u2tihl"
                                  >
                                    <div
                                      class="MuiBox-root css-1ari483"
                                    >
                                      <span
                                        class="MuiTypography-root MuiTypography-body2 css-1kookhh-MuiTypography-root"
                                      >
                                        Show all
                                      </span>
                                      <div
                                        class="MuiBox-root css-1xmxy86"
                                      />
                                      <svg
                                        aria-hidden="true"
                                        class="MuiSvgIcon-root MuiSvgIcon-fontSizeSmall css-1e55ibv-MuiSvgIcon-root"
                                        data-testid="ExpandMoreIcon"
                                        focusable="false"
                                        viewBox="0 0 24 24"
                                      >
                                        <path
                                          d="M16.59 8.59 12 13.17 7.41 8.59 6 10l6 6 6-6z"
                                        />
                                      </svg>
                                    </div>
                                    <div
                                      class="MuiCollapse-root MuiCollapse-vertical MuiCollapse-hidden css-cwrbtg-MuiCollapse-root"
                                      style="min-height: 0px;"
                                    >
                                      <div
                                        class="MuiCollapse-wrapper MuiCollapse-vertical css-1x6hinx-MuiCollapse-wrapper"
                                      >
                                        <div
                                          class="MuiCollapse-wrapperInner MuiCollapse-vertical css-1i4ywhz-MuiCollapse-wrapperInner"
                                        >
                                          <div
                                            class="MuiBox-root css-1821gv5"
                                          >
                                            <div
                                              class="MuiBox-root css-i7v45s"
                                            >
                                              <div
                                                class="MuiStack-root css-j3ygch-MuiStack-root"
                                              >
                                                <p
                                                  class="MuiTypography-root MuiTypography-body2 css-vt8sx8-MuiTypography-root"
                                                >
                                                  <span
                                                    aria-label="Copy address"
                                                    class="MuiTypography-root MuiTypography-body2 css-5w23lj-MuiTypography-root"
                                                    data-mui-internal-clone-element="true"
                                                  >
<<<<<<< HEAD
                                                    0x2eb0198286b6bea013bb4caa007fee886afe2f1c
=======
                                                    0xd269d5afbd2cdb769edbecdec1a54c2ddf0dc33f
>>>>>>> b985e776
                                                  </span>
                                                  <span
                                                    class="MuiBox-root css-yjghm1"
                                                  />
                                                </p>
                                              </div>
                                            </div>
                                            <div
                                              class="MuiBox-root css-i7v45s"
                                            >
                                              <div
                                                class="MuiStack-root css-j3ygch-MuiStack-root"
                                              >
                                                <p
                                                  class="MuiTypography-root MuiTypography-body2 css-vt8sx8-MuiTypography-root"
                                                >
                                                  <span
                                                    aria-label="Copy address"
                                                    class="MuiTypography-root MuiTypography-body2 css-5w23lj-MuiTypography-root"
                                                    data-mui-internal-clone-element="true"
                                                  >
<<<<<<< HEAD
                                                    0xd7b1777c7efacf235ef60e775d024ca68a5c2cb6
=======
                                                    0xac1cb7eaca1cce21389c24bab0cec4f8e0d0aa2b
>>>>>>> b985e776
                                                  </span>
                                                  <span
                                                    class="MuiBox-root css-yjghm1"
                                                  />
                                                </p>
                                              </div>
                                            </div>
                                          </div>
                                        </div>
                                      </div>
                                    </div>
                                  </div>
                                </div>
                              </div>
                            </div>
                            <div
                              class="MuiBox-root css-6io5aq"
                            >
                              <div
                                class="MuiBox-root css-1f9z19n"
                              >
                                <div
                                  class="MuiStack-root css-1ucnu3w-MuiStack-root"
                                >
                                  <p
                                    class="MuiTypography-root MuiTypography-body2 css-1ew0eu5-MuiTypography-root"
                                  >
                                    2 addresses are in your address book or a Safe you own.
                                  </p>
                                  <div
                                    class="MuiBox-root css-u2tihl"
                                  >
                                    <div
                                      class="MuiBox-root css-1ari483"
                                    >
                                      <span
                                        class="MuiTypography-root MuiTypography-body2 css-1kookhh-MuiTypography-root"
                                      >
                                        Show all
                                      </span>
                                      <div
                                        class="MuiBox-root css-1xmxy86"
                                      />
                                      <svg
                                        aria-hidden="true"
                                        class="MuiSvgIcon-root MuiSvgIcon-fontSizeSmall css-1e55ibv-MuiSvgIcon-root"
                                        data-testid="ExpandMoreIcon"
                                        focusable="false"
                                        viewBox="0 0 24 24"
                                      >
                                        <path
                                          d="M16.59 8.59 12 13.17 7.41 8.59 6 10l6 6 6-6z"
                                        />
                                      </svg>
                                    </div>
                                    <div
                                      class="MuiCollapse-root MuiCollapse-vertical MuiCollapse-hidden css-cwrbtg-MuiCollapse-root"
                                      style="min-height: 0px;"
                                    >
                                      <div
                                        class="MuiCollapse-wrapper MuiCollapse-vertical css-1x6hinx-MuiCollapse-wrapper"
                                      >
                                        <div
                                          class="MuiCollapse-wrapperInner MuiCollapse-vertical css-1i4ywhz-MuiCollapse-wrapperInner"
                                        >
                                          <div
                                            class="MuiBox-root css-1821gv5"
                                          >
                                            <div
                                              class="MuiBox-root css-i7v45s"
                                            >
                                              <div
                                                class="MuiStack-root css-j3ygch-MuiStack-root"
                                              >
                                                <p
                                                  class="MuiTypography-root MuiTypography-body2 css-vt8sx8-MuiTypography-root"
                                                >
                                                  <span
                                                    aria-label="Copy address"
                                                    class="MuiTypography-root MuiTypography-body2 css-5w23lj-MuiTypography-root"
                                                    data-mui-internal-clone-element="true"
                                                  >
<<<<<<< HEAD
                                                    0x2eb0198286b6bea013bb4caa007fee886afe2f1c
=======
                                                    0xd269d5afbd2cdb769edbecdec1a54c2ddf0dc33f
>>>>>>> b985e776
                                                  </span>
                                                  <span
                                                    class="MuiBox-root css-yjghm1"
                                                  />
                                                </p>
                                              </div>
                                            </div>
                                            <div
                                              class="MuiBox-root css-i7v45s"
                                            >
                                              <div
                                                class="MuiStack-root css-j3ygch-MuiStack-root"
                                              >
                                                <p
                                                  class="MuiTypography-root MuiTypography-body2 css-vt8sx8-MuiTypography-root"
                                                >
                                                  <span
                                                    aria-label="Copy address"
                                                    class="MuiTypography-root MuiTypography-body2 css-5w23lj-MuiTypography-root"
                                                    data-mui-internal-clone-element="true"
                                                  >
<<<<<<< HEAD
                                                    0x6851decbcc5e67c77d6e99789a8d52fd1b6fe51c
=======
                                                    0x46bdf5cb8a3ddf1949c26ecaaa1fc3b66e2edf99
>>>>>>> b985e776
                                                  </span>
                                                  <span
                                                    class="MuiBox-root css-yjghm1"
                                                  />
                                                </p>
                                              </div>
                                            </div>
                                          </div>
                                        </div>
                                      </div>
                                    </div>
                                  </div>
                                </div>
                              </div>
                            </div>
                          </div>
                        </div>
                      </div>
                    </div>
                  </div>
                </div>
                <div
                  class="MuiBox-root css-7yf5bk"
                  data-testid="contract-analysis-group-card"
                >
                  <div
                    class="MuiStack-root css-es2900-MuiStack-root"
                  >
                    <div
                      class="MuiStack-root css-1rlitzi-MuiStack-root"
                    >
                      <mock-icon
                        aria-hidden=""
                        class="MuiSvgIcon-root MuiSvgIcon-fontSizeMedium css-zluq22-MuiSvgIcon-root"
                        focusable="false"
                      />
                      <p
                        class="MuiTypography-root MuiTypography-body2 css-1ew0eu5-MuiTypography-root"
                      >
                        Unexpected delegateCall
                      </p>
                    </div>
                    <button
                      class="MuiButtonBase-root MuiIconButton-root MuiIconButton-sizeSmall css-1fkg3qi-MuiButtonBase-root-MuiIconButton-root"
                      tabindex="0"
                      type="button"
                    >
                      <svg
                        aria-hidden="true"
                        class="MuiSvgIcon-root MuiSvgIcon-fontSizeMedium css-118obxm-MuiSvgIcon-root"
                        data-testid="KeyboardArrowDownIcon"
                        focusable="false"
                        viewBox="0 0 24 24"
                      >
                        <path
                          d="M7.41 8.59 12 13.17l4.59-4.58L18 10l-6 6-6-6z"
                        />
                      </svg>
                    </button>
                  </div>
                  <div
                    class="MuiCollapse-root MuiCollapse-vertical MuiCollapse-hidden css-cwrbtg-MuiCollapse-root"
                    style="min-height: 0px;"
                  >
                    <div
                      class="MuiCollapse-wrapper MuiCollapse-vertical css-1x6hinx-MuiCollapse-wrapper"
                    >
                      <div
                        class="MuiCollapse-wrapperInner MuiCollapse-vertical css-1i4ywhz-MuiCollapse-wrapperInner"
                      >
                        <div
                          class="MuiBox-root css-v1dotw"
                        >
                          <div
                            class="MuiStack-root css-1ucnu3w-MuiStack-root"
                          >
                            <div
                              class="MuiBox-root css-6io5aq"
                            >
                              <div
                                class="MuiBox-root css-jgusbz"
                              >
                                <div
                                  class="MuiStack-root css-1ucnu3w-MuiStack-root"
                                >
                                  <p
                                    class="MuiTypography-root MuiTypography-body2 css-1ew0eu5-MuiTypography-root"
                                  >
                                    This transaction calls a smart contract that will be able to modify your Safe account.
                                     
                                    <a
                                      class="MuiTypography-root MuiTypography-inherit MuiLink-root MuiLink-underlineAlways css-r9pq5a-MuiTypography-root-MuiLink-root"
                                      href="https://help.safe.global/en/articles/40794-why-do-i-see-an-unexpected-delegate-call-warning-in-my-transaction"
                                      rel="noreferrer noopener"
                                      target="_blank"
                                    >
                                      <span
                                        class="MuiBox-root css-u9xrjn"
                                      >
                                        Learn more
                                      </span>
                                    </a>
                                  </p>
                                  <div
                                    class="MuiBox-root css-u2tihl"
                                  >
                                    <div
                                      class="MuiBox-root css-1ari483"
                                    >
                                      <span
                                        class="MuiTypography-root MuiTypography-body2 css-1kookhh-MuiTypography-root"
                                      >
                                        Show all
                                      </span>
                                      <div
                                        class="MuiBox-root css-1xmxy86"
                                      />
                                      <svg
                                        aria-hidden="true"
                                        class="MuiSvgIcon-root MuiSvgIcon-fontSizeSmall css-1e55ibv-MuiSvgIcon-root"
                                        data-testid="ExpandMoreIcon"
                                        focusable="false"
                                        viewBox="0 0 24 24"
                                      >
                                        <path
                                          d="M16.59 8.59 12 13.17 7.41 8.59 6 10l6 6 6-6z"
                                        />
                                      </svg>
                                    </div>
                                    <div
                                      class="MuiCollapse-root MuiCollapse-vertical MuiCollapse-hidden css-cwrbtg-MuiCollapse-root"
                                      style="min-height: 0px;"
                                    >
                                      <div
                                        class="MuiCollapse-wrapper MuiCollapse-vertical css-1x6hinx-MuiCollapse-wrapper"
                                      >
                                        <div
                                          class="MuiCollapse-wrapperInner MuiCollapse-vertical css-1i4ywhz-MuiCollapse-wrapperInner"
                                        >
                                          <div
                                            class="MuiBox-root css-1821gv5"
                                          >
                                            <div
                                              class="MuiBox-root css-i7v45s"
                                            >
                                              <img
                                                alt=""
                                                src="https://placehold.co/160"
                                                style="border-radius: 50%; padding-top: 2px; width: 16px; height: 16px;"
                                              />
                                              <div
                                                class="MuiStack-root css-j3ygch-MuiStack-root"
                                              >
                                                <p
                                                  class="MuiTypography-root MuiTypography-body2 css-6jietn-MuiTypography-root"
                                                >
                                                  Balancer
                                                </p>
                                                <p
                                                  class="MuiTypography-root MuiTypography-body2 css-vt8sx8-MuiTypography-root"
                                                >
                                                  <span
                                                    aria-label="Copy address"
                                                    class="MuiTypography-root MuiTypography-body2 css-5w23lj-MuiTypography-root"
                                                    data-mui-internal-clone-element="true"
                                                  >
<<<<<<< HEAD
                                                    0x7e4ebca4b1aaa39cfab7fdf1fd3d916443b05069
=======
                                                    0xf64cf9ffa87a918a43bbdcfdf7756d299a969deb
>>>>>>> b985e776
                                                  </span>
                                                  <span
                                                    class="MuiBox-root css-yjghm1"
                                                  />
                                                </p>
                                              </div>
                                            </div>
                                            <div
                                              class="MuiBox-root css-i7v45s"
                                            >
                                              <img
                                                alt=""
                                                src="https://placehold.co/160"
                                                style="border-radius: 50%; padding-top: 2px; width: 16px; height: 16px;"
                                              />
                                              <div
                                                class="MuiStack-root css-j3ygch-MuiStack-root"
                                              >
                                                <p
                                                  class="MuiTypography-root MuiTypography-body2 css-6jietn-MuiTypography-root"
                                                >
                                                  Balancer
                                                </p>
                                                <p
                                                  class="MuiTypography-root MuiTypography-body2 css-vt8sx8-MuiTypography-root"
                                                >
                                                  <span
                                                    aria-label="Copy address"
                                                    class="MuiTypography-root MuiTypography-body2 css-5w23lj-MuiTypography-root"
                                                    data-mui-internal-clone-element="true"
                                                  >
<<<<<<< HEAD
                                                    0x4c1f6d6007ff4a31b9d6f048f8e784aaaceb2f92
=======
                                                    0xfc8ec7068ff7adf3857be227eccc8673c7ccb0fd
>>>>>>> b985e776
                                                  </span>
                                                  <span
                                                    class="MuiBox-root css-yjghm1"
                                                  />
                                                </p>
                                              </div>
                                            </div>
                                          </div>
                                        </div>
                                      </div>
                                    </div>
                                  </div>
                                </div>
                              </div>
                            </div>
                            <div
                              class="MuiBox-root css-6io5aq"
                            >
                              <div
                                class="MuiBox-root css-1f9z19n"
                              >
                                <div
                                  class="MuiStack-root css-1ucnu3w-MuiStack-root"
                                >
                                  <p
                                    class="MuiTypography-root MuiTypography-body2 css-1ew0eu5-MuiTypography-root"
                                  >
                                    All these contracts are verified.
                                  </p>
                                  <div
                                    class="MuiBox-root css-u2tihl"
                                  >
                                    <div
                                      class="MuiBox-root css-1ari483"
                                    >
                                      <span
                                        class="MuiTypography-root MuiTypography-body2 css-1kookhh-MuiTypography-root"
                                      >
                                        Show all
                                      </span>
                                      <div
                                        class="MuiBox-root css-1xmxy86"
                                      />
                                      <svg
                                        aria-hidden="true"
                                        class="MuiSvgIcon-root MuiSvgIcon-fontSizeSmall css-1e55ibv-MuiSvgIcon-root"
                                        data-testid="ExpandMoreIcon"
                                        focusable="false"
                                        viewBox="0 0 24 24"
                                      >
                                        <path
                                          d="M16.59 8.59 12 13.17 7.41 8.59 6 10l6 6 6-6z"
                                        />
                                      </svg>
                                    </div>
                                    <div
                                      class="MuiCollapse-root MuiCollapse-vertical MuiCollapse-hidden css-cwrbtg-MuiCollapse-root"
                                      style="min-height: 0px;"
                                    >
                                      <div
                                        class="MuiCollapse-wrapper MuiCollapse-vertical css-1x6hinx-MuiCollapse-wrapper"
                                      >
                                        <div
                                          class="MuiCollapse-wrapperInner MuiCollapse-vertical css-1i4ywhz-MuiCollapse-wrapperInner"
                                        >
                                          <div
                                            class="MuiBox-root css-1821gv5"
                                          >
                                            <div
                                              class="MuiBox-root css-i7v45s"
                                            >
                                              <img
                                                alt=""
                                                src="https://placehold.co/160"
                                                style="border-radius: 50%; padding-top: 2px; width: 16px; height: 16px;"
                                              />
                                              <div
                                                class="MuiStack-root css-j3ygch-MuiStack-root"
                                              >
                                                <p
                                                  class="MuiTypography-root MuiTypography-body2 css-6jietn-MuiTypography-root"
                                                >
                                                  Balancer
                                                </p>
                                                <p
                                                  class="MuiTypography-root MuiTypography-body2 css-vt8sx8-MuiTypography-root"
                                                >
                                                  <span
                                                    aria-label="Copy address"
                                                    class="MuiTypography-root MuiTypography-body2 css-5w23lj-MuiTypography-root"
                                                    data-mui-internal-clone-element="true"
                                                  >
<<<<<<< HEAD
                                                    0x7e4ebca4b1aaa39cfab7fdf1fd3d916443b05069
=======
                                                    0xf64cf9ffa87a918a43bbdcfdf7756d299a969deb
>>>>>>> b985e776
                                                  </span>
                                                  <span
                                                    class="MuiBox-root css-yjghm1"
                                                  />
                                                </p>
                                              </div>
                                            </div>
                                            <div
                                              class="MuiBox-root css-i7v45s"
                                            >
                                              <img
                                                alt=""
                                                src="https://placehold.co/160"
                                                style="border-radius: 50%; padding-top: 2px; width: 16px; height: 16px;"
                                              />
                                              <div
                                                class="MuiStack-root css-j3ygch-MuiStack-root"
                                              >
                                                <p
                                                  class="MuiTypography-root MuiTypography-body2 css-6jietn-MuiTypography-root"
                                                >
                                                  Balancer
                                                </p>
                                                <p
                                                  class="MuiTypography-root MuiTypography-body2 css-vt8sx8-MuiTypography-root"
                                                >
                                                  <span
                                                    aria-label="Copy address"
                                                    class="MuiTypography-root MuiTypography-body2 css-5w23lj-MuiTypography-root"
                                                    data-mui-internal-clone-element="true"
                                                  >
<<<<<<< HEAD
                                                    0x4c1f6d6007ff4a31b9d6f048f8e784aaaceb2f92
=======
                                                    0xfc8ec7068ff7adf3857be227eccc8673c7ccb0fd
>>>>>>> b985e776
                                                  </span>
                                                  <span
                                                    class="MuiBox-root css-yjghm1"
                                                  />
                                                </p>
                                              </div>
                                            </div>
                                          </div>
                                        </div>
                                      </div>
                                    </div>
                                  </div>
                                </div>
                              </div>
                            </div>
                            <div
                              class="MuiBox-root css-6io5aq"
                            >
                              <div
                                class="MuiBox-root css-1f9z19n"
                              >
                                <div
                                  class="MuiStack-root css-1ucnu3w-MuiStack-root"
                                >
                                  <p
                                    class="MuiTypography-root MuiTypography-body2 css-1ew0eu5-MuiTypography-root"
                                  >
                                    You have interacted with all these contracts before.
                                  </p>
                                  <div
                                    class="MuiBox-root css-u2tihl"
                                  >
                                    <div
                                      class="MuiBox-root css-1ari483"
                                    >
                                      <span
                                        class="MuiTypography-root MuiTypography-body2 css-1kookhh-MuiTypography-root"
                                      >
                                        Show all
                                      </span>
                                      <div
                                        class="MuiBox-root css-1xmxy86"
                                      />
                                      <svg
                                        aria-hidden="true"
                                        class="MuiSvgIcon-root MuiSvgIcon-fontSizeSmall css-1e55ibv-MuiSvgIcon-root"
                                        data-testid="ExpandMoreIcon"
                                        focusable="false"
                                        viewBox="0 0 24 24"
                                      >
                                        <path
                                          d="M16.59 8.59 12 13.17 7.41 8.59 6 10l6 6 6-6z"
                                        />
                                      </svg>
                                    </div>
                                    <div
                                      class="MuiCollapse-root MuiCollapse-vertical MuiCollapse-hidden css-cwrbtg-MuiCollapse-root"
                                      style="min-height: 0px;"
                                    >
                                      <div
                                        class="MuiCollapse-wrapper MuiCollapse-vertical css-1x6hinx-MuiCollapse-wrapper"
                                      >
                                        <div
                                          class="MuiCollapse-wrapperInner MuiCollapse-vertical css-1i4ywhz-MuiCollapse-wrapperInner"
                                        >
                                          <div
                                            class="MuiBox-root css-1821gv5"
                                          >
                                            <div
                                              class="MuiBox-root css-i7v45s"
                                            >
                                              <img
                                                alt=""
                                                src="https://placehold.co/160"
                                                style="border-radius: 50%; padding-top: 2px; width: 16px; height: 16px;"
                                              />
                                              <div
                                                class="MuiStack-root css-j3ygch-MuiStack-root"
                                              >
                                                <p
                                                  class="MuiTypography-root MuiTypography-body2 css-6jietn-MuiTypography-root"
                                                >
                                                  Balancer
                                                </p>
                                                <p
                                                  class="MuiTypography-root MuiTypography-body2 css-vt8sx8-MuiTypography-root"
                                                >
                                                  <span
                                                    aria-label="Copy address"
                                                    class="MuiTypography-root MuiTypography-body2 css-5w23lj-MuiTypography-root"
                                                    data-mui-internal-clone-element="true"
                                                  >
<<<<<<< HEAD
                                                    0x7e4ebca4b1aaa39cfab7fdf1fd3d916443b05069
=======
                                                    0xf64cf9ffa87a918a43bbdcfdf7756d299a969deb
>>>>>>> b985e776
                                                  </span>
                                                  <span
                                                    class="MuiBox-root css-yjghm1"
                                                  />
                                                </p>
                                              </div>
                                            </div>
                                            <div
                                              class="MuiBox-root css-i7v45s"
                                            >
                                              <img
                                                alt=""
                                                src="https://placehold.co/160"
                                                style="border-radius: 50%; padding-top: 2px; width: 16px; height: 16px;"
                                              />
                                              <div
                                                class="MuiStack-root css-j3ygch-MuiStack-root"
                                              >
                                                <p
                                                  class="MuiTypography-root MuiTypography-body2 css-6jietn-MuiTypography-root"
                                                >
                                                  Balancer
                                                </p>
                                                <p
                                                  class="MuiTypography-root MuiTypography-body2 css-vt8sx8-MuiTypography-root"
                                                >
                                                  <span
                                                    aria-label="Copy address"
                                                    class="MuiTypography-root MuiTypography-body2 css-5w23lj-MuiTypography-root"
                                                    data-mui-internal-clone-element="true"
                                                  >
<<<<<<< HEAD
                                                    0x4c1f6d6007ff4a31b9d6f048f8e784aaaceb2f92
=======
                                                    0xfc8ec7068ff7adf3857be227eccc8673c7ccb0fd
>>>>>>> b985e776
                                                  </span>
                                                  <span
                                                    class="MuiBox-root css-yjghm1"
                                                  />
                                                </p>
                                              </div>
                                            </div>
                                          </div>
                                        </div>
                                      </div>
                                    </div>
                                  </div>
                                </div>
                              </div>
                            </div>
                          </div>
                        </div>
                      </div>
                    </div>
                  </div>
                </div>
                <div
                  class="MuiBox-root css-l9pt9e"
                  data-testid="threat-analysis-group-card"
                >
                  <div
                    class="MuiStack-root css-es2900-MuiStack-root"
                  >
                    <div
                      class="MuiStack-root css-1rlitzi-MuiStack-root"
                    >
                      <mock-icon
                        aria-hidden=""
                        class="MuiSvgIcon-root MuiSvgIcon-fontSizeMedium css-zluq22-MuiSvgIcon-root"
                        focusable="false"
                      />
                      <p
                        class="MuiTypography-root MuiTypography-body2 css-1ew0eu5-MuiTypography-root"
                      >
                        Moderate threat detected
                      </p>
                    </div>
                    <button
                      class="MuiButtonBase-root MuiIconButton-root MuiIconButton-sizeSmall css-1fkg3qi-MuiButtonBase-root-MuiIconButton-root"
                      tabindex="0"
                      type="button"
                    >
                      <svg
                        aria-hidden="true"
                        class="MuiSvgIcon-root MuiSvgIcon-fontSizeMedium css-118obxm-MuiSvgIcon-root"
                        data-testid="KeyboardArrowDownIcon"
                        focusable="false"
                        viewBox="0 0 24 24"
                      >
                        <path
                          d="M7.41 8.59 12 13.17l4.59-4.58L18 10l-6 6-6-6z"
                        />
                      </svg>
                    </button>
                  </div>
                  <div
                    class="MuiCollapse-root MuiCollapse-vertical MuiCollapse-hidden css-cwrbtg-MuiCollapse-root"
                    style="min-height: 0px;"
                  >
                    <div
                      class="MuiCollapse-wrapper MuiCollapse-vertical css-1x6hinx-MuiCollapse-wrapper"
                    >
                      <div
                        class="MuiCollapse-wrapperInner MuiCollapse-vertical css-1i4ywhz-MuiCollapse-wrapperInner"
                      >
                        <div
                          class="MuiBox-root css-v1dotw"
                        >
                          <div
                            class="MuiStack-root css-1ucnu3w-MuiStack-root"
                          >
                            <div
                              class="MuiBox-root css-6io5aq"
                            >
                              <div
                                class="MuiBox-root css-1f9z19n"
                              >
                                <div
                                  class="MuiStack-root css-1ucnu3w-MuiStack-root"
                                >
                                  <p
                                    class="MuiTypography-root MuiTypography-body2 css-1ew0eu5-MuiTypography-root"
                                  >
                                    The transaction {reason_phrase} {classification_phrase}. Cancel this transaction.
                                  </p>
                                  <div
                                    class="MuiBox-root css-1821gv5"
                                  >
                                    <div
                                      class="MuiBox-root css-1ygviyr"
                                    >
                                      <div
                                        class="MuiBox-root css-4s3ywp"
                                      >
                                        <p
                                          class="MuiTypography-root MuiTypography-body2 css-pgtyo7-MuiTypography-root"
                                        >
                                          Bulleted list from validation.features, grouped by Malicious first, then Warnings.
                                        </p>
                                      </div>
                                    </div>
                                  </div>
                                </div>
                              </div>
                            </div>
                          </div>
                        </div>
                      </div>
                    </div>
                  </div>
                </div>
              </div>
            </div>
          </div>
        </div>
        <div
          class="MuiStack-root css-10778a5-MuiStack-root"
        >
          <a
            class="MuiTypography-root MuiTypography-inherit MuiLink-root MuiLink-underlineAlways css-r9pq5a-MuiTypography-root-MuiLink-root"
            href="https://help.safe.global/en/articles/461021-understanding-safe-shield-transaction-checks"
            rel="noreferrer noopener"
            target="_blank"
          >
            <span
              class="MuiBox-root css-u9xrjn"
            >
              <mock-icon
                aria-hidden=""
                class="MuiSvgIcon-root MuiSvgIcon-fontSizeMedium css-6s60fs-MuiSvgIcon-root"
                focusable="false"
              />
            </span>
          </a>
        </div>
      </div>
    </div>
  </div>
</div>
`;

exports[`./SafeShield.stories MultipleIssues 1`] = `
<div
  style="background-color: rgb(255, 255, 255); padding: 1rem;"
>
  <div
    class="MuiPaper-root MuiPaper-elevation MuiPaper-rounded MuiPaper-elevation0 css-wf13l-MuiPaper-root"
    style="--Paper-shadow: none;"
  >
    <div
      class="MuiBox-root css-1hjq20a"
    >
      <div
        class="MuiStack-root css-hwnj0i-MuiStack-root"
        data-testid="safe-shield-widget"
      >
        <div
          class="MuiPaper-root MuiPaper-elevation MuiPaper-rounded MuiPaper-elevation0 MuiCard-root css-1294j3-MuiPaper-root-MuiCard-root"
          style="--Paper-shadow: none;"
        >
          <div
            class="MuiBox-root css-2w7gpf"
          >
            <div
              class="MuiStack-root css-1gfvvrg-MuiStack-root"
              data-testid="safe-shield-status"
            >
              <span
                class="MuiTypography-root MuiTypography-overline css-1jydjdd-MuiTypography-root"
              >
                Risk detected
              </span>
            </div>
          </div>
          <div
            class="MuiBox-root css-1hpqev5"
          >
            <div
              class="MuiBox-root css-1l5zt4q"
            >
              <div
                class="MuiBox-root css-153fpjs"
              >
                <div
                  class="MuiBox-root css-12i4uqz"
                  data-testid="recipient-analysis-group-card"
                >
                  <div
                    class="MuiStack-root css-es2900-MuiStack-root"
                  >
                    <div
                      class="MuiStack-root css-1rlitzi-MuiStack-root"
                    >
                      <mock-icon
                        aria-hidden=""
                        class="MuiSvgIcon-root MuiSvgIcon-fontSizeMedium css-1e3jf0k-MuiSvgIcon-root"
                        focusable="false"
                      />
                      <p
                        class="MuiTypography-root MuiTypography-body2 css-1ew0eu5-MuiTypography-root"
                      >
                        Incompatible Safe version
                      </p>
                    </div>
                    <button
                      class="MuiButtonBase-root MuiIconButton-root MuiIconButton-sizeSmall css-1fkg3qi-MuiButtonBase-root-MuiIconButton-root"
                      tabindex="0"
                      type="button"
                    >
                      <svg
                        aria-hidden="true"
                        class="MuiSvgIcon-root MuiSvgIcon-fontSizeMedium css-118obxm-MuiSvgIcon-root"
                        data-testid="KeyboardArrowDownIcon"
                        focusable="false"
                        viewBox="0 0 24 24"
                      >
                        <path
                          d="M7.41 8.59 12 13.17l4.59-4.58L18 10l-6 6-6-6z"
                        />
                      </svg>
                    </button>
                  </div>
                  <div
                    class="MuiCollapse-root MuiCollapse-vertical MuiCollapse-hidden css-cwrbtg-MuiCollapse-root"
                    style="min-height: 0px;"
                  >
                    <div
                      class="MuiCollapse-wrapper MuiCollapse-vertical css-1x6hinx-MuiCollapse-wrapper"
                    >
                      <div
                        class="MuiCollapse-wrapperInner MuiCollapse-vertical css-1i4ywhz-MuiCollapse-wrapperInner"
                      >
                        <div
                          class="MuiBox-root css-v1dotw"
                        >
                          <div
                            class="MuiStack-root css-1ucnu3w-MuiStack-root"
                          >
                            <div
                              class="MuiBox-root css-6io5aq"
                            >
                              <div
                                class="MuiBox-root css-fnkd19"
                              >
                                <div
                                  class="MuiStack-root css-1ucnu3w-MuiStack-root"
                                >
                                  <p
                                    class="MuiTypography-root MuiTypography-body2 css-1ew0eu5-MuiTypography-root"
                                  >
                                    This Safe account cannot be created on the destination chain. You will not be able to claim ownership of the same address. Funds sent may be inaccessible.
                                  </p>
                                </div>
                              </div>
                            </div>
                            <div
                              class="MuiBox-root css-6io5aq"
                            >
                              <div
                                class="MuiBox-root css-1f9z19n"
                              >
                                <div
                                  class="MuiStack-root css-1ucnu3w-MuiStack-root"
                                >
                                  <p
                                    class="MuiTypography-root MuiTypography-body2 css-1ew0eu5-MuiTypography-root"
                                  >
                                    This address has few transactions.
                                  </p>
                                </div>
                              </div>
                            </div>
                            <div
                              class="MuiBox-root css-6io5aq"
                            >
                              <div
                                class="MuiBox-root css-1f9z19n"
                              >
                                <div
                                  class="MuiStack-root css-1ucnu3w-MuiStack-root"
                                >
                                  <p
                                    class="MuiTypography-root MuiTypography-body2 css-1ew0eu5-MuiTypography-root"
                                  >
                                    You are interacting with this address for the first time.
                                  </p>
                                </div>
                              </div>
                            </div>
                            <div
                              class="MuiBox-root css-6io5aq"
                            >
                              <div
                                class="MuiBox-root css-1f9z19n"
                              >
                                <div
                                  class="MuiStack-root css-1ucnu3w-MuiStack-root"
                                >
                                  <p
                                    class="MuiTypography-root MuiTypography-body2 css-1ew0eu5-MuiTypography-root"
                                  >
                                    This address is in your address book. 
                                  </p>
                                </div>
                              </div>
                            </div>
                          </div>
                        </div>
                      </div>
                    </div>
                  </div>
                </div>
                <div
                  class="MuiBox-root css-7yf5bk"
                  data-testid="contract-analysis-group-card"
                >
                  <div
                    class="MuiStack-root css-es2900-MuiStack-root"
                  >
                    <div
                      class="MuiStack-root css-1rlitzi-MuiStack-root"
                    >
                      <mock-icon
                        aria-hidden=""
                        class="MuiSvgIcon-root MuiSvgIcon-fontSizeMedium css-zluq22-MuiSvgIcon-root"
                        focusable="false"
                      />
                      <p
                        class="MuiTypography-root MuiTypography-body2 css-1ew0eu5-MuiTypography-root"
                      >
                        Unexpected delegateCall
                      </p>
                    </div>
                    <button
                      class="MuiButtonBase-root MuiIconButton-root MuiIconButton-sizeSmall css-1fkg3qi-MuiButtonBase-root-MuiIconButton-root"
                      tabindex="0"
                      type="button"
                    >
                      <svg
                        aria-hidden="true"
                        class="MuiSvgIcon-root MuiSvgIcon-fontSizeMedium css-118obxm-MuiSvgIcon-root"
                        data-testid="KeyboardArrowDownIcon"
                        focusable="false"
                        viewBox="0 0 24 24"
                      >
                        <path
                          d="M7.41 8.59 12 13.17l4.59-4.58L18 10l-6 6-6-6z"
                        />
                      </svg>
                    </button>
                  </div>
                  <div
                    class="MuiCollapse-root MuiCollapse-vertical MuiCollapse-hidden css-cwrbtg-MuiCollapse-root"
                    style="min-height: 0px;"
                  >
                    <div
                      class="MuiCollapse-wrapper MuiCollapse-vertical css-1x6hinx-MuiCollapse-wrapper"
                    >
                      <div
                        class="MuiCollapse-wrapperInner MuiCollapse-vertical css-1i4ywhz-MuiCollapse-wrapperInner"
                      >
                        <div
                          class="MuiBox-root css-v1dotw"
                        >
                          <div
                            class="MuiStack-root css-1ucnu3w-MuiStack-root"
                          >
                            <div
                              class="MuiBox-root css-6io5aq"
                            >
                              <div
                                class="MuiBox-root css-jgusbz"
                              >
                                <div
                                  class="MuiStack-root css-1ucnu3w-MuiStack-root"
                                >
                                  <p
                                    class="MuiTypography-root MuiTypography-body2 css-1ew0eu5-MuiTypography-root"
                                  >
                                    This transaction calls a smart contract that will be able to modify your Safe account.
                                     
                                    <a
                                      class="MuiTypography-root MuiTypography-inherit MuiLink-root MuiLink-underlineAlways css-r9pq5a-MuiTypography-root-MuiLink-root"
                                      href="https://help.safe.global/en/articles/40794-why-do-i-see-an-unexpected-delegate-call-warning-in-my-transaction"
                                      rel="noreferrer noopener"
                                      target="_blank"
                                    >
                                      <span
                                        class="MuiBox-root css-u9xrjn"
                                      >
                                        Learn more
                                      </span>
                                    </a>
                                  </p>
                                </div>
                              </div>
                            </div>
                            <div
                              class="MuiBox-root css-6io5aq"
                            >
                              <div
                                class="MuiBox-root css-1f9z19n"
                              >
                                <div
                                  class="MuiStack-root css-1ucnu3w-MuiStack-root"
                                >
                                  <p
                                    class="MuiTypography-root MuiTypography-body2 css-1ew0eu5-MuiTypography-root"
                                  >
                                    This contract is not verified.
                                  </p>
                                </div>
                              </div>
                            </div>
                            <div
                              class="MuiBox-root css-6io5aq"
                            >
                              <div
                                class="MuiBox-root css-1f9z19n"
                              >
                                <div
                                  class="MuiStack-root css-1ucnu3w-MuiStack-root"
                                >
                                  <p
                                    class="MuiTypography-root MuiTypography-body2 css-1ew0eu5-MuiTypography-root"
                                  >
<<<<<<< HEAD
                                    You have interacted with this contract 51 times.
=======
                                    You have interacted with this contract 33 times.
>>>>>>> b985e776
                                  </p>
                                </div>
                              </div>
                            </div>
                          </div>
                        </div>
                      </div>
                    </div>
                  </div>
                </div>
                <div
                  class="MuiBox-root css-l9pt9e"
                  data-testid="threat-analysis-group-card"
                >
                  <div
                    class="MuiStack-root css-es2900-MuiStack-root"
                  >
                    <div
                      class="MuiStack-root css-1rlitzi-MuiStack-root"
                    >
                      <mock-icon
                        aria-hidden=""
                        class="MuiSvgIcon-root MuiSvgIcon-fontSizeMedium css-zluq22-MuiSvgIcon-root"
                        focusable="false"
                      />
                      <p
                        class="MuiTypography-root MuiTypography-body2 css-1ew0eu5-MuiTypography-root"
                      >
                        Modules change
                      </p>
                    </div>
                    <button
                      class="MuiButtonBase-root MuiIconButton-root MuiIconButton-sizeSmall css-1fkg3qi-MuiButtonBase-root-MuiIconButton-root"
                      tabindex="0"
                      type="button"
                    >
                      <svg
                        aria-hidden="true"
                        class="MuiSvgIcon-root MuiSvgIcon-fontSizeMedium css-118obxm-MuiSvgIcon-root"
                        data-testid="KeyboardArrowDownIcon"
                        focusable="false"
                        viewBox="0 0 24 24"
                      >
                        <path
                          d="M7.41 8.59 12 13.17l4.59-4.58L18 10l-6 6-6-6z"
                        />
                      </svg>
                    </button>
                  </div>
                  <div
                    class="MuiCollapse-root MuiCollapse-vertical MuiCollapse-hidden css-cwrbtg-MuiCollapse-root"
                    style="min-height: 0px;"
                  >
                    <div
                      class="MuiCollapse-wrapper MuiCollapse-vertical css-1x6hinx-MuiCollapse-wrapper"
                    >
                      <div
                        class="MuiCollapse-wrapperInner MuiCollapse-vertical css-1i4ywhz-MuiCollapse-wrapperInner"
                      >
                        <div
                          class="MuiBox-root css-v1dotw"
                        >
                          <div
                            class="MuiStack-root css-1ucnu3w-MuiStack-root"
                          >
                            <div
                              class="MuiBox-root css-6io5aq"
                            >
                              <div
                                class="MuiBox-root css-1f9z19n"
                              >
                                <div
                                  class="MuiStack-root css-1ucnu3w-MuiStack-root"
                                >
                                  <p
                                    class="MuiTypography-root MuiTypography-body2 css-1ew0eu5-MuiTypography-root"
                                  >
                                    Verify this change before proceeding as it will change Safe modules.
                                  </p>
                                </div>
                              </div>
                            </div>
                          </div>
                        </div>
                      </div>
                    </div>
                  </div>
                </div>
              </div>
            </div>
          </div>
        </div>
        <div
          class="MuiStack-root css-10778a5-MuiStack-root"
        >
          <a
            class="MuiTypography-root MuiTypography-inherit MuiLink-root MuiLink-underlineAlways css-r9pq5a-MuiTypography-root-MuiLink-root"
            href="https://help.safe.global/en/articles/461021-understanding-safe-shield-transaction-checks"
            rel="noreferrer noopener"
            target="_blank"
          >
            <span
              class="MuiBox-root css-u9xrjn"
            >
              <mock-icon
                aria-hidden=""
                class="MuiSvgIcon-root MuiSvgIcon-fontSizeMedium css-6s60fs-MuiSvgIcon-root"
                focusable="false"
              />
            </span>
          </a>
        </div>
      </div>
    </div>
  </div>
</div>
`;

exports[`./SafeShield.stories OwnershipChange 1`] = `
<div
  style="background-color: rgb(255, 255, 255); padding: 1rem;"
>
  <div
    class="MuiPaper-root MuiPaper-elevation MuiPaper-rounded MuiPaper-elevation0 css-wf13l-MuiPaper-root"
    style="--Paper-shadow: none;"
  >
    <div
      class="MuiBox-root css-1hjq20a"
    >
      <div
        class="MuiStack-root css-hwnj0i-MuiStack-root"
        data-testid="safe-shield-widget"
      >
        <div
          class="MuiPaper-root MuiPaper-elevation MuiPaper-rounded MuiPaper-elevation0 MuiCard-root css-1294j3-MuiPaper-root-MuiCard-root"
          style="--Paper-shadow: none;"
        >
          <div
            class="MuiBox-root css-2w7gpf"
          >
            <div
              class="MuiStack-root css-la659o-MuiStack-root"
              data-testid="safe-shield-status"
            >
              <span
                class="MuiTypography-root MuiTypography-overline css-1v2h5v4-MuiTypography-root"
              >
                Issues found
              </span>
            </div>
          </div>
          <div
            class="MuiBox-root css-1hpqev5"
          >
            <div
              class="MuiBox-root css-1l5zt4q"
            >
              <div
                class="MuiBox-root css-153fpjs"
              >
                <div
                  class="MuiBox-root css-12i4uqz"
                  data-testid="recipient-analysis-group-card"
                >
                  <div
                    class="MuiStack-root css-es2900-MuiStack-root"
                  >
                    <div
                      class="MuiStack-root css-1rlitzi-MuiStack-root"
                    >
                      <mock-icon
                        aria-hidden=""
                        class="MuiSvgIcon-root MuiSvgIcon-fontSizeMedium css-120l5q5-MuiSvgIcon-root"
                        focusable="false"
                      />
                      <p
                        class="MuiTypography-root MuiTypography-body2 css-1ew0eu5-MuiTypography-root"
                      >
                        Known recipient
                      </p>
                    </div>
                    <button
                      class="MuiButtonBase-root MuiIconButton-root MuiIconButton-sizeSmall css-1fkg3qi-MuiButtonBase-root-MuiIconButton-root"
                      tabindex="0"
                      type="button"
                    >
                      <svg
                        aria-hidden="true"
                        class="MuiSvgIcon-root MuiSvgIcon-fontSizeMedium css-118obxm-MuiSvgIcon-root"
                        data-testid="KeyboardArrowDownIcon"
                        focusable="false"
                        viewBox="0 0 24 24"
                      >
                        <path
                          d="M7.41 8.59 12 13.17l4.59-4.58L18 10l-6 6-6-6z"
                        />
                      </svg>
                    </button>
                  </div>
                  <div
                    class="MuiCollapse-root MuiCollapse-vertical MuiCollapse-hidden css-cwrbtg-MuiCollapse-root"
                    style="min-height: 0px;"
                  >
                    <div
                      class="MuiCollapse-wrapper MuiCollapse-vertical css-1x6hinx-MuiCollapse-wrapper"
                    >
                      <div
                        class="MuiCollapse-wrapperInner MuiCollapse-vertical css-1i4ywhz-MuiCollapse-wrapperInner"
                      >
                        <div
                          class="MuiBox-root css-v1dotw"
                        >
                          <div
                            class="MuiStack-root css-1ucnu3w-MuiStack-root"
                          >
                            <div
                              class="MuiBox-root css-6io5aq"
                            >
                              <div
                                class="MuiBox-root css-1f9z19n"
                              >
                                <div
                                  class="MuiStack-root css-1ucnu3w-MuiStack-root"
                                >
                                  <p
                                    class="MuiTypography-root MuiTypography-body2 css-1ew0eu5-MuiTypography-root"
                                  >
                                    This address is in your address book. 
                                  </p>
                                </div>
                              </div>
                            </div>
                          </div>
                        </div>
                      </div>
                    </div>
                  </div>
                </div>
                <div
                  class="MuiBox-root css-7yf5bk"
                  data-testid="contract-analysis-group-card"
                >
                  <div
                    class="MuiStack-root css-es2900-MuiStack-root"
                  >
                    <div
                      class="MuiStack-root css-1rlitzi-MuiStack-root"
                    >
                      <mock-icon
                        aria-hidden=""
                        class="MuiSvgIcon-root MuiSvgIcon-fontSizeMedium css-120l5q5-MuiSvgIcon-root"
                        focusable="false"
                      />
                      <p
                        class="MuiTypography-root MuiTypography-body2 css-1ew0eu5-MuiTypography-root"
                      >
                        Verified contract
                      </p>
                    </div>
                    <button
                      class="MuiButtonBase-root MuiIconButton-root MuiIconButton-sizeSmall css-1fkg3qi-MuiButtonBase-root-MuiIconButton-root"
                      tabindex="0"
                      type="button"
                    >
                      <svg
                        aria-hidden="true"
                        class="MuiSvgIcon-root MuiSvgIcon-fontSizeMedium css-118obxm-MuiSvgIcon-root"
                        data-testid="KeyboardArrowDownIcon"
                        focusable="false"
                        viewBox="0 0 24 24"
                      >
                        <path
                          d="M7.41 8.59 12 13.17l4.59-4.58L18 10l-6 6-6-6z"
                        />
                      </svg>
                    </button>
                  </div>
                  <div
                    class="MuiCollapse-root MuiCollapse-vertical MuiCollapse-hidden css-cwrbtg-MuiCollapse-root"
                    style="min-height: 0px;"
                  >
                    <div
                      class="MuiCollapse-wrapper MuiCollapse-vertical css-1x6hinx-MuiCollapse-wrapper"
                    >
                      <div
                        class="MuiCollapse-wrapperInner MuiCollapse-vertical css-1i4ywhz-MuiCollapse-wrapperInner"
                      >
                        <div
                          class="MuiBox-root css-v1dotw"
                        >
                          <div
                            class="MuiStack-root css-1ucnu3w-MuiStack-root"
                          >
                            <div
                              class="MuiBox-root css-6io5aq"
                            >
                              <div
                                class="MuiBox-root css-1f9z19n"
                              >
                                <div
                                  class="MuiStack-root css-1ucnu3w-MuiStack-root"
                                >
                                  <p
                                    class="MuiTypography-root MuiTypography-body2 css-1ew0eu5-MuiTypography-root"
                                  >
                                    This contract is verified as "Lido staking v2".
                                  </p>
                                </div>
                              </div>
                            </div>
                          </div>
                        </div>
                      </div>
                    </div>
                  </div>
                </div>
                <div
                  class="MuiBox-root css-l9pt9e"
                  data-testid="threat-analysis-group-card"
                >
                  <div
                    class="MuiStack-root css-es2900-MuiStack-root"
                  >
                    <div
                      class="MuiStack-root css-1rlitzi-MuiStack-root"
                    >
                      <mock-icon
                        aria-hidden=""
                        class="MuiSvgIcon-root MuiSvgIcon-fontSizeMedium css-1nx0ljk-MuiSvgIcon-root"
                        focusable="false"
                      />
                      <p
                        class="MuiTypography-root MuiTypography-body2 css-1ew0eu5-MuiTypography-root"
                      >
                        Ownership change
                      </p>
                    </div>
                    <button
                      class="MuiButtonBase-root MuiIconButton-root MuiIconButton-sizeSmall css-1fkg3qi-MuiButtonBase-root-MuiIconButton-root"
                      tabindex="0"
                      type="button"
                    >
                      <svg
                        aria-hidden="true"
                        class="MuiSvgIcon-root MuiSvgIcon-fontSizeMedium css-118obxm-MuiSvgIcon-root"
                        data-testid="KeyboardArrowDownIcon"
                        focusable="false"
                        viewBox="0 0 24 24"
                      >
                        <path
                          d="M7.41 8.59 12 13.17l4.59-4.58L18 10l-6 6-6-6z"
                        />
                      </svg>
                    </button>
                  </div>
                  <div
                    class="MuiCollapse-root MuiCollapse-vertical MuiCollapse-hidden css-cwrbtg-MuiCollapse-root"
                    style="min-height: 0px;"
                  >
                    <div
                      class="MuiCollapse-wrapper MuiCollapse-vertical css-1x6hinx-MuiCollapse-wrapper"
                    >
                      <div
                        class="MuiCollapse-wrapperInner MuiCollapse-vertical css-1i4ywhz-MuiCollapse-wrapperInner"
                      >
                        <div
                          class="MuiBox-root css-v1dotw"
                        >
                          <div
                            class="MuiStack-root css-1ucnu3w-MuiStack-root"
                          >
                            <div
                              class="MuiBox-root css-6io5aq"
                            >
                              <div
                                class="MuiBox-root css-jgusbz"
                              >
                                <div
                                  class="MuiStack-root css-1ucnu3w-MuiStack-root"
                                >
                                  <p
                                    class="MuiTypography-root MuiTypography-body2 css-1ew0eu5-MuiTypography-root"
                                  >
                                    Verify this change before proceeding as it will change the Safe's ownership
                                  </p>
                                </div>
                              </div>
                            </div>
                          </div>
                        </div>
                      </div>
                    </div>
                  </div>
                </div>
              </div>
            </div>
          </div>
        </div>
        <div
          class="MuiStack-root css-10778a5-MuiStack-root"
        >
          <a
            class="MuiTypography-root MuiTypography-inherit MuiLink-root MuiLink-underlineAlways css-r9pq5a-MuiTypography-root-MuiLink-root"
            href="https://help.safe.global/en/articles/461021-understanding-safe-shield-transaction-checks"
            rel="noreferrer noopener"
            target="_blank"
          >
            <span
              class="MuiBox-root css-u9xrjn"
            >
              <mock-icon
                aria-hidden=""
                class="MuiSvgIcon-root MuiSvgIcon-fontSizeMedium css-6s60fs-MuiSvgIcon-root"
                focusable="false"
              />
            </span>
          </a>
        </div>
      </div>
    </div>
  </div>
</div>
`;

exports[`./SafeShield.stories UnableToVerifyContract 1`] = `
<div
  style="background-color: rgb(255, 255, 255); padding: 1rem;"
>
  <div
    class="MuiPaper-root MuiPaper-elevation MuiPaper-rounded MuiPaper-elevation0 css-wf13l-MuiPaper-root"
    style="--Paper-shadow: none;"
  >
    <div
      class="MuiBox-root css-1hjq20a"
    >
      <div
        class="MuiStack-root css-hwnj0i-MuiStack-root"
        data-testid="safe-shield-widget"
      >
        <div
          class="MuiPaper-root MuiPaper-elevation MuiPaper-rounded MuiPaper-elevation0 MuiCard-root css-1294j3-MuiPaper-root-MuiCard-root"
          style="--Paper-shadow: none;"
        >
          <div
            class="MuiBox-root css-2w7gpf"
          >
            <div
              class="MuiStack-root css-la659o-MuiStack-root"
              data-testid="safe-shield-status"
            >
              <span
                class="MuiTypography-root MuiTypography-overline css-1v2h5v4-MuiTypography-root"
              >
                Issues found
              </span>
            </div>
          </div>
          <div
            class="MuiBox-root css-1hpqev5"
          >
            <div
              class="MuiBox-root css-1l5zt4q"
            >
              <div
                class="MuiBox-root css-153fpjs"
              >
                <div
                  class="MuiBox-root css-12i4uqz"
                  data-testid="recipient-analysis-group-card"
                >
                  <div
                    class="MuiStack-root css-es2900-MuiStack-root"
                  >
                    <div
                      class="MuiStack-root css-1rlitzi-MuiStack-root"
                    >
                      <mock-icon
                        aria-hidden=""
                        class="MuiSvgIcon-root MuiSvgIcon-fontSizeMedium css-120l5q5-MuiSvgIcon-root"
                        focusable="false"
                      />
                      <p
                        class="MuiTypography-root MuiTypography-body2 css-1ew0eu5-MuiTypography-root"
                      >
                        Known recipient
                      </p>
                    </div>
                    <button
                      class="MuiButtonBase-root MuiIconButton-root MuiIconButton-sizeSmall css-1fkg3qi-MuiButtonBase-root-MuiIconButton-root"
                      tabindex="0"
                      type="button"
                    >
                      <svg
                        aria-hidden="true"
                        class="MuiSvgIcon-root MuiSvgIcon-fontSizeMedium css-118obxm-MuiSvgIcon-root"
                        data-testid="KeyboardArrowDownIcon"
                        focusable="false"
                        viewBox="0 0 24 24"
                      >
                        <path
                          d="M7.41 8.59 12 13.17l4.59-4.58L18 10l-6 6-6-6z"
                        />
                      </svg>
                    </button>
                  </div>
                  <div
                    class="MuiCollapse-root MuiCollapse-vertical MuiCollapse-hidden css-cwrbtg-MuiCollapse-root"
                    style="min-height: 0px;"
                  >
                    <div
                      class="MuiCollapse-wrapper MuiCollapse-vertical css-1x6hinx-MuiCollapse-wrapper"
                    >
                      <div
                        class="MuiCollapse-wrapperInner MuiCollapse-vertical css-1i4ywhz-MuiCollapse-wrapperInner"
                      >
                        <div
                          class="MuiBox-root css-v1dotw"
                        >
                          <div
                            class="MuiStack-root css-1ucnu3w-MuiStack-root"
                          >
                            <div
                              class="MuiBox-root css-6io5aq"
                            >
                              <div
                                class="MuiBox-root css-1f9z19n"
                              >
                                <div
                                  class="MuiStack-root css-1ucnu3w-MuiStack-root"
                                >
                                  <p
                                    class="MuiTypography-root MuiTypography-body2 css-1ew0eu5-MuiTypography-root"
                                  >
                                    This address is in your address book. 
                                  </p>
                                </div>
                              </div>
                            </div>
                          </div>
                        </div>
                      </div>
                    </div>
                  </div>
                </div>
                <div
                  class="MuiBox-root css-7yf5bk"
                  data-testid="contract-analysis-group-card"
                >
                  <div
                    class="MuiStack-root css-es2900-MuiStack-root"
                  >
                    <div
                      class="MuiStack-root css-1rlitzi-MuiStack-root"
                    >
                      <mock-icon
                        aria-hidden=""
                        class="MuiSvgIcon-root MuiSvgIcon-fontSizeMedium css-1nx0ljk-MuiSvgIcon-root"
                        focusable="false"
                      />
                      <p
                        class="MuiTypography-root MuiTypography-body2 css-1ew0eu5-MuiTypography-root"
                      >
                        Unable to verify contract
                      </p>
                    </div>
                    <button
                      class="MuiButtonBase-root MuiIconButton-root MuiIconButton-sizeSmall css-1fkg3qi-MuiButtonBase-root-MuiIconButton-root"
                      tabindex="0"
                      type="button"
                    >
                      <svg
                        aria-hidden="true"
                        class="MuiSvgIcon-root MuiSvgIcon-fontSizeMedium css-118obxm-MuiSvgIcon-root"
                        data-testid="KeyboardArrowDownIcon"
                        focusable="false"
                        viewBox="0 0 24 24"
                      >
                        <path
                          d="M7.41 8.59 12 13.17l4.59-4.58L18 10l-6 6-6-6z"
                        />
                      </svg>
                    </button>
                  </div>
                  <div
                    class="MuiCollapse-root MuiCollapse-vertical MuiCollapse-hidden css-cwrbtg-MuiCollapse-root"
                    style="min-height: 0px;"
                  >
                    <div
                      class="MuiCollapse-wrapper MuiCollapse-vertical css-1x6hinx-MuiCollapse-wrapper"
                    >
                      <div
                        class="MuiCollapse-wrapperInner MuiCollapse-vertical css-1i4ywhz-MuiCollapse-wrapperInner"
                      >
                        <div
                          class="MuiBox-root css-v1dotw"
                        >
                          <div
                            class="MuiStack-root css-1ucnu3w-MuiStack-root"
                          >
                            <div
                              class="MuiBox-root css-6io5aq"
                            >
                              <div
                                class="MuiBox-root css-jgusbz"
                              >
                                <div
                                  class="MuiStack-root css-1ucnu3w-MuiStack-root"
                                >
                                  <p
                                    class="MuiTypography-root MuiTypography-body2 css-1ew0eu5-MuiTypography-root"
                                  >
                                    Contract verification is currently unavailable.
                                  </p>
                                </div>
                              </div>
                            </div>
                          </div>
                        </div>
                      </div>
                    </div>
                  </div>
                </div>
                <div
                  class="MuiBox-root css-l9pt9e"
                  data-testid="threat-analysis-group-card"
                >
                  <div
                    class="MuiStack-root css-es2900-MuiStack-root"
                  >
                    <div
                      class="MuiStack-root css-1rlitzi-MuiStack-root"
                    >
                      <mock-icon
                        aria-hidden=""
                        class="MuiSvgIcon-root MuiSvgIcon-fontSizeMedium css-120l5q5-MuiSvgIcon-root"
                        focusable="false"
                      />
                      <p
                        class="MuiTypography-root MuiTypography-body2 css-1ew0eu5-MuiTypography-root"
                      >
                        No threat detected
                      </p>
                    </div>
                    <button
                      class="MuiButtonBase-root MuiIconButton-root MuiIconButton-sizeSmall css-1fkg3qi-MuiButtonBase-root-MuiIconButton-root"
                      tabindex="0"
                      type="button"
                    >
                      <svg
                        aria-hidden="true"
                        class="MuiSvgIcon-root MuiSvgIcon-fontSizeMedium css-118obxm-MuiSvgIcon-root"
                        data-testid="KeyboardArrowDownIcon"
                        focusable="false"
                        viewBox="0 0 24 24"
                      >
                        <path
                          d="M7.41 8.59 12 13.17l4.59-4.58L18 10l-6 6-6-6z"
                        />
                      </svg>
                    </button>
                  </div>
                  <div
                    class="MuiCollapse-root MuiCollapse-vertical MuiCollapse-hidden css-cwrbtg-MuiCollapse-root"
                    style="min-height: 0px;"
                  >
                    <div
                      class="MuiCollapse-wrapper MuiCollapse-vertical css-1x6hinx-MuiCollapse-wrapper"
                    >
                      <div
                        class="MuiCollapse-wrapperInner MuiCollapse-vertical css-1i4ywhz-MuiCollapse-wrapperInner"
                      >
                        <div
                          class="MuiBox-root css-v1dotw"
                        >
                          <div
                            class="MuiStack-root css-1ucnu3w-MuiStack-root"
                          >
                            <div
                              class="MuiBox-root css-6io5aq"
                            >
                              <div
                                class="MuiBox-root css-1f9z19n"
                              >
                                <div
                                  class="MuiStack-root css-1ucnu3w-MuiStack-root"
                                >
                                  <p
                                    class="MuiTypography-root MuiTypography-body2 css-1ew0eu5-MuiTypography-root"
                                  >
                                    Threat analysis found no issues
                                  </p>
                                </div>
                              </div>
                            </div>
                          </div>
                        </div>
                      </div>
                    </div>
                  </div>
                </div>
              </div>
            </div>
          </div>
        </div>
        <div
          class="MuiStack-root css-10778a5-MuiStack-root"
        >
          <a
            class="MuiTypography-root MuiTypography-inherit MuiLink-root MuiLink-underlineAlways css-r9pq5a-MuiTypography-root-MuiLink-root"
            href="https://help.safe.global/en/articles/461021-understanding-safe-shield-transaction-checks"
            rel="noreferrer noopener"
            target="_blank"
          >
            <span
              class="MuiBox-root css-u9xrjn"
            >
              <mock-icon
                aria-hidden=""
                class="MuiSvgIcon-root MuiSvgIcon-fontSizeMedium css-6s60fs-MuiSvgIcon-root"
                focusable="false"
              />
            </span>
          </a>
        </div>
      </div>
    </div>
  </div>
</div>
`;

exports[`./SafeShield.stories UnverifiedContract 1`] = `
<div
  style="background-color: rgb(255, 255, 255); padding: 1rem;"
>
  <div
    class="MuiPaper-root MuiPaper-elevation MuiPaper-rounded MuiPaper-elevation0 css-wf13l-MuiPaper-root"
    style="--Paper-shadow: none;"
  >
    <div
      class="MuiBox-root css-1hjq20a"
    >
      <div
        class="MuiStack-root css-hwnj0i-MuiStack-root"
        data-testid="safe-shield-widget"
      >
        <div
          class="MuiPaper-root MuiPaper-elevation MuiPaper-rounded MuiPaper-elevation0 MuiCard-root css-1294j3-MuiPaper-root-MuiCard-root"
          style="--Paper-shadow: none;"
        >
          <div
            class="MuiBox-root css-2w7gpf"
          >
            <div
              class="MuiStack-root css-tgrav9-MuiStack-root"
              data-testid="safe-shield-status"
            >
              <span
                class="MuiTypography-root MuiTypography-overline css-usz0x1-MuiTypography-root"
              >
                Review details
              </span>
            </div>
          </div>
          <div
            class="MuiBox-root css-1hpqev5"
          >
            <div
              class="MuiBox-root css-1l5zt4q"
            >
              <div
                class="MuiBox-root css-153fpjs"
              >
                <div
                  class="MuiBox-root css-12i4uqz"
                  data-testid="recipient-analysis-group-card"
                >
                  <div
                    class="MuiStack-root css-es2900-MuiStack-root"
                  >
                    <div
                      class="MuiStack-root css-1rlitzi-MuiStack-root"
                    >
                      <mock-icon
                        aria-hidden=""
                        class="MuiSvgIcon-root MuiSvgIcon-fontSizeMedium css-120l5q5-MuiSvgIcon-root"
                        focusable="false"
                      />
                      <p
                        class="MuiTypography-root MuiTypography-body2 css-1ew0eu5-MuiTypography-root"
                      >
                        Known recipient
                      </p>
                    </div>
                    <button
                      class="MuiButtonBase-root MuiIconButton-root MuiIconButton-sizeSmall css-1fkg3qi-MuiButtonBase-root-MuiIconButton-root"
                      tabindex="0"
                      type="button"
                    >
                      <svg
                        aria-hidden="true"
                        class="MuiSvgIcon-root MuiSvgIcon-fontSizeMedium css-118obxm-MuiSvgIcon-root"
                        data-testid="KeyboardArrowDownIcon"
                        focusable="false"
                        viewBox="0 0 24 24"
                      >
                        <path
                          d="M7.41 8.59 12 13.17l4.59-4.58L18 10l-6 6-6-6z"
                        />
                      </svg>
                    </button>
                  </div>
                  <div
                    class="MuiCollapse-root MuiCollapse-vertical MuiCollapse-hidden css-cwrbtg-MuiCollapse-root"
                    style="min-height: 0px;"
                  >
                    <div
                      class="MuiCollapse-wrapper MuiCollapse-vertical css-1x6hinx-MuiCollapse-wrapper"
                    >
                      <div
                        class="MuiCollapse-wrapperInner MuiCollapse-vertical css-1i4ywhz-MuiCollapse-wrapperInner"
                      >
                        <div
                          class="MuiBox-root css-v1dotw"
                        >
                          <div
                            class="MuiStack-root css-1ucnu3w-MuiStack-root"
                          >
                            <div
                              class="MuiBox-root css-6io5aq"
                            >
                              <div
                                class="MuiBox-root css-1f9z19n"
                              >
                                <div
                                  class="MuiStack-root css-1ucnu3w-MuiStack-root"
                                >
                                  <p
                                    class="MuiTypography-root MuiTypography-body2 css-1ew0eu5-MuiTypography-root"
                                  >
                                    This address is in your address book. 
                                  </p>
                                </div>
                              </div>
                            </div>
                          </div>
                        </div>
                      </div>
                    </div>
                  </div>
                </div>
                <div
                  class="MuiBox-root css-7yf5bk"
                  data-testid="contract-analysis-group-card"
                >
                  <div
                    class="MuiStack-root css-es2900-MuiStack-root"
                  >
                    <div
                      class="MuiStack-root css-1rlitzi-MuiStack-root"
                    >
                      <mock-icon
                        aria-hidden=""
                        class="MuiSvgIcon-root MuiSvgIcon-fontSizeMedium css-qhfis7-MuiSvgIcon-root"
                        focusable="false"
                      />
                      <p
                        class="MuiTypography-root MuiTypography-body2 css-1ew0eu5-MuiTypography-root"
                      >
                        Unverified contract
                      </p>
                    </div>
                    <button
                      class="MuiButtonBase-root MuiIconButton-root MuiIconButton-sizeSmall css-1fkg3qi-MuiButtonBase-root-MuiIconButton-root"
                      tabindex="0"
                      type="button"
                    >
                      <svg
                        aria-hidden="true"
                        class="MuiSvgIcon-root MuiSvgIcon-fontSizeMedium css-118obxm-MuiSvgIcon-root"
                        data-testid="KeyboardArrowDownIcon"
                        focusable="false"
                        viewBox="0 0 24 24"
                      >
                        <path
                          d="M7.41 8.59 12 13.17l4.59-4.58L18 10l-6 6-6-6z"
                        />
                      </svg>
                    </button>
                  </div>
                  <div
                    class="MuiCollapse-root MuiCollapse-vertical MuiCollapse-hidden css-cwrbtg-MuiCollapse-root"
                    style="min-height: 0px;"
                  >
                    <div
                      class="MuiCollapse-wrapper MuiCollapse-vertical css-1x6hinx-MuiCollapse-wrapper"
                    >
                      <div
                        class="MuiCollapse-wrapperInner MuiCollapse-vertical css-1i4ywhz-MuiCollapse-wrapperInner"
                      >
                        <div
                          class="MuiBox-root css-v1dotw"
                        >
                          <div
                            class="MuiStack-root css-1ucnu3w-MuiStack-root"
                          >
                            <div
                              class="MuiBox-root css-6io5aq"
                            >
                              <div
                                class="MuiBox-root css-enyewd"
                              >
                                <div
                                  class="MuiStack-root css-1ucnu3w-MuiStack-root"
                                >
                                  <p
                                    class="MuiTypography-root MuiTypography-body2 css-1ew0eu5-MuiTypography-root"
                                  >
                                    This contract is not verified.
                                  </p>
                                </div>
                              </div>
                            </div>
                          </div>
                        </div>
                      </div>
                    </div>
                  </div>
                </div>
              </div>
            </div>
          </div>
        </div>
        <div
          class="MuiStack-root css-10778a5-MuiStack-root"
        >
          <a
            class="MuiTypography-root MuiTypography-inherit MuiLink-root MuiLink-underlineAlways css-r9pq5a-MuiTypography-root-MuiLink-root"
            href="https://help.safe.global/en/articles/461021-understanding-safe-shield-transaction-checks"
            rel="noreferrer noopener"
            target="_blank"
          >
            <span
              class="MuiBox-root css-u9xrjn"
            >
              <mock-icon
                aria-hidden=""
                class="MuiSvgIcon-root MuiSvgIcon-fontSizeMedium css-6s60fs-MuiSvgIcon-root"
                focusable="false"
              />
            </span>
          </a>
        </div>
      </div>
    </div>
  </div>
</div>
`;<|MERGE_RESOLUTION|>--- conflicted
+++ resolved
@@ -2371,11 +2371,7 @@
                                                     class="MuiTypography-root MuiTypography-body2 css-5w23lj-MuiTypography-root"
                                                     data-mui-internal-clone-element="true"
                                                   >
-<<<<<<< HEAD
-                                                    0x2eb0198286b6bea013bb4caa007fee886afe2f1c
-=======
                                                     0xd269d5afbd2cdb769edbecdec1a54c2ddf0dc33f
->>>>>>> b985e776
                                                   </span>
                                                   <span
                                                     class="MuiBox-root css-yjghm1"
@@ -2458,11 +2454,7 @@
                                                     class="MuiTypography-root MuiTypography-body2 css-5w23lj-MuiTypography-root"
                                                     data-mui-internal-clone-element="true"
                                                   >
-<<<<<<< HEAD
-                                                    0x2eb0198286b6bea013bb4caa007fee886afe2f1c
-=======
                                                     0xd269d5afbd2cdb769edbecdec1a54c2ddf0dc33f
->>>>>>> b985e776
                                                   </span>
                                                   <span
                                                     class="MuiBox-root css-yjghm1"
@@ -2545,11 +2537,7 @@
                                                     class="MuiTypography-root MuiTypography-body2 css-5w23lj-MuiTypography-root"
                                                     data-mui-internal-clone-element="true"
                                                   >
-<<<<<<< HEAD
-                                                    0x2eb0198286b6bea013bb4caa007fee886afe2f1c
-=======
                                                     0xd269d5afbd2cdb769edbecdec1a54c2ddf0dc33f
->>>>>>> b985e776
                                                   </span>
                                                   <span
                                                     class="MuiBox-root css-yjghm1"
@@ -2571,11 +2559,7 @@
                                                     class="MuiTypography-root MuiTypography-body2 css-5w23lj-MuiTypography-root"
                                                     data-mui-internal-clone-element="true"
                                                   >
-<<<<<<< HEAD
-                                                    0xd7b1777c7efacf235ef60e775d024ca68a5c2cb6
-=======
                                                     0xac1cb7eaca1cce21389c24bab0cec4f8e0d0aa2b
->>>>>>> b985e776
                                                   </span>
                                                   <span
                                                     class="MuiBox-root css-yjghm1"
@@ -2658,11 +2642,7 @@
                                                     class="MuiTypography-root MuiTypography-body2 css-5w23lj-MuiTypography-root"
                                                     data-mui-internal-clone-element="true"
                                                   >
-<<<<<<< HEAD
-                                                    0x2eb0198286b6bea013bb4caa007fee886afe2f1c
-=======
                                                     0xd269d5afbd2cdb769edbecdec1a54c2ddf0dc33f
->>>>>>> b985e776
                                                   </span>
                                                   <span
                                                     class="MuiBox-root css-yjghm1"
@@ -2684,11 +2664,7 @@
                                                     class="MuiTypography-root MuiTypography-body2 css-5w23lj-MuiTypography-root"
                                                     data-mui-internal-clone-element="true"
                                                   >
-<<<<<<< HEAD
-                                                    0x6851decbcc5e67c77d6e99789a8d52fd1b6fe51c
-=======
                                                     0x46bdf5cb8a3ddf1949c26ecaaa1fc3b66e2edf99
->>>>>>> b985e776
                                                   </span>
                                                   <span
                                                     class="MuiBox-root css-yjghm1"
@@ -2855,11 +2831,7 @@
                                                     class="MuiTypography-root MuiTypography-body2 css-5w23lj-MuiTypography-root"
                                                     data-mui-internal-clone-element="true"
                                                   >
-<<<<<<< HEAD
-                                                    0x7e4ebca4b1aaa39cfab7fdf1fd3d916443b05069
-=======
                                                     0xf64cf9ffa87a918a43bbdcfdf7756d299a969deb
->>>>>>> b985e776
                                                   </span>
                                                   <span
                                                     class="MuiBox-root css-yjghm1"
@@ -2891,11 +2863,7 @@
                                                     class="MuiTypography-root MuiTypography-body2 css-5w23lj-MuiTypography-root"
                                                     data-mui-internal-clone-element="true"
                                                   >
-<<<<<<< HEAD
-                                                    0x4c1f6d6007ff4a31b9d6f048f8e784aaaceb2f92
-=======
                                                     0xfc8ec7068ff7adf3857be227eccc8673c7ccb0fd
->>>>>>> b985e776
                                                   </span>
                                                   <span
                                                     class="MuiBox-root css-yjghm1"
@@ -2988,11 +2956,7 @@
                                                     class="MuiTypography-root MuiTypography-body2 css-5w23lj-MuiTypography-root"
                                                     data-mui-internal-clone-element="true"
                                                   >
-<<<<<<< HEAD
-                                                    0x7e4ebca4b1aaa39cfab7fdf1fd3d916443b05069
-=======
                                                     0xf64cf9ffa87a918a43bbdcfdf7756d299a969deb
->>>>>>> b985e776
                                                   </span>
                                                   <span
                                                     class="MuiBox-root css-yjghm1"
@@ -3024,11 +2988,7 @@
                                                     class="MuiTypography-root MuiTypography-body2 css-5w23lj-MuiTypography-root"
                                                     data-mui-internal-clone-element="true"
                                                   >
-<<<<<<< HEAD
-                                                    0x4c1f6d6007ff4a31b9d6f048f8e784aaaceb2f92
-=======
                                                     0xfc8ec7068ff7adf3857be227eccc8673c7ccb0fd
->>>>>>> b985e776
                                                   </span>
                                                   <span
                                                     class="MuiBox-root css-yjghm1"
@@ -3121,11 +3081,7 @@
                                                     class="MuiTypography-root MuiTypography-body2 css-5w23lj-MuiTypography-root"
                                                     data-mui-internal-clone-element="true"
                                                   >
-<<<<<<< HEAD
-                                                    0x7e4ebca4b1aaa39cfab7fdf1fd3d916443b05069
-=======
                                                     0xf64cf9ffa87a918a43bbdcfdf7756d299a969deb
->>>>>>> b985e776
                                                   </span>
                                                   <span
                                                     class="MuiBox-root css-yjghm1"
@@ -3157,11 +3113,7 @@
                                                     class="MuiTypography-root MuiTypography-body2 css-5w23lj-MuiTypography-root"
                                                     data-mui-internal-clone-element="true"
                                                   >
-<<<<<<< HEAD
-                                                    0x4c1f6d6007ff4a31b9d6f048f8e784aaaceb2f92
-=======
                                                     0xfc8ec7068ff7adf3857be227eccc8673c7ccb0fd
->>>>>>> b985e776
                                                   </span>
                                                   <span
                                                     class="MuiBox-root css-yjghm1"
@@ -3593,11 +3545,7 @@
                                   <p
                                     class="MuiTypography-root MuiTypography-body2 css-1ew0eu5-MuiTypography-root"
                                   >
-<<<<<<< HEAD
-                                    You have interacted with this contract 51 times.
-=======
                                     You have interacted with this contract 33 times.
->>>>>>> b985e776
                                   </p>
                                 </div>
                               </div>
