import { type ReactElement } from 'react'
<<<<<<< HEAD
import { Card, SvgIcon, Stack, Typography } from '@mui/material'
=======
import { Card, SvgIcon, Stack } from '@mui/material'
>>>>>>> 1a5e81ba
import SafeShieldLogoFull from '@/public/images/safe-shield/safe-shield-logo.svg'
import SafeShieldLogoFullDark from '@/public/images/safe-shield/safe-shield-logo-dark.svg'
import { useDarkMode } from '@/hooks/useDarkMode'
import ExternalLink from '@/components/common/ExternalLink'
import { HelpCenterArticle } from '@safe-global/utils/config/constants'
import type {
  ContractAnalysisResults,
  RecipientAnalysisResults,
  ThreatAnalysisResults,
} from '@safe-global/utils/features/safe-shield/types'
import { SafeShieldHeader } from './SafeShieldHeader'
import { SafeShieldContent } from './SafeShieldContent'
import type { AsyncResult } from '@safe-global/utils/hooks/useAsync'
import type { SafeTransaction } from '@safe-global/types-kit'

const shieldLogoOnHover = {
  width: 78,
  height: 18,
  '&:hover': {
    cursor: 'pointer',
    '& .shield-bg': {
      fill: 'var(--color-background-lightGrey)',
    },
    '& .shield-img': {
      fill: 'var(--color-text-brand)',
      transition: 'fill 0.2s ease',
    },
    '& .shield-lines': {
      fill: '#121312', // consistent between dark/light modes
      transition: 'fill 0.2s ease',
    },
    '& .shield-text': {
      fill: 'var(--color-text-primary)',
      transition: 'fill 0.2s ease',
    },
  },
} as const

export const SafeShieldDisplay = ({
  recipient,
  contract,
  threat,
  safeTx,
}: {
  recipient?: AsyncResult<RecipientAnalysisResults>
  contract?: AsyncResult<ContractAnalysisResults>
  threat?: AsyncResult<ThreatAnalysisResults>
  safeTx?: SafeTransaction
}): ReactElement => {
  const isDarkMode = useDarkMode()
  return (
    <Stack gap={1} data-testid="safe-shield-widget">
      <Card sx={{ borderRadius: '6px', overflow: 'hidden' }}>
        <SafeShieldHeader recipient={recipient} contract={contract} threat={threat} safeTx={safeTx} />

        <SafeShieldContent threat={threat} recipient={recipient} contract={contract} safeTx={safeTx} />
      </Card>

      <Stack direction="row" alignItems="center" alignSelf="flex-end">
<<<<<<< HEAD
        <Typography variant="body2" color="text.secondary" fontSize={13} lineHeight={1.38} whiteSpace="nowrap">
          Secured by
        </Typography>
        <SvgIcon component={SafeShieldLogoFull} inheritViewBox sx={{ width: 100.83, height: 14.87 }} />
=======
        <ExternalLink href={HelpCenterArticle.SAFE_SHIELD} noIcon>
          <SvgIcon
            component={isDarkMode ? SafeShieldLogoFullDark : SafeShieldLogoFull}
            inheritViewBox
            sx={shieldLogoOnHover}
          />
        </ExternalLink>
>>>>>>> 1a5e81ba
      </Stack>
    </Stack>
  )
}<|MERGE_RESOLUTION|>--- conflicted
+++ resolved
@@ -1,9 +1,5 @@
 import { type ReactElement } from 'react'
-<<<<<<< HEAD
-import { Card, SvgIcon, Stack, Typography } from '@mui/material'
-=======
 import { Card, SvgIcon, Stack } from '@mui/material'
->>>>>>> 1a5e81ba
 import SafeShieldLogoFull from '@/public/images/safe-shield/safe-shield-logo.svg'
 import SafeShieldLogoFullDark from '@/public/images/safe-shield/safe-shield-logo-dark.svg'
 import { useDarkMode } from '@/hooks/useDarkMode'
@@ -63,12 +59,6 @@
       </Card>
 
       <Stack direction="row" alignItems="center" alignSelf="flex-end">
-<<<<<<< HEAD
-        <Typography variant="body2" color="text.secondary" fontSize={13} lineHeight={1.38} whiteSpace="nowrap">
-          Secured by
-        </Typography>
-        <SvgIcon component={SafeShieldLogoFull} inheritViewBox sx={{ width: 100.83, height: 14.87 }} />
-=======
         <ExternalLink href={HelpCenterArticle.SAFE_SHIELD} noIcon>
           <SvgIcon
             component={isDarkMode ? SafeShieldLogoFullDark : SafeShieldLogoFull}
@@ -76,7 +66,6 @@
             sx={shieldLogoOnHover}
           />
         </ExternalLink>
->>>>>>> 1a5e81ba
       </Stack>
     </Stack>
   )
