import type { NextPage } from 'next'
import Head from 'next/head'

import AssetsTable from '@/components/balances/AssetsTable'
import AssetsHeader from '@/components/balances/AssetsHeader'
import { useVisibleBalances } from '@/hooks/useVisibleBalances'
import { useState } from 'react'

import PagePlaceholder from '@/components/common/PagePlaceholder'
import NoAssetsIcon from '@/public/images/balances/no-assets.svg'
import CurrencySelect from '@/components/balances/CurrencySelect'
import ManageTokensButton from '@/components/balances/ManageTokensButton'
import StakingBanner from '@/components/dashboard/StakingBanner'
import useIsStakingBannerVisible from '@/components/dashboard/StakingBanner/useIsStakingBannerVisible'
import NoFeeNovemberBanner from '@/features/no-fee-november/components/NoFeeNovemberBanner'
import useLocalStorage from '@/services/local-storage/useLocalStorage'
import { Box } from '@mui/material'
import { BRAND_NAME } from '@/config/constants'
import TotalAssetValue from '@/components/balances/TotalAssetValue'
import useIsNoFeeNovemberFeatureEnabled from '@/features/no-fee-november/hooks/useIsNoFeeNovemberFeatureEnabled'
import PortfolioRefreshHint from '@/features/portfolio/components/PortfolioRefreshHint'
import { useHasFeature } from '@/hooks/useChains'
import { FEATURES } from '@safe-global/utils/utils/chains'
const Balances: NextPage = () => {
  const { balances, error } = useVisibleBalances()
  const [showHiddenAssets, setShowHiddenAssets] = useState(false)
  const toggleShowHiddenAssets = () => setShowHiddenAssets((prev) => !prev)
  const isStakingBannerVisible = useIsStakingBannerVisible()
  const isNoFeeNovemberEnabled = useIsNoFeeNovemberFeatureEnabled()
  const isPortfolioEndpointEnabled = useHasFeature(FEATURES.PORTFOLIO_ENDPOINT) ?? false
  const [hideNoFeeNovemberBanner, setHideNoFeeNovemberBanner] = useLocalStorage<boolean>(
    'hideNoFeeNovemberAssetsPageBanner',
  )

  const tokensFiatTotal = balances.tokensFiatTotal ? Number(balances.tokensFiatTotal) : undefined

  const handleNoFeeNovemberDismiss = () => {
    setHideNoFeeNovemberBanner(true)
  }

  return (
    <>
      <Head>
        <title>{`${BRAND_NAME} – Assets`}</title>
      </Head>

      <AssetsHeader>
        <ManageTokensButton onHideTokens={toggleShowHiddenAssets} />
        <CurrencySelect />
      </AssetsHeader>

      <main>
        {isStakingBannerVisible && (
          <Box mb={2} sx={{ ':empty': { display: 'none' } }}>
            <StakingBanner />
          </Box>
        )}

        {error ? (
          <PagePlaceholder img={<NoAssetsIcon />} text="There was an error loading your assets" />
        ) : (
          <>
            {isNoFeeNovemberEnabled && !hideNoFeeNovemberBanner && (
              <Box mb={2}>
                <NoFeeNovemberBanner onDismiss={handleNoFeeNovemberDismiss} />
              </Box>
            )}

            <Box mb={2}>
<<<<<<< HEAD
              <TotalAssetValue
                fiatTotal={tokensFiatTotal}
                action={isPortfolioEndpointEnabled ? <PortfolioRefreshHint /> : undefined}
              />
=======
              <TotalAssetValue fiatTotal={tokensFiatTotal} isAllTokensMode={balances.isAllTokensMode} />
>>>>>>> 5c8387c2
            </Box>

            <AssetsTable setShowHiddenAssets={setShowHiddenAssets} showHiddenAssets={showHiddenAssets} />
          </>
        )}
      </main>
    </>
  )
}

export default Balances<|MERGE_RESOLUTION|>--- conflicted
+++ resolved
@@ -67,14 +67,11 @@
             )}
 
             <Box mb={2}>
-<<<<<<< HEAD
               <TotalAssetValue
                 fiatTotal={tokensFiatTotal}
+                isAllTokensMode={balances.isAllTokensMode}
                 action={isPortfolioEndpointEnabled ? <PortfolioRefreshHint /> : undefined}
               />
-=======
-              <TotalAssetValue fiatTotal={tokensFiatTotal} isAllTokensMode={balances.isAllTokensMode} />
->>>>>>> 5c8387c2
             </Box>
 
             <AssetsTable setShowHiddenAssets={setShowHiddenAssets} showHiddenAssets={showHiddenAssets} />
