import { AppRoutes } from '@/config/routes'
import type { ChainInfo } from '@safe-global/safe-gateway-typescript-sdk'
import { getExplorerLink } from './gateway'
import { type SafeVersion } from '@safe-global/safe-core-sdk-types'
import { getSafeSingletonDeployment } from '@safe-global/safe-deployments'
import semverSatisfies from 'semver/functions/satisfies'
import { LATEST_SAFE_VERSION } from '@/config/constants'

/** This version is used if a network does not have the LATEST_SAFE_VERSION deployed yet */
const FALLBACK_SAFE_VERSION = '1.3.0' as const

export enum FEATURES {
  ERC721 = 'ERC721',
  SAFE_APPS = 'SAFE_APPS',
  DOMAIN_LOOKUP = 'DOMAIN_LOOKUP',
  SPENDING_LIMIT = 'SPENDING_LIMIT',
  EIP1559 = 'EIP1559',
  SAFE_TX_GAS_OPTIONAL = 'SAFE_TX_GAS_OPTIONAL',
  TX_SIMULATION = 'TX_SIMULATION',
  DEFAULT_TOKENLIST = 'DEFAULT_TOKENLIST',
  RELAYING = 'RELAYING',
  EIP1271 = 'EIP1271',
  RISK_MITIGATION = 'RISK_MITIGATION',
  PUSH_NOTIFICATIONS = 'PUSH_NOTIFICATIONS',
  NATIVE_WALLETCONNECT = 'NATIVE_WALLETCONNECT',
  RECOVERY = 'RECOVERY',
  COUNTERFACTUAL = 'COUNTERFACTUAL',
  DELETE_TX = 'DELETE_TX',
  SPEED_UP_TX = 'SPEED_UP_TX',
  SAP_BANNER = 'SAP_BANNER',
  NATIVE_SWAPS = 'NATIVE_SWAPS',
  NATIVE_SWAPS_USE_COW_STAGING_SERVER = 'NATIVE_SWAPS_USE_COW_STAGING_SERVER',
  NATIVE_SWAPS_FEE_ENABLED = 'NATIVE_SWAPS_FEE_ENABLED',
  ZODIAC_ROLES = 'ZODIAC_ROLES',
  STAKING = 'STAKING',
  STAKING_BANNER = 'STAKING_BANNER',
  MULTI_CHAIN_SAFE_CREATION = 'MULTI_CHAIN_SAFE_CREATION',
  MULTI_CHAIN_SAFE_ADD_NETWORK = 'MULTI_CHAIN_SAFE_ADD_NETWORK',
  PROPOSERS = 'PROPOSERS',
  TARGETED_SURVEY = 'TARGETED_SURVEY',
  BRIDGE = 'BRIDGE',
  RENEW_NOTIFICATIONS_TOKEN = 'RENEW_NOTIFICATIONS_TOKEN',
  TX_NOTES = 'TX_NOTES',
  NESTED_SAFES = 'NESTED_SAFES',
<<<<<<< HEAD
  TARGETED_MASS_PAYOUTS = 'TARGETED_MASS_PAYOUTS',
  SPACES = 'SPACES',
=======
  MASS_PAYOUTS = 'MASS_PAYOUTS',
>>>>>>> 8de191de
}

export const FeatureRoutes = {
  [AppRoutes.apps.index]: FEATURES.SAFE_APPS,
  [AppRoutes.swap]: FEATURES.NATIVE_SWAPS,
  [AppRoutes.stake]: FEATURES.STAKING,
  [AppRoutes.balances.nfts]: FEATURES.ERC721,
  [AppRoutes.settings.notifications]: FEATURES.PUSH_NOTIFICATIONS,
  [AppRoutes.bridge]: FEATURES.BRIDGE,
}

export const hasFeature = (chain: ChainInfo, feature: FEATURES): boolean => {
  return (chain.features as string[]).includes(feature)
}

export const getBlockExplorerLink = (
  chain: ChainInfo,
  address: string,
): { href: string; title: string } | undefined => {
  if (chain.blockExplorerUriTemplate) {
    return getExplorerLink(address, chain.blockExplorerUriTemplate)
  }
}

export const isRouteEnabled = (route: string, chain?: ChainInfo) => {
  if (!chain) return false
  const featureRoute = FeatureRoutes[route]
  return !featureRoute || hasFeature(chain, featureRoute)
}

export const getLatestSafeVersion = (chain: ChainInfo | undefined, isUpgrade = false): SafeVersion => {
  const latestSafeVersion = isUpgrade
    ? chain?.recommendedMasterCopyVersion || LATEST_SAFE_VERSION // for upgrades, use the recommended version
    : LATEST_SAFE_VERSION // for Safe creation, always use the latest version

  // Without version filter it will always return the LATEST_SAFE_VERSION constant to avoid automatically updating to the newest version if the deployments change
  const latestDeploymentVersion = (getSafeSingletonDeployment({ network: chain?.chainId, released: true })?.version ??
    FALLBACK_SAFE_VERSION) as SafeVersion

  // The version needs to be smaller or equal to the
  if (semverSatisfies(latestDeploymentVersion, `<=${latestSafeVersion}`)) {
    return latestDeploymentVersion
  } else {
    return latestSafeVersion as SafeVersion
  }
}<|MERGE_RESOLUTION|>--- conflicted
+++ resolved
@@ -42,12 +42,8 @@
   RENEW_NOTIFICATIONS_TOKEN = 'RENEW_NOTIFICATIONS_TOKEN',
   TX_NOTES = 'TX_NOTES',
   NESTED_SAFES = 'NESTED_SAFES',
-<<<<<<< HEAD
-  TARGETED_MASS_PAYOUTS = 'TARGETED_MASS_PAYOUTS',
+  MASS_PAYOUTS = 'MASS_PAYOUTS',
   SPACES = 'SPACES',
-=======
-  MASS_PAYOUTS = 'MASS_PAYOUTS',
->>>>>>> 8de191de
 }
 
 export const FeatureRoutes = {
