--- conflicted
+++ resolved
@@ -39,11 +39,8 @@
   PROPOSERS = 'PROPOSERS',
   TARGETED_SURVEY = 'TARGETED_SURVEY',
   BRIDGE = 'BRIDGE',
-<<<<<<< HEAD
   RENEW_NOTIFICATIONS_TOKEN = 'RENEW_NOTIFICATIONS_TOKEN',
-=======
   TX_NOTES = 'TX_NOTES',
->>>>>>> aa96af59
 }
 
 export const FeatureRoutes = {
