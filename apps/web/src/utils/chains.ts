import { LATEST_SAFE_VERSION } from '@/config/constants'
import { AppRoutes } from '@/config/routes'
import { type SafeVersion } from '@safe-global/safe-core-sdk-types'
import { getSafeSingletonDeployment } from '@safe-global/safe-deployments'
import type { ChainInfo } from '@safe-global/safe-gateway-typescript-sdk'
import semverSatisfies from 'semver/functions/satisfies'
import { getExplorerLink } from './gateway'

/** This version is used if a network does not have the LATEST_SAFE_VERSION deployed yet */
const FALLBACK_SAFE_VERSION = '1.3.0' as const

export enum FEATURES {
  ERC721 = 'ERC721',
  SAFE_APPS = 'SAFE_APPS',
  DOMAIN_LOOKUP = 'DOMAIN_LOOKUP',
  SPENDING_LIMIT = 'SPENDING_LIMIT',
  EIP1559 = 'EIP1559',
  SAFE_TX_GAS_OPTIONAL = 'SAFE_TX_GAS_OPTIONAL',
  TX_SIMULATION = 'TX_SIMULATION',
  DEFAULT_TOKENLIST = 'DEFAULT_TOKENLIST',
  RELAYING = 'RELAYING',
  EIP1271 = 'EIP1271',
  RISK_MITIGATION = 'RISK_MITIGATION',
  PUSH_NOTIFICATIONS = 'PUSH_NOTIFICATIONS',
  NATIVE_WALLETCONNECT = 'NATIVE_WALLETCONNECT',
  RECOVERY = 'RECOVERY',
  COUNTERFACTUAL = 'COUNTERFACTUAL',
  DELETE_TX = 'DELETE_TX',
  SPEED_UP_TX = 'SPEED_UP_TX',
  SAP_BANNER = 'SAP_BANNER',
  NATIVE_SWAPS = 'NATIVE_SWAPS',
  NATIVE_SWAPS_USE_COW_STAGING_SERVER = 'NATIVE_SWAPS_USE_COW_STAGING_SERVER',
  NATIVE_SWAPS_FEE_ENABLED = 'NATIVE_SWAPS_FEE_ENABLED',
  ZODIAC_ROLES = 'ZODIAC_ROLES',
  STAKING = 'STAKING',
  STAKING_BANNER = 'STAKING_BANNER',
  MULTI_CHAIN_SAFE_CREATION = 'MULTI_CHAIN_SAFE_CREATION',
  MULTI_CHAIN_SAFE_ADD_NETWORK = 'MULTI_CHAIN_SAFE_ADD_NETWORK',
  PROPOSERS = 'PROPOSERS',
  TARGETED_SURVEY = 'TARGETED_SURVEY',
  BRIDGE = 'BRIDGE',
  RENEW_NOTIFICATIONS_TOKEN = 'RENEW_NOTIFICATIONS_TOKEN',
  TX_NOTES = 'TX_NOTES',
<<<<<<< HEAD
  SAFENET = 'SAFENET',
=======
  TARGETED_NESTED_SAFES = 'TARGETED_NESTED_SAFES',
  TARGETED_MASS_PAYOUTS = 'TARGETED_MASS_PAYOUTS',
>>>>>>> eaf003d2
}

export const FeatureRoutes = {
  [AppRoutes.apps.index]: FEATURES.SAFE_APPS,
  [AppRoutes.swap]: FEATURES.NATIVE_SWAPS,
  [AppRoutes.stake]: FEATURES.STAKING,
  [AppRoutes.balances.nfts]: FEATURES.ERC721,
  [AppRoutes.settings.notifications]: FEATURES.PUSH_NOTIFICATIONS,
  [AppRoutes.bridge]: FEATURES.BRIDGE,
}

export const hasFeature = (chain: ChainInfo, feature: FEATURES): boolean => {
  return (chain.features as string[]).includes(feature)
}

export const getBlockExplorerLink = (
  chain: ChainInfo,
  address: string,
): { href: string; title: string } | undefined => {
  if (chain.blockExplorerUriTemplate) {
    return getExplorerLink(address, chain.blockExplorerUriTemplate)
  }
}

export const isRouteEnabled = (route: string, chain?: ChainInfo) => {
  if (!chain) return false
  const featureRoute = FeatureRoutes[route]
  return !featureRoute || hasFeature(chain, featureRoute)
}

export const getLatestSafeVersion = (chain: ChainInfo | undefined, isUpgrade = false): SafeVersion => {
  const latestSafeVersion = isUpgrade
    ? chain?.recommendedMasterCopyVersion || LATEST_SAFE_VERSION // for upgrades, use the recommended version
    : LATEST_SAFE_VERSION // for Safe creation, always use the latest version

  // Without version filter it will always return the LATEST_SAFE_VERSION constant to avoid automatically updating to the newest version if the deployments change
  const latestDeploymentVersion = (getSafeSingletonDeployment({ network: chain?.chainId, released: true })?.version ??
    FALLBACK_SAFE_VERSION) as SafeVersion

  // The version needs to be smaller or equal to the
  if (semverSatisfies(latestDeploymentVersion, `<=${latestSafeVersion}`)) {
    return latestDeploymentVersion
  } else {
    return latestSafeVersion as SafeVersion
  }
}<|MERGE_RESOLUTION|>--- conflicted
+++ resolved
@@ -41,12 +41,9 @@
   BRIDGE = 'BRIDGE',
   RENEW_NOTIFICATIONS_TOKEN = 'RENEW_NOTIFICATIONS_TOKEN',
   TX_NOTES = 'TX_NOTES',
-<<<<<<< HEAD
   SAFENET = 'SAFENET',
-=======
   TARGETED_NESTED_SAFES = 'TARGETED_NESTED_SAFES',
   TARGETED_MASS_PAYOUTS = 'TARGETED_MASS_PAYOUTS',
->>>>>>> eaf003d2
 }
 
 export const FeatureRoutes = {
