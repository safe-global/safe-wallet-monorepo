import { AppRoutes } from '@/config/routes'
import type { ChainInfo } from '@safe-global/safe-gateway-typescript-sdk'
import { getExplorerLink } from '@safe-global/utils/utils/gateway'
<<<<<<< HEAD

/** This version is used if a network does not have the LATEST_SAFE_VERSION deployed yet */
const FALLBACK_SAFE_VERSION = '1.3.0' as const

export enum FEATURES {
  ERC721 = 'ERC721',
  SAFE_APPS = 'SAFE_APPS',
  DOMAIN_LOOKUP = 'DOMAIN_LOOKUP',
  SPENDING_LIMIT = 'SPENDING_LIMIT',
  EIP1559 = 'EIP1559',
  SAFE_TX_GAS_OPTIONAL = 'SAFE_TX_GAS_OPTIONAL',
  TX_SIMULATION = 'TX_SIMULATION',
  DEFAULT_TOKENLIST = 'DEFAULT_TOKENLIST',
  RELAYING = 'RELAYING',
  EIP1271 = 'EIP1271',
  RISK_MITIGATION = 'RISK_MITIGATION',
  PUSH_NOTIFICATIONS = 'PUSH_NOTIFICATIONS',
  NATIVE_WALLETCONNECT = 'NATIVE_WALLETCONNECT',
  RECOVERY = 'RECOVERY',
  COUNTERFACTUAL = 'COUNTERFACTUAL',
  DELETE_TX = 'DELETE_TX',
  SPEED_UP_TX = 'SPEED_UP_TX',
  SAP_BANNER = 'SAP_BANNER',
  NATIVE_SWAPS = 'NATIVE_SWAPS',
  NATIVE_SWAPS_USE_COW_STAGING_SERVER = 'NATIVE_SWAPS_USE_COW_STAGING_SERVER',
  NATIVE_SWAPS_FEE_ENABLED = 'NATIVE_SWAPS_FEE_ENABLED',
  ZODIAC_ROLES = 'ZODIAC_ROLES',
  STAKING = 'STAKING',
  STAKING_BANNER = 'STAKING_BANNER',
  MULTI_CHAIN_SAFE_CREATION = 'MULTI_CHAIN_SAFE_CREATION',
  MULTI_CHAIN_SAFE_ADD_NETWORK = 'MULTI_CHAIN_SAFE_ADD_NETWORK',
  PROPOSERS = 'PROPOSERS',
  TARGETED_SURVEY = 'TARGETED_SURVEY',
  BRIDGE = 'BRIDGE',
  RENEW_NOTIFICATIONS_TOKEN = 'RENEW_NOTIFICATIONS_TOKEN',
  TX_NOTES = 'TX_NOTES',
  NESTED_SAFES = 'NESTED_SAFES',
  MASS_PAYOUTS = 'MASS_PAYOUTS',
  SPACES = 'SPACES',
  EARN = 'EARN',
}
=======
import { FEATURES, hasFeature } from '@safe-global/utils/utils/chains'
>>>>>>> c98e22a4

export const FeatureRoutes = {
  [AppRoutes.apps.index]: FEATURES.SAFE_APPS,
  [AppRoutes.swap]: FEATURES.NATIVE_SWAPS,
  [AppRoutes.stake]: FEATURES.STAKING,
  [AppRoutes.balances.nfts]: FEATURES.ERC721,
  [AppRoutes.settings.notifications]: FEATURES.PUSH_NOTIFICATIONS,
  [AppRoutes.bridge]: FEATURES.BRIDGE,
  [AppRoutes.earn]: FEATURES.EARN,
<<<<<<< HEAD
}

export const hasFeature = (chain: ChainInfo, feature: FEATURES): boolean => {
  return (chain.features as string[]).includes(feature)
=======
>>>>>>> c98e22a4
}

export const getBlockExplorerLink = (
  chain: ChainInfo,
  address: string,
): { href: string; title: string } | undefined => {
  if (chain.blockExplorerUriTemplate) {
    return getExplorerLink(address, chain.blockExplorerUriTemplate)
  }
}

export const isRouteEnabled = (route: string, chain?: ChainInfo) => {
  if (!chain) return false
  const featureRoute = FeatureRoutes[route]
  return !featureRoute || hasFeature(chain, featureRoute)
}<|MERGE_RESOLUTION|>--- conflicted
+++ resolved
@@ -1,51 +1,7 @@
 import { AppRoutes } from '@/config/routes'
 import type { ChainInfo } from '@safe-global/safe-gateway-typescript-sdk'
 import { getExplorerLink } from '@safe-global/utils/utils/gateway'
-<<<<<<< HEAD
-
-/** This version is used if a network does not have the LATEST_SAFE_VERSION deployed yet */
-const FALLBACK_SAFE_VERSION = '1.3.0' as const
-
-export enum FEATURES {
-  ERC721 = 'ERC721',
-  SAFE_APPS = 'SAFE_APPS',
-  DOMAIN_LOOKUP = 'DOMAIN_LOOKUP',
-  SPENDING_LIMIT = 'SPENDING_LIMIT',
-  EIP1559 = 'EIP1559',
-  SAFE_TX_GAS_OPTIONAL = 'SAFE_TX_GAS_OPTIONAL',
-  TX_SIMULATION = 'TX_SIMULATION',
-  DEFAULT_TOKENLIST = 'DEFAULT_TOKENLIST',
-  RELAYING = 'RELAYING',
-  EIP1271 = 'EIP1271',
-  RISK_MITIGATION = 'RISK_MITIGATION',
-  PUSH_NOTIFICATIONS = 'PUSH_NOTIFICATIONS',
-  NATIVE_WALLETCONNECT = 'NATIVE_WALLETCONNECT',
-  RECOVERY = 'RECOVERY',
-  COUNTERFACTUAL = 'COUNTERFACTUAL',
-  DELETE_TX = 'DELETE_TX',
-  SPEED_UP_TX = 'SPEED_UP_TX',
-  SAP_BANNER = 'SAP_BANNER',
-  NATIVE_SWAPS = 'NATIVE_SWAPS',
-  NATIVE_SWAPS_USE_COW_STAGING_SERVER = 'NATIVE_SWAPS_USE_COW_STAGING_SERVER',
-  NATIVE_SWAPS_FEE_ENABLED = 'NATIVE_SWAPS_FEE_ENABLED',
-  ZODIAC_ROLES = 'ZODIAC_ROLES',
-  STAKING = 'STAKING',
-  STAKING_BANNER = 'STAKING_BANNER',
-  MULTI_CHAIN_SAFE_CREATION = 'MULTI_CHAIN_SAFE_CREATION',
-  MULTI_CHAIN_SAFE_ADD_NETWORK = 'MULTI_CHAIN_SAFE_ADD_NETWORK',
-  PROPOSERS = 'PROPOSERS',
-  TARGETED_SURVEY = 'TARGETED_SURVEY',
-  BRIDGE = 'BRIDGE',
-  RENEW_NOTIFICATIONS_TOKEN = 'RENEW_NOTIFICATIONS_TOKEN',
-  TX_NOTES = 'TX_NOTES',
-  NESTED_SAFES = 'NESTED_SAFES',
-  MASS_PAYOUTS = 'MASS_PAYOUTS',
-  SPACES = 'SPACES',
-  EARN = 'EARN',
-}
-=======
 import { FEATURES, hasFeature } from '@safe-global/utils/utils/chains'
->>>>>>> c98e22a4
 
 export const FeatureRoutes = {
   [AppRoutes.apps.index]: FEATURES.SAFE_APPS,
@@ -55,13 +11,6 @@
   [AppRoutes.settings.notifications]: FEATURES.PUSH_NOTIFICATIONS,
   [AppRoutes.bridge]: FEATURES.BRIDGE,
   [AppRoutes.earn]: FEATURES.EARN,
-<<<<<<< HEAD
-}
-
-export const hasFeature = (chain: ChainInfo, feature: FEATURES): boolean => {
-  return (chain.features as string[]).includes(feature)
-=======
->>>>>>> c98e22a4
 }
 
 export const getBlockExplorerLink = (
