import Link from 'next/link'
import { useRouter } from 'next/router'
import { Button, type ButtonProps } from '@mui/material'

import { useTxBuilderApp } from '@/hooks/safe-apps/useTxBuilderApp'
import { AppRoutes } from '@/config/routes'
import Track from '@/components/common/Track'
<<<<<<< HEAD
import { MODALS_EVENTS } from '@/services/analytics'
=======
import { MODALS_EVENTS, trackEvent } from '@/services/analytics'
>>>>>>> 161c0424
import { SWAP_EVENTS, SWAP_LABELS } from '@/services/analytics/events/swaps'
import { MixpanelEventParams } from '@/services/analytics/mixpanel-events'
import { GA_LABEL_TO_MIXPANEL_PROPERTY } from '@/services/analytics/ga-mixpanel-mapping'
import { useContext } from 'react'
import { TxModalContext } from '..'
import SwapIcon from '@/public/images/common/swap.svg'
import AssetsIcon from '@/public/images/sidebar/assets.svg'
import useIsSwapFeatureEnabled from '@/features/swap/hooks/useIsSwapFeatureEnabled'

const buttonSx = {
  height: '58px',
  '& svg path': { fill: 'currentColor' },
}

export const SendTokensButton = ({ onClick, sx }: { onClick: () => void; sx?: ButtonProps['sx'] }) => {
  return (
    <Track {...MODALS_EVENTS.SEND_FUNDS}>
      <Button
        data-testid="send-tokens-btn"
        onClick={onClick}
        variant="contained"
        sx={sx ?? buttonSx}
        fullWidth
        startIcon={<AssetsIcon width={20} />}
      >
        Send tokens
      </Button>
    </Track>
  )
}

export const TxBuilderButton = () => {
  const txBuilder = useTxBuilderApp()
  const router = useRouter()
  const { setTxFlow } = useContext(TxModalContext)

  if (!txBuilder?.app) return null

  const isTxBuilder = typeof txBuilder.link.query === 'object' && router.query.appUrl === txBuilder.link.query?.appUrl
  const onClick = isTxBuilder ? () => setTxFlow(undefined) : undefined

  return (
    <Track {...MODALS_EVENTS.CONTRACT_INTERACTION}>
      <Link href={txBuilder.link} passHref style={{ width: '100%' }}>
        <Button
          variant="outlined"
          sx={buttonSx}
          fullWidth
          onClick={onClick}
          startIcon={<img src={txBuilder.app.iconUrl} height={24} width="auto" alt={txBuilder.app.name} />}
        >
          Transaction Builder
        </Button>
      </Link>
    </Track>
  )
}

export const MakeASwapButton = () => {
  const router = useRouter()
  const { setTxFlow } = useContext(TxModalContext)
  const isSwapFeatureEnabled = useIsSwapFeatureEnabled()
  if (!isSwapFeatureEnabled) return null

  const isSwapPage = router.pathname === AppRoutes.swap

  const onClick = () => {
    trackEvent(
      { ...SWAP_EVENTS.OPEN_SWAPS, label: SWAP_LABELS.newTransaction },
      {
        [MixpanelEventParams.ENTRY_POINT]: GA_LABEL_TO_MIXPANEL_PROPERTY[SWAP_LABELS.newTransaction],
      },
    )

    if (isSwapPage) {
      setTxFlow(undefined)
    } else {
      setTxFlow(undefined)
      router.push({
        pathname: AppRoutes.swap,
        query: { safe: router.query.safe },
      })
    }
  }

  return (
<<<<<<< HEAD
    <Track
      {...SWAP_EVENTS.OPEN_SWAPS}
      label={SWAP_LABELS.newTransaction}
      mixpanelParams={{
        [MixpanelEventParams.ENTRY_POINT]: GA_LABEL_TO_MIXPANEL_PROPERTY[SWAP_LABELS.newTransaction],
      }}
    >
      <Link href={{ pathname: AppRoutes.swap, query: { safe: router.query.safe } }} passHref legacyBehavior>
        <Button variant="contained" sx={buttonSx} fullWidth onClick={onClick} startIcon={<SwapIcon width={20} />}>
          Swap tokens
        </Button>
      </Link>
    </Track>
=======
    <Button variant="contained" sx={buttonSx} fullWidth startIcon={<SwapIcon width={20} />} onClick={onClick}>
      Swap tokens
    </Button>
>>>>>>> 161c0424
  )
}<|MERGE_RESOLUTION|>--- conflicted
+++ resolved
@@ -5,11 +5,7 @@
 import { useTxBuilderApp } from '@/hooks/safe-apps/useTxBuilderApp'
 import { AppRoutes } from '@/config/routes'
 import Track from '@/components/common/Track'
-<<<<<<< HEAD
-import { MODALS_EVENTS } from '@/services/analytics'
-=======
 import { MODALS_EVENTS, trackEvent } from '@/services/analytics'
->>>>>>> 161c0424
 import { SWAP_EVENTS, SWAP_LABELS } from '@/services/analytics/events/swaps'
 import { MixpanelEventParams } from '@/services/analytics/mixpanel-events'
 import { GA_LABEL_TO_MIXPANEL_PROPERTY } from '@/services/analytics/ga-mixpanel-mapping'
@@ -96,24 +92,8 @@
   }
 
   return (
-<<<<<<< HEAD
-    <Track
-      {...SWAP_EVENTS.OPEN_SWAPS}
-      label={SWAP_LABELS.newTransaction}
-      mixpanelParams={{
-        [MixpanelEventParams.ENTRY_POINT]: GA_LABEL_TO_MIXPANEL_PROPERTY[SWAP_LABELS.newTransaction],
-      }}
-    >
-      <Link href={{ pathname: AppRoutes.swap, query: { safe: router.query.safe } }} passHref legacyBehavior>
-        <Button variant="contained" sx={buttonSx} fullWidth onClick={onClick} startIcon={<SwapIcon width={20} />}>
-          Swap tokens
-        </Button>
-      </Link>
-    </Track>
-=======
     <Button variant="contained" sx={buttonSx} fullWidth startIcon={<SwapIcon width={20} />} onClick={onClick}>
       Swap tokens
     </Button>
->>>>>>> 161c0424
   )
 }