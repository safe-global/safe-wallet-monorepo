import type { TypedData } from '@safe-global/store/gateway/AUTO_GENERATED/messages'
import { createContext, useState, useEffect } from 'react'
import type { Dispatch, ReactNode, SetStateAction, ReactElement } from 'react'
import type { SafeTransaction } from '@safe-global/safe-core-sdk-types'
import { createTx } from '@/services/tx/tx-sender'
import { useRecommendedNonce, useSafeTxGas } from '../tx/SignOrExecuteForm/hooks'
import { Errors, logError } from '@/services/exceptions'

export type SafeTxContextParams = {
  safeTx?: SafeTransaction
  setSafeTx: Dispatch<SetStateAction<SafeTransaction | undefined>>

  safeMessage?: TypedData
  setSafeMessage: Dispatch<SetStateAction<TypedData | undefined>>

  safeTxError?: Error
  setSafeTxError: Dispatch<SetStateAction<Error | undefined>>

  nonce?: number
  setNonce: Dispatch<SetStateAction<number | undefined>>
  nonceNeeded?: boolean
  setNonceNeeded: Dispatch<SetStateAction<boolean>>

  safeTxGas?: string
  setSafeTxGas: Dispatch<SetStateAction<string | undefined>>

  recommendedNonce?: number

  txOrigin?: string
  setTxOrigin: Dispatch<SetStateAction<string | undefined>>

<<<<<<< HEAD
  isReadOnly: boolean
  setIsReadOnly: Dispatch<SetStateAction<boolean>>
=======
  isMassPayout?: boolean
  setIsMassPayout: Dispatch<SetStateAction<boolean | undefined>>
>>>>>>> 21350059
}

export const SafeTxContext = createContext<SafeTxContextParams>({
  setSafeTx: () => {},
  setSafeMessage: () => {},
  setSafeTxError: () => {},
  setNonce: () => {},
  setNonceNeeded: () => {},
  setSafeTxGas: () => {},
  setTxOrigin: () => {},
<<<<<<< HEAD
  isReadOnly: false,
  setIsReadOnly: () => {},
=======
  setIsMassPayout: () => {},
>>>>>>> 21350059
})

const SafeTxProvider = ({ children }: { children: ReactNode }): ReactElement => {
  const [safeTx, setSafeTx] = useState<SafeTransaction>()
  const [safeMessage, setSafeMessage] = useState<TypedData>()
  const [safeTxError, setSafeTxError] = useState<Error>()
  const [nonce, setNonce] = useState<number>()
  const [nonceNeeded, setNonceNeeded] = useState<boolean>(true)
  const [safeTxGas, setSafeTxGas] = useState<string>()
  const [txOrigin, setTxOrigin] = useState<string>()
<<<<<<< HEAD
  const [isReadOnly, setIsReadOnly] = useState<boolean>(false)
=======
  const [isMassPayout, setIsMassPayout] = useState<boolean>()

>>>>>>> 21350059
  // Signed txs cannot be updated
  const isSigned = safeTx && safeTx.signatures.size > 0

  // Recommended nonce and safeTxGas
  const recommendedNonce = useRecommendedNonce()
  const recommendedSafeTxGas = useSafeTxGas(safeTx)

  const canEdit = !isSigned && !isReadOnly

  // Priority to external nonce, then to the recommended one
  const finalNonce = canEdit ? safeTx?.data.nonce : (nonce ?? recommendedNonce ?? safeTx?.data.nonce)
  const finalSafeTxGas = canEdit
    ? safeTx?.data.safeTxGas
    : (safeTxGas ?? recommendedSafeTxGas ?? safeTx?.data.safeTxGas)

  // Update the tx when the nonce or safeTxGas change
  useEffect(() => {
    if (canEdit || !safeTx?.data) return
    if (safeTx.data.nonce === finalNonce && safeTx.data.safeTxGas === finalSafeTxGas) return

    setSafeTxError(undefined)

    createTx({ ...safeTx.data, safeTxGas: String(finalSafeTxGas) }, finalNonce)
      .then((tx) => {
        setSafeTx(tx)
      })
      .catch(setSafeTxError)
  }, [canEdit, finalNonce, finalSafeTxGas, safeTx?.data])

  // Log errors
  useEffect(() => {
    safeTxError && logError(Errors._103, safeTxError)
  }, [safeTxError])

  return (
    <SafeTxContext.Provider
      value={{
        safeTx,
        safeTxError,
        setSafeTx,
        setSafeTxError,
        safeMessage,
        setSafeMessage,
        nonce: finalNonce,
        setNonce,
        nonceNeeded,
        setNonceNeeded,
        safeTxGas: finalSafeTxGas,
        setSafeTxGas,
        recommendedNonce,
        txOrigin,
        setTxOrigin,
<<<<<<< HEAD
        isReadOnly,
        setIsReadOnly,
=======
        isMassPayout,
        setIsMassPayout,
>>>>>>> 21350059
      }}
    >
      {children}
    </SafeTxContext.Provider>
  )
}

export default SafeTxProvider<|MERGE_RESOLUTION|>--- conflicted
+++ resolved
@@ -29,13 +29,10 @@
   txOrigin?: string
   setTxOrigin: Dispatch<SetStateAction<string | undefined>>
 
-<<<<<<< HEAD
   isReadOnly: boolean
   setIsReadOnly: Dispatch<SetStateAction<boolean>>
-=======
   isMassPayout?: boolean
   setIsMassPayout: Dispatch<SetStateAction<boolean | undefined>>
->>>>>>> 21350059
 }
 
 export const SafeTxContext = createContext<SafeTxContextParams>({
@@ -46,12 +43,9 @@
   setNonceNeeded: () => {},
   setSafeTxGas: () => {},
   setTxOrigin: () => {},
-<<<<<<< HEAD
   isReadOnly: false,
   setIsReadOnly: () => {},
-=======
   setIsMassPayout: () => {},
->>>>>>> 21350059
 })
 
 const SafeTxProvider = ({ children }: { children: ReactNode }): ReactElement => {
@@ -62,12 +56,9 @@
   const [nonceNeeded, setNonceNeeded] = useState<boolean>(true)
   const [safeTxGas, setSafeTxGas] = useState<string>()
   const [txOrigin, setTxOrigin] = useState<string>()
-<<<<<<< HEAD
   const [isReadOnly, setIsReadOnly] = useState<boolean>(false)
-=======
   const [isMassPayout, setIsMassPayout] = useState<boolean>()
 
->>>>>>> 21350059
   // Signed txs cannot be updated
   const isSigned = safeTx && safeTx.signatures.size > 0
 
@@ -120,13 +111,10 @@
         recommendedNonce,
         txOrigin,
         setTxOrigin,
-<<<<<<< HEAD
         isReadOnly,
         setIsReadOnly,
-=======
         isMassPayout,
         setIsMassPayout,
->>>>>>> 21350059
       }}
     >
       {children}
