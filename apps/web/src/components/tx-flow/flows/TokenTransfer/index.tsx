--- conflicted
+++ resolved
@@ -55,37 +55,19 @@
   type: TokenTransferType.multiSig,
 }
 
-<<<<<<< HEAD
 const TokenTransferFlow = ({ txNonce, ...params }: MultiTokenTransferFlowProps) => {
-  const { data, step, nextStep, prevStep } = useTxStepper<MultiTokenTransferParams>({
-    ...defaultParams,
-    recipients: params.recipients
-      ? params.recipients.map((recipient) => ({
-          ...defaultParams.recipients[0],
-          ...recipient,
-        }))
-      : defaultParams.recipients,
-  })
-
-  const steps = [
-    <CreateTokenTransfer
-      key={0}
-      params={data}
-      txNonce={txNonce}
-      onSubmit={(formData) => {
-        nextStep({ ...data, ...formData })
-      }}
-    />,
-=======
-const TokenTransferFlow = ({ txNonce, ...params }: TokenTransferFlowProps) => {
-  const { data, step, nextStep, prevStep } = useTxStepper<TokenTransferParams>(
+  const { data, step, nextStep, prevStep } = useTxStepper<MultiTokenTransferParams>(
     {
       ...defaultParams,
-      ...params,
+      recipients: params.recipients
+        ? params.recipients.map((recipient) => ({
+            ...defaultParams.recipients[0],
+            ...recipient,
+          }))
+        : defaultParams.recipients,
     },
     TxFlowType.TOKEN_TRANSFER,
   )
->>>>>>> 9586a7c5
 
   const steps = useMemo<TxStep[]>(
     () => [
