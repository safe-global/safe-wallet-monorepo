import { useContext, useEffect } from 'react'
import useBalances from '@/hooks/useBalances'
<<<<<<< HEAD
import SignOrExecuteForm from '@/components/tx/SignOrExecuteForm'
=======
import SendAmountBlock from '@/components/tx-flow/flows/TokenTransfer/SendAmountBlock'
import SendToBlock from '@/components/tx/SendToBlock'
>>>>>>> 9586a7c5
import { createTokenTransferParams } from '@/services/tx/tokenTransferParams'
import { createMultiSendCallOnlyTx } from '@/services/tx/tx-sender'
import type { MultiTokenTransferParams } from '.'
import { SafeTxContext } from '../../SafeTxProvider'
<<<<<<< HEAD
import type { SubmitCallback } from '@/components/tx/SignOrExecuteForm/SignOrExecuteForm'
import type { MetaTransactionData } from '@safe-global/safe-core-sdk-types'
import { Divider, Stack } from '@mui/material'
import ReviewRecipientRow from './ReviewRecipientRow'
import { sameAddress } from '@/utils/addresses'
=======
import { safeParseUnits } from '@/utils/formatters'
import ReviewTransaction from '@/components/tx/ReviewTransaction'
>>>>>>> 9586a7c5

const ReviewTokenTransfer = ({
  params,
  onSubmit,
  txNonce,
}: {
<<<<<<< HEAD
  params: MultiTokenTransferParams
  onSubmit: SubmitCallback
=======
  params: TokenTransferParams
  onSubmit: () => void
>>>>>>> 9586a7c5
  txNonce?: number
}) => {
  const { setSafeTx, setSafeTxError, setNonce } = useContext(SafeTxContext)
  const { balances } = useBalances()

  useEffect(() => {
    if (txNonce !== undefined) {
      setNonce(txNonce)
    }

    const calls = params.recipients
      .map((recipient) => {
        const token = balances.items.find((item) => sameAddress(item.tokenInfo.address, recipient.tokenAddress))

        if (!token) return

        return createTokenTransferParams(
          recipient.recipient,
          recipient.amount,
          token?.tokenInfo.decimals,
          recipient.tokenAddress,
        )
      })
      .filter((transfer): transfer is MetaTransactionData => !!transfer)

    createMultiSendCallOnlyTx(calls).then(setSafeTx).catch(setSafeTxError)
  }, [params, txNonce, setNonce, balances, setSafeTx, setSafeTxError])

  return (
<<<<<<< HEAD
    <SignOrExecuteForm onSubmit={onSubmit}>
      <Stack divider={<Divider />} gap={2}>
        {params.recipients.map((recipient, index) => (
          <ReviewRecipientRow
            params={recipient}
            key={`${recipient.recipient}_${index}`}
            name={`Recipient ${index + 1}`}
          />
        ))}
      </Stack>
    </SignOrExecuteForm>
=======
    <ReviewTransaction onSubmit={onSubmit}>
      {token && <SendAmountBlock amountInWei={amountInWei} tokenInfo={token.tokenInfo} />}

      <SendToBlock address={params.recipient} />
    </ReviewTransaction>
>>>>>>> 9586a7c5
  )
}

export default ReviewTokenTransfer<|MERGE_RESOLUTION|>--- conflicted
+++ resolved
@@ -1,38 +1,22 @@
 import { useContext, useEffect } from 'react'
 import useBalances from '@/hooks/useBalances'
-<<<<<<< HEAD
-import SignOrExecuteForm from '@/components/tx/SignOrExecuteForm'
-=======
-import SendAmountBlock from '@/components/tx-flow/flows/TokenTransfer/SendAmountBlock'
-import SendToBlock from '@/components/tx/SendToBlock'
->>>>>>> 9586a7c5
 import { createTokenTransferParams } from '@/services/tx/tokenTransferParams'
 import { createMultiSendCallOnlyTx } from '@/services/tx/tx-sender'
 import type { MultiTokenTransferParams } from '.'
 import { SafeTxContext } from '../../SafeTxProvider'
-<<<<<<< HEAD
-import type { SubmitCallback } from '@/components/tx/SignOrExecuteForm/SignOrExecuteForm'
 import type { MetaTransactionData } from '@safe-global/safe-core-sdk-types'
 import { Divider, Stack } from '@mui/material'
 import ReviewRecipientRow from './ReviewRecipientRow'
 import { sameAddress } from '@/utils/addresses'
-=======
-import { safeParseUnits } from '@/utils/formatters'
 import ReviewTransaction from '@/components/tx/ReviewTransaction'
->>>>>>> 9586a7c5
 
 const ReviewTokenTransfer = ({
   params,
   onSubmit,
   txNonce,
 }: {
-<<<<<<< HEAD
   params: MultiTokenTransferParams
-  onSubmit: SubmitCallback
-=======
-  params: TokenTransferParams
   onSubmit: () => void
->>>>>>> 9586a7c5
   txNonce?: number
 }) => {
   const { setSafeTx, setSafeTxError, setNonce } = useContext(SafeTxContext)
@@ -62,8 +46,7 @@
   }, [params, txNonce, setNonce, balances, setSafeTx, setSafeTxError])
 
   return (
-<<<<<<< HEAD
-    <SignOrExecuteForm onSubmit={onSubmit}>
+    <ReviewTransaction onSubmit={onSubmit}>
       <Stack divider={<Divider />} gap={2}>
         {params.recipients.map((recipient, index) => (
           <ReviewRecipientRow
@@ -73,14 +56,7 @@
           />
         ))}
       </Stack>
-    </SignOrExecuteForm>
-=======
-    <ReviewTransaction onSubmit={onSubmit}>
-      {token && <SendAmountBlock amountInWei={amountInWei} tokenInfo={token.tokenInfo} />}
-
-      <SendToBlock address={params.recipient} />
     </ReviewTransaction>
->>>>>>> 9586a7c5
   )
 }
 
