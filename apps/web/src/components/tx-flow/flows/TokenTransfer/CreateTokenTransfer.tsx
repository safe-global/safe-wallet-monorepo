--- conflicted
+++ resolved
@@ -1,13 +1,7 @@
 import { useVisibleTokens } from '@/components/tx-flow/flows/TokenTransfer/utils'
 import { type ReactElement, useContext, useEffect, useMemo, useState } from 'react'
-<<<<<<< HEAD
-import { type TokenInfo } from '@safe-global/safe-gateway-typescript-sdk'
+import { type Balance } from '@safe-global/store/gateway/AUTO_GENERATED/balances'
 import { FormProvider, useFieldArray, useForm, useWatch } from 'react-hook-form'
-=======
-import { type Balance } from '@safe-global/store/gateway/AUTO_GENERATED/balances'
-
-import { FormProvider, useFieldArray, useForm } from 'react-hook-form'
->>>>>>> f4f7f0cb
 import {
   Alert,
   AlertTitle,
