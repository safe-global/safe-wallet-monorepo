--- conflicted
+++ resolved
@@ -21,14 +21,12 @@
   GetTxBySafeTxHashParams,
   RPCPayload,
   RequestId,
-  SafeBalances,
   SafeInfoExtended,
   SafeSettings,
   SendTransactionRequestParams,
   SendTransactionsParams,
   SignMessageParams,
   SignTypedMessageParams,
-<<<<<<< HEAD
 } from '@safe-global/safe-apps-sdk'
 import { Methods, RPC_CALLS } from '@safe-global/safe-apps-sdk'
 import type { Permission, PermissionRequest } from '@safe-global/safe-apps-sdk/dist/types/types/permissions'
@@ -37,26 +35,10 @@
   TransactionDetails,
   ChainInfo as WebCoreChainInfo,
 } from '@safe-global/safe-gateway-typescript-sdk'
+import { type Balances } from '@safe-global/store/gateway/AUTO_GENERATED/balances'
 import { getAddress } from 'ethers'
 import type { MutableRefObject } from 'react'
 import { useEffect, useMemo, useState } from 'react'
-=======
-  ChainInfo,
-  SafeInfoExtended,
-} from '@safe-global/safe-apps-sdk'
-import { Methods, RPC_CALLS } from '@safe-global/safe-apps-sdk'
-import type { Permission, PermissionRequest } from '@safe-global/safe-apps-sdk/dist/types/types/permissions'
-import type { SafeSettings } from '@safe-global/safe-apps-sdk'
-import AppCommunicator from '@/services/safe-apps/AppCommunicator'
-import { Errors, logError } from '@/services/exceptions'
-import type { SafePermissionsRequest } from '@/hooks/safe-apps/permissions'
-import { SAFE_APPS_EVENTS, trackSafeAppEvent } from '@/services/analytics'
-import { useAppSelector } from '@/store'
-import { selectRpc } from '@/store/settingsSlice'
-import { createSafeAppsWeb3Provider } from '@/hooks/wallets/web3'
-import { useDarkMode } from '@/hooks/useDarkMode'
-import type { Balances } from '@safe-global/store/gateway/AUTO_GENERATED/balances'
->>>>>>> eaf003d2
 
 export enum CommunicatorMessages {
   REJECT_TRANSACTION_MESSAGE = 'Transaction was rejected',
