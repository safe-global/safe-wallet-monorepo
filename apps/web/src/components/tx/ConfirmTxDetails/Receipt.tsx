--- conflicted
+++ resolved
@@ -28,11 +28,7 @@
   <Box sx={{ maxHeight: '550px', flex: 1, overflowY: 'auto', px: 2, pt: 1, mt: '0 !important' }}>{children}</Box>
 )
 
-<<<<<<< HEAD
-export const Receipt = ({ safeTxData, txData, txDetails, txInfo, grid, withSignatures = false }: TxDetailsProps) => {
-=======
-export const Receipt = ({ safeTxData, txData, txDetails, grid, withSignatures = false }: ReceiptProps) => {
->>>>>>> 85cabf63
+export const Receipt = ({ safeTxData, txData, txDetails, txInfo, grid, withSignatures = false }: ReceiptProps) => {
   const safeTxHash = useSafeTxHash({ safeTxData })
   const domainHash = useDomainHash()
   const messageHash = useMessageHash({ safeTxData })
