import type { StackProps } from '@mui/material'
import { Box, Button, Chip, Divider, Stack, Typography } from '@mui/material'
import ExpandMoreIcon from '@mui/icons-material/ExpandMore'
import type { SafeTransaction } from '@safe-global/safe-core-sdk-types'
import { PaperViewToggle } from '../../common/PaperViewToggle'
import TableRowsRoundedIcon from '@mui/icons-material/TableRowsRounded'
import DataObjectIcon from '@mui/icons-material/DataObject'
import EthHashInfo from '@/components/common/EthHashInfo'
import { useState, type ReactElement, type ReactNode } from 'react'
import { isNumber, isString } from 'lodash'
import { Operation, type TransactionData } from '@safe-global/safe-gateway-typescript-sdk/dist/types/transactions'
import { HexEncodedData } from '@/components/transactions/HexEncodedData'
import {
  useDomainHash,
  useMessageHash,
  useSafeTxHash,
} from '@/components/transactions/TxDetails/Summary/SafeTxHashDataRow'
import { useAddressName } from '@/components/common/NamedAddressInfo'

type TxDetailsProps = {
  safeTxData: SafeTransaction['data']
  txData?: TransactionData
  showHashes: boolean
  noTitle?: boolean
}

const TxDetailsRow = ({
  label,
  children,
  direction = 'row',
}: {
  label: string
  children: ReactNode
  direction?: StackProps['direction']
}) => (
  <Stack
    gap={1}
    direction={direction}
    justifyContent="space-between"
    flexWrap={direction === 'row' ? 'wrap' : 'initial'}
    alignItems={direction === 'row' ? 'center' : 'initial'}
  >
    <Typography variant="body2" color="text.secondary">
      {label}
    </Typography>
    {isString(children) || isNumber(children) ? <Typography variant="body2">{children}</Typography> : children}
  </Stack>
)

const ContentWrapper = ({ noTitle, children }: { noTitle?: boolean; children: ReactElement | ReactElement[] }) => (
  <Box sx={{ maxHeight: noTitle ? '' : '550px', overflowY: 'auto', px: 2, pb: 2 }}>{children}</Box>
)

<<<<<<< HEAD
export const TxDetails = ({ safeTxData, txData, showHashes, noTitle }: TxDetailsProps) => {
=======
const NameChip = ({ txData }: { txData?: TransactionData }) => {
  const toAddress = txData?.to.value
  const toInfo = txData?.addressInfoIndex?.[txData?.to.value] || txData?.to
  const toName = toInfo?.name || (toInfo && 'displayName' in toInfo ? String(toInfo.displayName || '') : undefined)
  const toLogo = toInfo?.logoUri
  const contractInfo = useAddressName(toAddress, toName)
  const name = toName || contractInfo?.name
  const logo = toLogo || contractInfo?.logoUri

  return toAddress && (name || logo) ? (
    <Chip
      sx={{
        backgroundColor: contractInfo?.isUnverifiedContract ? 'error.background' : 'background.paper',
        color: contractInfo?.isUnverifiedContract ? 'error.main' : undefined,
        height: 'unset',
      }}
      label={
        <EthHashInfo address={toAddress} name={name} customAvatar={logo} showAvatar={!!logo} avatarSize={20} onlyName />
      }
    ></Chip>
  ) : null
}

export const TxDetails = ({ safeTx, txData, showHashes }: TxDetailsProps) => {
>>>>>>> b732617c
  const [expandHashes, setExpandHashes] = useState(showHashes)
  const safeTxHash = useSafeTxHash({ safeTxData })
  const domainHash = useDomainHash()
  const messageHash = useMessageHash({ safeTxData })

<<<<<<< HEAD
  const toInfo = txData?.addressInfoIndex?.[safeTxData.to] || txData?.to
  const toName = toInfo?.name || (toInfo && 'displayName' in toInfo ? String(toInfo.displayName || '') : undefined)
  const toLogo = toInfo?.logoUri

=======
>>>>>>> b732617c
  return (
    <PaperViewToggle>
      {[
        {
          title: noTitle ? (
            ''
          ) : (
            <Typography color="primary.light" fontWeight="bold">
              Transaction details
            </Typography>
          ),
          icon: <TableRowsRoundedIcon />,
          content: (
            <ContentWrapper noTitle={noTitle}>
              <Divider sx={{ mb: 1 }} />

              <Stack spacing={1} divider={<Divider />}>
                <TxDetailsRow label="To">
<<<<<<< HEAD
                  {toName || toLogo ? (
                    <Chip
                      sx={{ backgroundColor: 'background.paper', height: 'unset', '& > *': { p: 0.5 } }}
                      label={
                        <EthHashInfo
                          address={safeTxData.to}
                          name={toName}
                          customAvatar={toLogo}
                          showAvatar={!!toLogo}
                          avatarSize={20}
                          onlyName
                        />
                      }
                    ></Chip>
                  ) : null}
=======
                  <NameChip txData={txData} />
>>>>>>> b732617c

                  <Typography
                    variant="body2"
                    width="100%"
                    sx={{
                      '& *': { whiteSpace: 'normal', wordWrap: 'break-word', alignItems: 'flex-start !important' },
                    }}
                  >
                    <EthHashInfo
                      address={safeTxData.to}
                      avatarSize={20}
                      showPrefix={false}
                      showName={false}
                      shortAddress={false}
                      hasExplorer
                      showAvatar
                      highlight4bytes
                    />
                  </Typography>
                </TxDetailsRow>

                <TxDetailsRow label="Value">{safeTxData.value}</TxDetailsRow>

                <TxDetailsRow label="Data" direction={safeTxData.data === '0x' ? 'row' : 'column'}>
                  <Typography variant="body2">
                    <HexEncodedData hexData={safeTxData.data} limit={66} />
                  </Typography>
                </TxDetailsRow>

                <TxDetailsRow label="Operation">
                  {safeTxData.operation} (
                  {(Number(safeTxData.operation) as Operation) === Operation.CALL ? 'call' : 'delegate call'})
                </TxDetailsRow>

                <TxDetailsRow label="SafeTxGas">{safeTxData.safeTxGas}</TxDetailsRow>

                <TxDetailsRow label="BaseGas">{safeTxData.baseGas}</TxDetailsRow>

                <TxDetailsRow label="GasPrice">{safeTxData.gasPrice}</TxDetailsRow>

                <TxDetailsRow label="GasToken">
                  <Typography variant="body2">
                    <EthHashInfo
                      address={safeTxData.gasToken}
                      avatarSize={20}
                      showPrefix={false}
                      showName={false}
                      hasExplorer
                    />
                  </Typography>
                </TxDetailsRow>

                <TxDetailsRow label="RefundReceiver">
                  <Typography variant="body2">
                    <EthHashInfo
                      address={safeTxData.refundReceiver}
                      avatarSize={20}
                      showPrefix={false}
                      showName={false}
                      hasExplorer
                    />
                  </Typography>
                </TxDetailsRow>

                <TxDetailsRow label="Nonce">{safeTxData.nonce}</TxDetailsRow>

                <Button onClick={() => setExpandHashes(!expandHashes)} sx={{ all: 'unset' }}>
                  <Typography
                    variant="body2"
                    fontWeight={700}
                    display="inline-flex"
                    alignItems="center"
                    color="primary.light"
                    sx={{ cursor: 'pointer' }}
                  >
                    Transaction hashes{' '}
                    <ExpandMoreIcon sx={expandHashes ? { transform: 'rotate(180deg)' } : undefined} />
                  </Typography>
                </Button>

                {expandHashes && domainHash && (
                  <TxDetailsRow label="Domain hash">
                    <Typography variant="body2" width="100%" sx={{ wordWrap: 'break-word' }}>
                      <HexEncodedData hexData={domainHash} limit={66} highlightFirstBytes={false} />
                    </Typography>
                  </TxDetailsRow>
                )}

                {expandHashes && messageHash && (
                  <TxDetailsRow label="Message hash">
                    <Typography variant="body2" width="100%" sx={{ wordWrap: 'break-word' }}>
                      <HexEncodedData hexData={messageHash} limit={66} highlightFirstBytes={false} />
                    </Typography>
                  </TxDetailsRow>
                )}

                {expandHashes && safeTxHash && (
                  <TxDetailsRow label="safeTxHash">
                    <Typography variant="body2" width="100%" sx={{ wordWrap: 'break-word' }}>
                      <HexEncodedData hexData={safeTxHash} limit={66} highlightFirstBytes={false} />
                    </Typography>
                  </TxDetailsRow>
                )}
              </Stack>
            </ContentWrapper>
          ),
        },
        {
          title: noTitle ? (
            ''
          ) : (
            <Typography color="primary.light" fontWeight="bold">
              Transaction details
            </Typography>
          ),
          icon: <DataObjectIcon />,
          tooltip: 'View .json/raw data',
          content: (
            <ContentWrapper>
              <Divider sx={{ mb: 1 }} />

              <TxDetailsRow label="Message" direction="column">
                <Typography variant="body2" sx={{ wordWrap: 'break-word', whiteSpace: 'pre-wrap' }}>
                  {JSON.stringify(safeTxData, null, 2)}
                </Typography>
              </TxDetailsRow>
            </ContentWrapper>
          ),
        },
      ]}
    </PaperViewToggle>
  )
}<|MERGE_RESOLUTION|>--- conflicted
+++ resolved
@@ -51,9 +51,6 @@
   <Box sx={{ maxHeight: noTitle ? '' : '550px', overflowY: 'auto', px: 2, pb: 2 }}>{children}</Box>
 )
 
-<<<<<<< HEAD
-export const TxDetails = ({ safeTxData, txData, showHashes, noTitle }: TxDetailsProps) => {
-=======
 const NameChip = ({ txData }: { txData?: TransactionData }) => {
   const toAddress = txData?.to.value
   const toInfo = txData?.addressInfoIndex?.[txData?.to.value] || txData?.to
@@ -77,20 +74,12 @@
   ) : null
 }
 
-export const TxDetails = ({ safeTx, txData, showHashes }: TxDetailsProps) => {
->>>>>>> b732617c
+export const TxDetails = ({ safeTxData, txData, showHashes, noTitle }: TxDetailsProps) => {
   const [expandHashes, setExpandHashes] = useState(showHashes)
   const safeTxHash = useSafeTxHash({ safeTxData })
   const domainHash = useDomainHash()
   const messageHash = useMessageHash({ safeTxData })
 
-<<<<<<< HEAD
-  const toInfo = txData?.addressInfoIndex?.[safeTxData.to] || txData?.to
-  const toName = toInfo?.name || (toInfo && 'displayName' in toInfo ? String(toInfo.displayName || '') : undefined)
-  const toLogo = toInfo?.logoUri
-
-=======
->>>>>>> b732617c
   return (
     <PaperViewToggle>
       {[
@@ -109,25 +98,7 @@
 
               <Stack spacing={1} divider={<Divider />}>
                 <TxDetailsRow label="To">
-<<<<<<< HEAD
-                  {toName || toLogo ? (
-                    <Chip
-                      sx={{ backgroundColor: 'background.paper', height: 'unset', '& > *': { p: 0.5 } }}
-                      label={
-                        <EthHashInfo
-                          address={safeTxData.to}
-                          name={toName}
-                          customAvatar={toLogo}
-                          showAvatar={!!toLogo}
-                          avatarSize={20}
-                          onlyName
-                        />
-                      }
-                    ></Chip>
-                  ) : null}
-=======
                   <NameChip txData={txData} />
->>>>>>> b732617c
 
                   <Typography
                     variant="body2"
