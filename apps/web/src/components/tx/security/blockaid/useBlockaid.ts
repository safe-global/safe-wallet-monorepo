import type { TypedData } from '@safe-global/store/gateway/AUTO_GENERATED/messages'
import useAsync, { type AsyncResult } from '@safe-global/utils/hooks/useAsync'
import { useHasFeature } from '@/hooks/useChains'
import useSafeInfo from '@/hooks/useSafeInfo'
import { useSigner } from '@/hooks/wallets/useWallet'
import { MODALS_EVENTS, trackEvent } from '@/services/analytics'
import type { SecurityResponse } from '@safe-global/utils/services/security/modules/types'
import type { SafeTransaction } from '@safe-global/safe-core-sdk-types'

import { useEffect, useMemo } from 'react'
import {
  BlockaidModule,
  type BlockaidModuleResponse,
} from '@safe-global/utils/services/security/modules/BlockaidModule'
import { FEATURES } from '@safe-global/utils/utils/chains'
import { Errors, logError } from '@/services/exceptions'

const BlockaidModuleInstance = new BlockaidModule()

export const useBlockaid = (
  data: SafeTransaction | TypedData | undefined,
  origin?: string,
): AsyncResult<SecurityResponse<BlockaidModuleResponse>> => {
  const { safe, safeAddress } = useSafeInfo()
  const signer = useSigner()
  const isFeatureEnabled = useHasFeature(FEATURES.RISK_MITIGATION)

  const [blockaidPayload, blockaidErrors, blockaidLoading] = useAsync<SecurityResponse<BlockaidModuleResponse>>(
    () => {
      if (!isFeatureEnabled || !data || !signer?.address) {
        return
      }

      return BlockaidModuleInstance.scanTransaction({
        chainId: Number(safe.chainId),
        data,
        safeAddress,
        walletAddress: signer.address,
        threshold: safe.threshold,
        origin,
      })
    },
    [safe.chainId, safe.threshold, safeAddress, data, signer?.address, isFeatureEnabled, origin],
    false,
  )

  const loading = blockaidLoading

  useEffect(() => {
    if (!loading && blockaidPayload) {
      trackEvent({ ...MODALS_EVENTS.BLOCKAID_RESULT, label: blockaidPayload.severity })
    }
  }, [loading, blockaidPayload])

<<<<<<< HEAD
  const errorMsg = useMemo(() => blockaidErrors ?? blockaidPayload?.payload?.error, [blockaidErrors, blockaidPayload])
=======
  const errorMsg = useMemo(
    () => (blockaidErrors ? new Error(DEFAULT_ERROR_MESSAGE) : blockaidPayload?.payload?.error),

    [blockaidErrors, blockaidPayload],
  )

  useEffect(() => {
    logError(Errors._201, errorMsg)
  }, [errorMsg])

>>>>>>> 21350059
  return [blockaidPayload, errorMsg, loading]
}<|MERGE_RESOLUTION|>--- conflicted
+++ resolved
@@ -52,19 +52,11 @@
     }
   }, [loading, blockaidPayload])
 
-<<<<<<< HEAD
   const errorMsg = useMemo(() => blockaidErrors ?? blockaidPayload?.payload?.error, [blockaidErrors, blockaidPayload])
-=======
-  const errorMsg = useMemo(
-    () => (blockaidErrors ? new Error(DEFAULT_ERROR_MESSAGE) : blockaidPayload?.payload?.error),
-
-    [blockaidErrors, blockaidPayload],
-  )
 
   useEffect(() => {
     logError(Errors._201, errorMsg)
   }, [errorMsg])
 
->>>>>>> 21350059
   return [blockaidPayload, errorMsg, loading]
 }