// Jest Snapshot v1, https://goo.gl/fbAQLP

exports[`ReviewTransaction should display a confirmation screen 1`] = `
<div>
  <div
    class="MuiPaper-root MuiPaper-elevation MuiPaper-rounded MuiPaper-elevation0 MuiCard-root css-1w4z6qv-MuiPaper-root-MuiCard-root"
    style="--Paper-shadow: none;"
  >
    <div
      class="MuiCardContent-root cardContent css-1lt5qva-MuiCardContent-root"
      data-testid="card-content"
    >
      <div
        class="MuiBox-root css-178yklu"
      >
        <div
          class="MuiPaper-root MuiPaper-elevation MuiPaper-rounded MuiPaper-elevation0 MuiAccordion-root MuiAccordion-rounded MuiAccordion-gutters css-wrhbuy-MuiPaper-root-MuiAccordion-root"
          color="info"
          style="--Paper-shadow: none;"
        >
<<<<<<< HEAD
          <div
            class="MuiPaper-root MuiPaper-elevation MuiPaper-rounded MuiPaper-elevation0 MuiAccordion-root MuiAccordion-rounded MuiAccordion-gutters css-1ve84rd-MuiPaper-root-MuiAccordion-root"
            color="info"
            style="--Paper-shadow: none;"
=======
          <h3
            class="MuiAccordion-heading css-cy7rkm-MuiAccordion-heading"
>>>>>>> c9998ba9
          >
            <button
              aria-expanded="false"
              class="MuiButtonBase-root MuiAccordionSummary-root MuiAccordionSummary-gutters accordion css-10sjung-MuiButtonBase-root-MuiAccordionSummary-root"
              data-testid="decoded-tx-summary"
              tabindex="0"
              type="button"
            >
              <span
                class="MuiAccordionSummary-content MuiAccordionSummary-contentGutters css-1r0e0ir-MuiAccordionSummary-content"
              >
                <div
                  class="MuiStack-root css-1bujbuo-MuiStack-root"
                >
                  <div
                    class="MuiBox-root css-0"
                  >
                    Transaction details
                    <span
                      class=""
                      data-mui-internal-clone-element="true"
                    >
                      <mock-icon
                        aria-hidden=""
                        class="MuiSvgIcon-root MuiSvgIcon-colorBorder MuiSvgIcon-fontSizeSmall css-17ibv3e-MuiSvgIcon-root"
                        focusable="false"
                      />
                    </span>
                  </div>
                </div>
              </span>
              <span
                class="MuiAccordionSummary-expandIconWrapper css-1wqf3nl-MuiAccordionSummary-expandIconWrapper"
              >
                <svg
                  aria-hidden="true"
                  class="MuiSvgIcon-root MuiSvgIcon-fontSizeMedium css-1dhtbeh-MuiSvgIcon-root"
                  data-testid="ExpandMoreIcon"
                  focusable="false"
                  viewBox="0 0 24 24"
                >
                  <path
                    d="M16.59 8.59 12 13.17 7.41 8.59 6 10l6 6 6-6z"
                  />
                </svg>
              </span>
            </button>
          </h3>
          <div
            class="MuiCollapse-root MuiCollapse-vertical MuiCollapse-hidden css-cwrbtg-MuiCollapse-root"
            style="min-height: 0px;"
          >
            <div
              class="MuiCollapse-wrapper MuiCollapse-vertical css-1x6hinx-MuiCollapse-wrapper"
            >
              <div
                class="MuiCollapse-wrapperInner MuiCollapse-vertical css-1i4ywhz-MuiCollapse-wrapperInner"
              >
                <div
                  class="MuiAccordion-region"
                  role="region"
                >
                  <div
                    class="MuiAccordionDetails-root css-w74p4c-MuiAccordionDetails-root"
                    data-testid="decoded-tx-details"
                  >
                    <div
                      class="MuiStack-root css-1sazv7p-MuiStack-root"
                    >
                      <div
                        class="MuiGrid-root MuiGrid-container css-1yff1ei-MuiGrid-root"
                      >
                        <div
                          class="MuiGrid-root MuiGrid-item css-ezmk0c-MuiGrid-root"
                          data-testid="tx-row-title"
                          style="word-break: break-word;"
                        >
                          <p
                            class="MuiTypography-root MuiTypography-body2 css-1ew0eu5-MuiTypography-root"
                          >
                            Interacted with
                          </p>
                        </div>
                        <div
                          class="MuiGrid-root MuiGrid-item MuiGrid-grid-xs-true css-1vd824g-MuiGrid-root"
                          data-testid="tx-data-row"
                        >
                          <div
                            class="MuiTypography-root MuiTypography-body2 css-17vdyq3-MuiTypography-root"
                          >
                            <div
                              class="container"
                            >
                              <div
                                class="avatarContainer"
                                style="width: 20px; height: 20px;"
                              >
                                <span
                                  class="MuiSkeleton-root MuiSkeleton-circular MuiSkeleton-pulse css-143xw5x-MuiSkeleton-root"
                                  style="width: 20px; height: 20px;"
                                />
                              </div>
                              <div
                                class="MuiBox-root css-1lchl8k"
                              >
                                <div
                                  class="addressContainer"
                                >
                                  <div
                                    class="MuiBox-root css-b5p5gz"
                                  >
                                    <span
                                      aria-label="Copy to clipboard"
                                      class=""
                                      data-mui-internal-clone-element="true"
                                      style="cursor: pointer;"
                                    >
                                      <span />
                                    </span>
                                  </div>
                                  <span
                                    aria-label="Copy to clipboard"
                                    class=""
                                    data-mui-internal-clone-element="true"
                                    style="cursor: pointer;"
                                  >
                                    <button
                                      aria-label="Copy to clipboard"
                                      class="MuiButtonBase-root MuiIconButton-root MuiIconButton-sizeSmall css-xyrzjn-MuiButtonBase-root-MuiIconButton-root"
                                      tabindex="0"
                                      type="button"
                                    >
                                      <mock-icon
                                        aria-hidden=""
                                        class="MuiSvgIcon-root MuiSvgIcon-colorBorder MuiSvgIcon-fontSizeSmall css-gvpe62-MuiSvgIcon-root"
                                        data-testid="copy-btn-icon"
                                        focusable="false"
                                      />
                                    </button>
                                  </span>
                                  <div
                                    class="MuiBox-root css-yjghm1"
                                  />
                                </div>
                              </div>
                            </div>
                          </div>
                        </div>
                      </div>
                    </div>
                    <div
                      class="MuiPaper-root MuiPaper-elevation MuiPaper-rounded MuiPaper-elevation0 css-t4vvn0-MuiPaper-root"
                      style="--Paper-shadow: none;"
                    >
                      <p
                        class="MuiTypography-root MuiTypography-body2 css-1ew0eu5-MuiTypography-root"
                      >
                        Cross-verify your transaction data with external tools like
                         
                        <a
                          class="MuiTypography-root MuiTypography-inherit MuiLink-root MuiLink-underlineAlways css-r9pq5a-MuiTypography-root-MuiLink-root"
                          href="https://safeutils.openzeppelin.com/"
                          rel="noreferrer noopener"
                          target="_blank"
                        >
                          <span
                            class="MuiBox-root css-1vqf8mi"
                          >
                            Safe Utils
                            <svg
                              aria-hidden="true"
                              class="MuiSvgIcon-root MuiSvgIcon-fontSizeSmall css-tqxw8e-MuiSvgIcon-root"
                              data-testid="OpenInNewRoundedIcon"
                              focusable="false"
                              viewBox="0 0 24 24"
                            >
                              <path
                                d="M18 19H6c-.55 0-1-.45-1-1V6c0-.55.45-1 1-1h5c.55 0 1-.45 1-1s-.45-1-1-1H5c-1.11 0-2 .9-2 2v14c0 1.1.9 2 2 2h14c1.1 0 2-.9 2-2v-6c0-.55-.45-1-1-1s-1 .45-1 1v5c0 .55-.45 1-1 1M14 4c0 .55.45 1 1 1h2.59l-9.13 9.13c-.39.39-.39 1.02 0 1.41s1.02.39 1.41 0L19 6.41V9c0 .55.45 1 1 1s1-.45 1-1V4c0-.55-.45-1-1-1h-5c-.55 0-1 .45-1 1"
                              />
                            </svg>
                          </span>
                        </a>
                         and
                         
                        <a
                          class="MuiTypography-root MuiTypography-inherit MuiLink-root MuiLink-underlineAlways css-r9pq5a-MuiTypography-root-MuiLink-root"
                          href="https://transaction-decoder.vercel.app"
                          rel="noreferrer noopener"
                          target="_blank"
                        >
                          <span
                            class="MuiBox-root css-1vqf8mi"
                          >
                            Decoder Tool
                            <svg
                              aria-hidden="true"
                              class="MuiSvgIcon-root MuiSvgIcon-fontSizeSmall css-tqxw8e-MuiSvgIcon-root"
                              data-testid="OpenInNewRoundedIcon"
                              focusable="false"
                              viewBox="0 0 24 24"
                            >
                              <path
                                d="M18 19H6c-.55 0-1-.45-1-1V6c0-.55.45-1 1-1h5c.55 0 1-.45 1-1s-.45-1-1-1H5c-1.11 0-2 .9-2 2v14c0 1.1.9 2 2 2h14c1.1 0 2-.9 2-2v-6c0-.55-.45-1-1-1s-1 .45-1 1v5c0 .55-.45 1-1 1M14 4c0 .55.45 1 1 1h2.59l-9.13 9.13c-.39.39-.39 1.02 0 1.41s1.02.39 1.41 0L19 6.41V9c0 .55.45 1 1 1s1-.45 1-1V4c0-.55-.45-1-1-1h-5c-.55 0-1 .45-1 1"
                              />
                            </svg>
                          </span>
                        </a>
                        .
                      </p>
                    </div>
                    <div
                      class="MuiBox-root css-hfckv2"
                    >
                      <hr
                        class="MuiDivider-root MuiDivider-fullWidth css-xobj0g-MuiDivider-root"
                      />
                      <div
                        class="MuiPaper-root MuiPaper-elevation MuiPaper-rounded MuiPaper-elevation0 css-418fig-MuiPaper-root"
                        style="--Paper-shadow: none;"
                      >
                        <div
                          class="MuiStack-root css-1sazv7p-MuiStack-root"
                        >
                          <div
                            class="MuiStack-root css-1n46f6x-MuiStack-root"
                          >
                            <div
                              aria-label="text alignment"
                              class="MuiToggleButtonGroup-root MuiToggleButtonGroup-horizontal css-1nkegse-MuiToggleButtonGroup-root"
                              role="group"
                            >
                              <button
                                aria-pressed="true"
                                class="MuiButtonBase-root MuiToggleButtonGroup-grouped MuiToggleButtonGroup-groupedHorizontal MuiToggleButton-root Mui-selected MuiToggleButton-sizeSmall MuiToggleButton-standard MuiToggleButtonGroup-grouped MuiToggleButtonGroup-groupedHorizontal MuiToggleButtonGroup-firstButton css-u2ogzi-MuiButtonBase-root-MuiToggleButton-root"
                                tabindex="0"
                                type="button"
                                value="0"
                              >
                                <div
                                  class="MuiBox-root css-mro3c9"
                                >
                                  Data
                                </div>
                              </button>
                              <button
                                aria-pressed="false"
                                class="MuiButtonBase-root MuiToggleButtonGroup-grouped MuiToggleButtonGroup-groupedHorizontal MuiToggleButton-root MuiToggleButton-sizeSmall MuiToggleButton-standard MuiToggleButtonGroup-grouped MuiToggleButtonGroup-groupedHorizontal MuiToggleButtonGroup-lastButton css-u2ogzi-MuiButtonBase-root-MuiToggleButton-root"
                                tabindex="0"
                                type="button"
                                value="1"
                              >
                                <div
                                  class="MuiBox-root css-mro3c9"
                                >
                                  Hashes
                                </div>
                              </button>
                            </div>
                          </div>
                          <div
                            class="MuiBox-root css-a35v6e"
                          >
                            <div
                              class="MuiStack-root css-jfdv4h-MuiStack-root"
                            >
                              <div
                                class="MuiStack-root css-665wph-MuiStack-root"
                              >
                                <p
                                  class="MuiTypography-root MuiTypography-body2 css-1korokw-MuiTypography-root"
                                >
                                  Primary type
                                </p>
                                <p
                                  class="MuiTypography-root MuiTypography-body2 css-17vdyq3-MuiTypography-root"
                                >
                                  SafeTx
                                </p>
                              </div>
                              <hr
                                class="MuiDivider-root MuiDivider-fullWidth css-1facvfi-MuiDivider-root"
                              />
                              <div
                                class="MuiStack-root css-665wph-MuiStack-root"
                              >
                                <p
                                  class="MuiTypography-root MuiTypography-body2 css-1korokw-MuiTypography-root"
                                >
                                  To
                                </p>
                                <p
                                  class="MuiTypography-root MuiTypography-body2 css-17vdyq3-MuiTypography-root"
                                >
                                  <div
                                    class="container"
                                  >
                                    <div
                                      class="avatarContainer"
                                      style="width: 20px; height: 20px;"
                                    >
                                      <div
                                        class="icon"
                                        style="background-image: url(data:image/svg+xml;base64,PHN2ZyB4bWxucz0iaHR0cDovL3d3dy53My5vcmcvMjAwMC9zdmciIHZpZXdCb3g9IjAgMCA4IDgiIHNoYXBlLXJlbmRlcmluZz0ib3B0aW1pemVTcGVlZCIgd2lkdGg9IjY0IiBoZWlnaHQ9IjY0Ij48cGF0aCBmaWxsPSJoc2woMjEzIDY1JSA0OSUpIiBkPSJNMCwwSDhWOEgweiIvPjxwYXRoIGZpbGw9ImhzbCgzNTQgNjYlIDU2JSkiIGQ9Ik0yLDBoMXYxaC0xek01LDBoMXYxaC0xek0wLDFoMXYxaC0xek03LDFoMXYxaC0xek0xLDJoMXYxaC0xek02LDJoMXYxaC0xek0yLDJoMXYxaC0xek01LDJoMXYxaC0xek0xLDNoMXYxaC0xek02LDNoMXYxaC0xek0yLDNoMXYxaC0xek01LDNoMXYxaC0xek0zLDNoMXYxaC0xek00LDNoMXYxaC0xek0wLDRoMXYxaC0xek03LDRoMXYxaC0xek0yLDRoMXYxaC0xek01LDRoMXYxaC0xek0wLDVoMXYxaC0xek03LDVoMXYxaC0xek0zLDVoMXYxaC0xek00LDVoMXYxaC0xek0zLDdoMXYxaC0xek00LDdoMXYxaC0xeiIvPjxwYXRoIGZpbGw9ImhzbCgzMjcgNDElIDYzJSkiIGQ9Ik0wLDNoMXYxaC0xek03LDNoMXYxaC0xek0zLDRoMXYxaC0xek00LDRoMXYxaC0xek0wLDZoMXYxaC0xek03LDZoMXYxaC0xek0yLDdoMXYxaC0xek01LDdoMXYxaC0xeiIvPjwvc3ZnPg==); width: 20px; height: 20px;"
                                      />
                                    </div>
                                    <div
                                      class="MuiBox-root css-1lchl8k"
                                    >
                                      <div
                                        class="addressContainer"
                                      >
                                        <div
                                          class="MuiBox-root css-b5p5gz"
                                        >
                                          <span
                                            aria-label="Copy to clipboard"
                                            class=""
                                            data-mui-internal-clone-element="true"
                                            style="cursor: pointer;"
                                          >
                                            <span>
                                              0x
                                              <b>
                                                0000
                                              </b>
                                              00000000000000000000000000000000
                                              <b>
                                                0000
                                              </b>
                                            </span>
                                          </span>
                                        </div>
                                        <div
                                          class="MuiBox-root css-yjghm1"
                                        />
                                      </div>
                                    </div>
                                  </div>
                                </p>
                              </div>
                              <hr
                                class="MuiDivider-root MuiDivider-fullWidth css-1facvfi-MuiDivider-root"
                              />
                              <div
                                class="MuiStack-root css-665wph-MuiStack-root"
                              >
                                <p
                                  class="MuiTypography-root MuiTypography-body2 css-1korokw-MuiTypography-root"
                                >
                                  Value
                                </p>
                                <p
                                  class="MuiTypography-root MuiTypography-body2 css-17vdyq3-MuiTypography-root"
                                >
                                  0x0
                                </p>
                              </div>
                              <hr
                                class="MuiDivider-root MuiDivider-fullWidth css-1facvfi-MuiDivider-root"
                              />
                              <div
                                class="MuiStack-root css-665wph-MuiStack-root"
                              >
                                <p
                                  class="MuiTypography-root MuiTypography-body2 css-1korokw-MuiTypography-root"
                                >
                                  Data
                                </p>
                                <p
                                  class="MuiTypography-root MuiTypography-body2 css-n5xdb5-MuiTypography-root"
                                >
                                  <div
                                    class="encodedData MuiBox-root css-0"
                                    data-testid="tx-hexData"
                                  >
                                    <span
                                      aria-label="Copy to clipboard"
                                      class=""
                                      data-mui-internal-clone-element="true"
                                      style="cursor: pointer;"
                                    >
                                      <button
                                        aria-label="Copy to clipboard"
                                        class="MuiButtonBase-root MuiIconButton-root MuiIconButton-sizeSmall css-xyrzjn-MuiButtonBase-root-MuiIconButton-root"
                                        tabindex="0"
                                        type="button"
                                      >
                                        <mock-icon
                                          aria-hidden=""
                                          class="MuiSvgIcon-root MuiSvgIcon-colorBorder MuiSvgIcon-fontSizeSmall css-gvpe62-MuiSvgIcon-root"
                                          data-testid="copy-btn-icon"
                                          focusable="false"
                                        />
                                      </button>
                                    </span>
                                    <b
                                      aria-label="The first 4 bytes determine the contract method that is being called"
                                      class=""
                                      data-mui-internal-clone-element="true"
                                    >
                                      0x
                                    </b>
                                     
                                  </div>
                                </p>
                              </div>
                              <hr
                                class="MuiDivider-root MuiDivider-fullWidth css-1facvfi-MuiDivider-root"
                              />
                              <div
                                class="MuiStack-root css-665wph-MuiStack-root"
                              >
                                <p
                                  class="MuiTypography-root MuiTypography-body2 css-1korokw-MuiTypography-root"
                                >
                                  Operation
                                </p>
                                0
                                 (
                                call
                                )
                              </div>
                              <hr
                                class="MuiDivider-root MuiDivider-fullWidth css-1facvfi-MuiDivider-root"
                              />
                              <div
                                class="MuiStack-root css-665wph-MuiStack-root"
                              >
                                <p
                                  class="MuiTypography-root MuiTypography-body2 css-1korokw-MuiTypography-root"
                                >
                                  SafeTxGas
                                </p>
                              </div>
                              <hr
                                class="MuiDivider-root MuiDivider-fullWidth css-1facvfi-MuiDivider-root"
                              />
                              <div
                                class="MuiStack-root css-665wph-MuiStack-root"
                              >
                                <p
                                  class="MuiTypography-root MuiTypography-body2 css-1korokw-MuiTypography-root"
                                >
                                  BaseGas
                                </p>
                              </div>
                              <hr
                                class="MuiDivider-root MuiDivider-fullWidth css-1facvfi-MuiDivider-root"
                              />
                              <div
                                class="MuiStack-root css-665wph-MuiStack-root"
                              >
                                <p
                                  class="MuiTypography-root MuiTypography-body2 css-1korokw-MuiTypography-root"
                                >
                                  GasPrice
                                </p>
                              </div>
                              <hr
                                class="MuiDivider-root MuiDivider-fullWidth css-1facvfi-MuiDivider-root"
                              />
                              <div
                                class="MuiStack-root css-665wph-MuiStack-root"
                              >
                                <p
                                  class="MuiTypography-root MuiTypography-body2 css-1korokw-MuiTypography-root"
                                >
                                  GasToken
                                </p>
                                <p
                                  class="MuiTypography-root MuiTypography-body2 css-17vdyq3-MuiTypography-root"
                                >
                                  <div
                                    class="container"
                                  >
                                    <div
                                      class="avatarContainer"
                                      style="width: 20px; height: 20px;"
                                    >
                                      <span
                                        class="MuiSkeleton-root MuiSkeleton-circular MuiSkeleton-pulse css-143xw5x-MuiSkeleton-root"
                                        style="width: 20px; height: 20px;"
                                      />
                                    </div>
                                    <div
                                      class="MuiBox-root css-1lchl8k"
                                    >
                                      <div
                                        class="addressContainer"
                                      >
                                        <div
                                          class="MuiBox-root css-b5p5gz"
                                        >
                                          <span
                                            aria-label="Copy to clipboard"
                                            class=""
                                            data-mui-internal-clone-element="true"
                                            style="cursor: pointer;"
                                          >
                                            <span />
                                          </span>
                                        </div>
                                        <div
                                          class="MuiBox-root css-yjghm1"
                                        />
                                      </div>
                                    </div>
                                  </div>
                                </p>
                              </div>
                              <hr
                                class="MuiDivider-root MuiDivider-fullWidth css-1facvfi-MuiDivider-root"
                              />
                              <div
                                class="MuiStack-root css-665wph-MuiStack-root"
                              >
                                <p
                                  class="MuiTypography-root MuiTypography-body2 css-1korokw-MuiTypography-root"
                                >
                                  RefundReceiver
                                </p>
                                <p
                                  class="MuiTypography-root MuiTypography-body2 css-17vdyq3-MuiTypography-root"
                                >
                                  <div
                                    class="container"
                                  >
                                    <div
                                      class="avatarContainer"
                                      style="width: 20px; height: 20px;"
                                    >
                                      <span
                                        class="MuiSkeleton-root MuiSkeleton-circular MuiSkeleton-pulse css-143xw5x-MuiSkeleton-root"
                                        style="width: 20px; height: 20px;"
                                      />
                                    </div>
                                    <div
                                      class="MuiBox-root css-1lchl8k"
                                    >
                                      <div
                                        class="addressContainer"
                                      >
                                        <div
                                          class="MuiBox-root css-b5p5gz"
                                        >
                                          <span
                                            aria-label="Copy to clipboard"
                                            class=""
                                            data-mui-internal-clone-element="true"
                                            style="cursor: pointer;"
                                          >
                                            <span />
                                          </span>
                                        </div>
                                        <div
                                          class="MuiBox-root css-yjghm1"
                                        />
                                      </div>
                                    </div>
                                  </div>
                                </p>
                              </div>
                              <hr
                                class="MuiDivider-root MuiDivider-fullWidth css-1facvfi-MuiDivider-root"
                              />
                              <div
                                class="MuiStack-root css-665wph-MuiStack-root"
                              >
                                <p
                                  class="MuiTypography-root MuiTypography-body2 css-1korokw-MuiTypography-root"
                                >
                                  Nonce
                                </p>
                                <p
                                  class="MuiTypography-root MuiTypography-body2 css-17vdyq3-MuiTypography-root"
                                >
                                  100
                                </p>
                              </div>
                            </div>
                          </div>
                        </div>
                      </div>
                    </div>
                  </div>
                </div>
              </div>
            </div>
          </div>
        </div>
      </div>
    </div>
  </div>
  <div
    class="MuiPaper-root MuiPaper-elevation MuiPaper-rounded MuiPaper-elevation0 MuiCard-root css-1w4z6qv-MuiPaper-root-MuiCard-root"
    style="--Paper-shadow: none;"
  >
    <div
      class="MuiCardContent-root cardContent css-1lt5qva-MuiCardContent-root"
      data-testid="card-content"
    >
      <h5
        class="MuiTypography-root MuiTypography-h5 css-1whrnku-MuiTypography-root"
      >
        Transaction checks
      </h5>
    </div>
  </div>
  <div
    class="MuiPaper-root MuiPaper-elevation MuiPaper-rounded MuiPaper-elevation0 MuiCard-root css-1w4z6qv-MuiPaper-root-MuiCard-root"
    style="--Paper-shadow: none;"
  >
    <div
      class="MuiCardContent-root cardContent css-1lt5qva-MuiCardContent-root"
      data-testid="card-content"
    >
      <div
        class="wrapper"
      >
        <div
          class="icon sign"
        >
          <mock-icon
            aria-hidden=""
            class="MuiSvgIcon-root MuiSvgIcon-fontSizeSmall css-tqxw8e-MuiSvgIcon-root"
            focusable="false"
          />
        </div>
        <div>
          <h5
            class="MuiTypography-root MuiTypography-h5 css-1mp5g96-MuiTypography-root"
          >
            confirm
          </h5>
          <p
            class="MuiTypography-root MuiTypography-body2 css-17vdyq3-MuiTypography-root"
          >
            You're about to 
            create and 
            confirm
             this transaction.
          </p>
        </div>
      </div>
      <div
        class="MuiCardActions-root MuiCardActions-spacing css-1q4nm6f-MuiCardActions-root"
      >
        <div
          class="MuiStack-root css-irtfmw-MuiStack-root"
        >
          <span
            aria-label="Please connect your wallet"
            class=""
            data-mui-internal-clone-element="true"
          >
            <button
              class="MuiButtonBase-root MuiButton-root MuiButton-contained MuiButton-containedPrimary MuiButton-sizeMedium MuiButton-containedSizeMedium MuiButton-colorPrimary Mui-disabled MuiButton-root MuiButton-contained MuiButton-containedPrimary MuiButton-sizeMedium MuiButton-containedSizeMedium MuiButton-colorPrimary css-1hp2ejb-MuiButtonBase-root-MuiButton-root"
              data-testid="continue-sign-btn"
              disabled=""
              tabindex="-1"
              type="submit"
            >
              Continue
            </button>
          </span>
        </div>
      </div>
    </div>
  </div>
</div>
`;

exports[`ReviewTransaction should display a loading component 1`] = `
<div>
  <div
    class="MuiPaper-root MuiPaper-elevation MuiPaper-rounded MuiPaper-elevation0 MuiCard-root css-1w4z6qv-MuiPaper-root-MuiCard-root"
    style="--Paper-shadow: none;"
  >
    <div
      class="MuiCardContent-root cardContent css-1lt5qva-MuiCardContent-root"
      data-testid="card-content"
    >
      <div
        class="MuiBox-root css-17luq05"
      >
        <div
          class="box MuiBox-root css-0"
        >
          <div
            class="rect rectTl"
          />
          <div
            class="rect rectTr"
          />
          <div
            class="rect rectBl"
          />
          <div
            class="rect rectBr"
          />
          <div
            class="rect rectCenter"
          />
          <svg
            version="1.1"
            xmlns="http://www.w3.org/2000/svg"
          >
            <defs>
              <filter
                id="gooey"
              >
                <fegaussianblur
                  in="SourceGraphic"
                  result="blur"
                  stdDeviation="3"
                />
                <fecolormatrix
                  in="blur"
                  mode="matrix"
                  result="goo"
                  values="1 0 0 0 0  0 1 0 0 0  0 0 1 0 0  0 0 0 19 -9"
                />
                <fecomposite
                  in="SourceGraphic"
                  in2="goo"
                  operator="atop"
                />
              </filter>
            </defs>
          </svg>
        </div>
      </div>
    </div>
  </div>
</div>
`;

exports[`ReviewTransaction should display an error screen 1`] = `
<div>
  <div
    class="MuiPaper-root MuiPaper-elevation MuiPaper-rounded MuiPaper-elevation0 MuiCard-root css-1w4z6qv-MuiPaper-root-MuiCard-root"
    style="--Paper-shadow: none;"
  >
    <div
      class="MuiCardContent-root cardContent css-1lt5qva-MuiCardContent-root"
      data-testid="card-content"
    >
      <div
        class="MuiBox-root css-178yklu"
      >
        <div
          class="MuiPaper-root MuiPaper-elevation MuiPaper-rounded MuiPaper-elevation0 MuiAccordion-root MuiAccordion-rounded MuiAccordion-gutters css-wrhbuy-MuiPaper-root-MuiAccordion-root"
          color="info"
          style="--Paper-shadow: none;"
        >
<<<<<<< HEAD
          <div
            class="MuiPaper-root MuiPaper-elevation MuiPaper-rounded MuiPaper-elevation0 MuiAccordion-root MuiAccordion-rounded MuiAccordion-gutters css-1ve84rd-MuiPaper-root-MuiAccordion-root"
            color="info"
            style="--Paper-shadow: none;"
=======
          <h3
            class="MuiAccordion-heading css-cy7rkm-MuiAccordion-heading"
>>>>>>> c9998ba9
          >
            <button
              aria-expanded="false"
              class="MuiButtonBase-root MuiAccordionSummary-root MuiAccordionSummary-gutters accordion css-10sjung-MuiButtonBase-root-MuiAccordionSummary-root"
              data-testid="decoded-tx-summary"
              tabindex="0"
              type="button"
            >
              <span
                class="MuiAccordionSummary-content MuiAccordionSummary-contentGutters css-1r0e0ir-MuiAccordionSummary-content"
              >
                <div
                  class="MuiStack-root css-1bujbuo-MuiStack-root"
                >
                  <div
                    class="MuiBox-root css-0"
                  >
                    Transaction details
                    <span
                      class=""
                      data-mui-internal-clone-element="true"
                    >
                      <mock-icon
                        aria-hidden=""
                        class="MuiSvgIcon-root MuiSvgIcon-colorBorder MuiSvgIcon-fontSizeSmall css-17ibv3e-MuiSvgIcon-root"
                        focusable="false"
                      />
                    </span>
                  </div>
                </div>
              </span>
              <span
                class="MuiAccordionSummary-expandIconWrapper css-1wqf3nl-MuiAccordionSummary-expandIconWrapper"
              >
                <svg
                  aria-hidden="true"
                  class="MuiSvgIcon-root MuiSvgIcon-fontSizeMedium css-1dhtbeh-MuiSvgIcon-root"
                  data-testid="ExpandMoreIcon"
                  focusable="false"
                  viewBox="0 0 24 24"
                >
                  <path
                    d="M16.59 8.59 12 13.17 7.41 8.59 6 10l6 6 6-6z"
                  />
                </svg>
              </span>
            </button>
          </h3>
          <div
            class="MuiCollapse-root MuiCollapse-vertical MuiCollapse-hidden css-cwrbtg-MuiCollapse-root"
            style="min-height: 0px;"
          >
            <div
              class="MuiCollapse-wrapper MuiCollapse-vertical css-1x6hinx-MuiCollapse-wrapper"
            >
              <div
                class="MuiCollapse-wrapperInner MuiCollapse-vertical css-1i4ywhz-MuiCollapse-wrapperInner"
              >
                <div
                  class="MuiAccordion-region"
                  role="region"
                >
                  <div
                    class="MuiAccordionDetails-root css-w74p4c-MuiAccordionDetails-root"
                    data-testid="decoded-tx-details"
                  >
                    <div
                      class="MuiPaper-root MuiPaper-elevation MuiPaper-rounded MuiPaper-elevation0 css-t4vvn0-MuiPaper-root"
                      style="--Paper-shadow: none;"
                    >
                      <p
                        class="MuiTypography-root MuiTypography-body2 css-1ew0eu5-MuiTypography-root"
                      >
                        Cross-verify your transaction data with external tools like
                         
                        <a
                          class="MuiTypography-root MuiTypography-inherit MuiLink-root MuiLink-underlineAlways css-r9pq5a-MuiTypography-root-MuiLink-root"
                          href="https://safeutils.openzeppelin.com/"
                          rel="noreferrer noopener"
                          target="_blank"
                        >
                          <span
                            class="MuiBox-root css-1vqf8mi"
                          >
                            Safe Utils
                            <svg
                              aria-hidden="true"
                              class="MuiSvgIcon-root MuiSvgIcon-fontSizeSmall css-tqxw8e-MuiSvgIcon-root"
                              data-testid="OpenInNewRoundedIcon"
                              focusable="false"
                              viewBox="0 0 24 24"
                            >
                              <path
                                d="M18 19H6c-.55 0-1-.45-1-1V6c0-.55.45-1 1-1h5c.55 0 1-.45 1-1s-.45-1-1-1H5c-1.11 0-2 .9-2 2v14c0 1.1.9 2 2 2h14c1.1 0 2-.9 2-2v-6c0-.55-.45-1-1-1s-1 .45-1 1v5c0 .55-.45 1-1 1M14 4c0 .55.45 1 1 1h2.59l-9.13 9.13c-.39.39-.39 1.02 0 1.41s1.02.39 1.41 0L19 6.41V9c0 .55.45 1 1 1s1-.45 1-1V4c0-.55-.45-1-1-1h-5c-.55 0-1 .45-1 1"
                              />
                            </svg>
                          </span>
                        </a>
                         and
                         
                        <a
                          class="MuiTypography-root MuiTypography-inherit MuiLink-root MuiLink-underlineAlways css-r9pq5a-MuiTypography-root-MuiLink-root"
                          href="https://transaction-decoder.vercel.app"
                          rel="noreferrer noopener"
                          target="_blank"
                        >
                          <span
                            class="MuiBox-root css-1vqf8mi"
                          >
                            Decoder Tool
                            <svg
                              aria-hidden="true"
                              class="MuiSvgIcon-root MuiSvgIcon-fontSizeSmall css-tqxw8e-MuiSvgIcon-root"
                              data-testid="OpenInNewRoundedIcon"
                              focusable="false"
                              viewBox="0 0 24 24"
                            >
                              <path
                                d="M18 19H6c-.55 0-1-.45-1-1V6c0-.55.45-1 1-1h5c.55 0 1-.45 1-1s-.45-1-1-1H5c-1.11 0-2 .9-2 2v14c0 1.1.9 2 2 2h14c1.1 0 2-.9 2-2v-6c0-.55-.45-1-1-1s-1 .45-1 1v5c0 .55-.45 1-1 1M14 4c0 .55.45 1 1 1h2.59l-9.13 9.13c-.39.39-.39 1.02 0 1.41s1.02.39 1.41 0L19 6.41V9c0 .55.45 1 1 1s1-.45 1-1V4c0-.55-.45-1-1-1h-5c-.55 0-1 .45-1 1"
                              />
                            </svg>
                          </span>
                        </a>
                        .
                      </p>
                    </div>
                    <div
                      class="MuiBox-root css-hfckv2"
                    >
                      <hr
                        class="MuiDivider-root MuiDivider-fullWidth css-xobj0g-MuiDivider-root"
                      />
                      <div
                        class="MuiPaper-root MuiPaper-elevation MuiPaper-rounded MuiPaper-elevation0 css-418fig-MuiPaper-root"
                        style="--Paper-shadow: none;"
                      >
                        <div
                          class="MuiStack-root css-1sazv7p-MuiStack-root"
                        >
                          <div
                            class="MuiStack-root css-1n46f6x-MuiStack-root"
                          >
                            <div
                              aria-label="text alignment"
                              class="MuiToggleButtonGroup-root MuiToggleButtonGroup-horizontal css-1nkegse-MuiToggleButtonGroup-root"
                              role="group"
                            >
                              <button
                                aria-pressed="true"
                                class="MuiButtonBase-root MuiToggleButtonGroup-grouped MuiToggleButtonGroup-groupedHorizontal MuiToggleButton-root Mui-selected MuiToggleButton-sizeSmall MuiToggleButton-standard MuiToggleButtonGroup-grouped MuiToggleButtonGroup-groupedHorizontal MuiToggleButtonGroup-firstButton css-u2ogzi-MuiButtonBase-root-MuiToggleButton-root"
                                tabindex="0"
                                type="button"
                                value="0"
                              >
                                <div
                                  class="MuiBox-root css-mro3c9"
                                >
                                  Data
                                </div>
                              </button>
                              <button
                                aria-pressed="false"
                                class="MuiButtonBase-root MuiToggleButtonGroup-grouped MuiToggleButtonGroup-groupedHorizontal MuiToggleButton-root MuiToggleButton-sizeSmall MuiToggleButton-standard MuiToggleButtonGroup-grouped MuiToggleButtonGroup-groupedHorizontal MuiToggleButtonGroup-lastButton css-u2ogzi-MuiButtonBase-root-MuiToggleButton-root"
                                tabindex="0"
                                type="button"
                                value="1"
                              >
                                <div
                                  class="MuiBox-root css-mro3c9"
                                >
                                  Hashes
                                </div>
                              </button>
                            </div>
                          </div>
                          <div
                            class="MuiBox-root css-a35v6e"
                          >
                            <div
                              class="MuiStack-root css-jfdv4h-MuiStack-root"
                            >
                              <div
                                class="MuiStack-root css-665wph-MuiStack-root"
                              >
                                <p
                                  class="MuiTypography-root MuiTypography-body2 css-1korokw-MuiTypography-root"
                                >
                                  Primary type
                                </p>
                                <p
                                  class="MuiTypography-root MuiTypography-body2 css-17vdyq3-MuiTypography-root"
                                >
                                  SafeTx
                                </p>
                              </div>
                              <hr
                                class="MuiDivider-root MuiDivider-fullWidth css-1facvfi-MuiDivider-root"
                              />
                              <div
                                class="MuiStack-root css-665wph-MuiStack-root"
                              >
                                <p
                                  class="MuiTypography-root MuiTypography-body2 css-1korokw-MuiTypography-root"
                                >
                                  To
                                </p>
                                <p
                                  class="MuiTypography-root MuiTypography-body2 css-17vdyq3-MuiTypography-root"
                                >
                                  <div
                                    class="container"
                                  >
                                    <div
                                      class="avatarContainer"
                                      style="width: 20px; height: 20px;"
                                    >
                                      <div
                                        class="icon"
                                        style="background-image: url(data:image/svg+xml;base64,PHN2ZyB4bWxucz0iaHR0cDovL3d3dy53My5vcmcvMjAwMC9zdmciIHZpZXdCb3g9IjAgMCA4IDgiIHNoYXBlLXJlbmRlcmluZz0ib3B0aW1pemVTcGVlZCIgd2lkdGg9IjY0IiBoZWlnaHQ9IjY0Ij48cGF0aCBmaWxsPSJoc2woMjEzIDY1JSA0OSUpIiBkPSJNMCwwSDhWOEgweiIvPjxwYXRoIGZpbGw9ImhzbCgzNTQgNjYlIDU2JSkiIGQ9Ik0yLDBoMXYxaC0xek01LDBoMXYxaC0xek0wLDFoMXYxaC0xek03LDFoMXYxaC0xek0xLDJoMXYxaC0xek02LDJoMXYxaC0xek0yLDJoMXYxaC0xek01LDJoMXYxaC0xek0xLDNoMXYxaC0xek02LDNoMXYxaC0xek0yLDNoMXYxaC0xek01LDNoMXYxaC0xek0zLDNoMXYxaC0xek00LDNoMXYxaC0xek0wLDRoMXYxaC0xek03LDRoMXYxaC0xek0yLDRoMXYxaC0xek01LDRoMXYxaC0xek0wLDVoMXYxaC0xek03LDVoMXYxaC0xek0zLDVoMXYxaC0xek00LDVoMXYxaC0xek0zLDdoMXYxaC0xek00LDdoMXYxaC0xeiIvPjxwYXRoIGZpbGw9ImhzbCgzMjcgNDElIDYzJSkiIGQ9Ik0wLDNoMXYxaC0xek03LDNoMXYxaC0xek0zLDRoMXYxaC0xek00LDRoMXYxaC0xek0wLDZoMXYxaC0xek03LDZoMXYxaC0xek0yLDdoMXYxaC0xek01LDdoMXYxaC0xeiIvPjwvc3ZnPg==); width: 20px; height: 20px;"
                                      />
                                    </div>
                                    <div
                                      class="MuiBox-root css-1lchl8k"
                                    >
                                      <div
                                        class="addressContainer"
                                      >
                                        <div
                                          class="MuiBox-root css-b5p5gz"
                                        >
                                          <span
                                            aria-label="Copy to clipboard"
                                            class=""
                                            data-mui-internal-clone-element="true"
                                            style="cursor: pointer;"
                                          >
                                            <span>
                                              0x
                                              <b>
                                                0000
                                              </b>
                                              00000000000000000000000000000000
                                              <b>
                                                0000
                                              </b>
                                            </span>
                                          </span>
                                        </div>
                                        <div
                                          class="MuiBox-root css-yjghm1"
                                        />
                                      </div>
                                    </div>
                                  </div>
                                </p>
                              </div>
                              <hr
                                class="MuiDivider-root MuiDivider-fullWidth css-1facvfi-MuiDivider-root"
                              />
                              <div
                                class="MuiStack-root css-665wph-MuiStack-root"
                              >
                                <p
                                  class="MuiTypography-root MuiTypography-body2 css-1korokw-MuiTypography-root"
                                >
                                  Value
                                </p>
                                <p
                                  class="MuiTypography-root MuiTypography-body2 css-17vdyq3-MuiTypography-root"
                                >
                                  0x0
                                </p>
                              </div>
                              <hr
                                class="MuiDivider-root MuiDivider-fullWidth css-1facvfi-MuiDivider-root"
                              />
                              <div
                                class="MuiStack-root css-665wph-MuiStack-root"
                              >
                                <p
                                  class="MuiTypography-root MuiTypography-body2 css-1korokw-MuiTypography-root"
                                >
                                  Data
                                </p>
                                <p
                                  class="MuiTypography-root MuiTypography-body2 css-n5xdb5-MuiTypography-root"
                                >
                                  <div
                                    class="encodedData MuiBox-root css-0"
                                    data-testid="tx-hexData"
                                  >
                                    <span
                                      aria-label="Copy to clipboard"
                                      class=""
                                      data-mui-internal-clone-element="true"
                                      style="cursor: pointer;"
                                    >
                                      <button
                                        aria-label="Copy to clipboard"
                                        class="MuiButtonBase-root MuiIconButton-root MuiIconButton-sizeSmall css-xyrzjn-MuiButtonBase-root-MuiIconButton-root"
                                        tabindex="0"
                                        type="button"
                                      >
                                        <mock-icon
                                          aria-hidden=""
                                          class="MuiSvgIcon-root MuiSvgIcon-colorBorder MuiSvgIcon-fontSizeSmall css-gvpe62-MuiSvgIcon-root"
                                          data-testid="copy-btn-icon"
                                          focusable="false"
                                        />
                                      </button>
                                    </span>
                                    <b
                                      aria-label="The first 4 bytes determine the contract method that is being called"
                                      class=""
                                      data-mui-internal-clone-element="true"
                                    >
                                      0x
                                    </b>
                                     
                                  </div>
                                </p>
                              </div>
                              <hr
                                class="MuiDivider-root MuiDivider-fullWidth css-1facvfi-MuiDivider-root"
                              />
                              <div
                                class="MuiStack-root css-665wph-MuiStack-root"
                              >
                                <p
                                  class="MuiTypography-root MuiTypography-body2 css-1korokw-MuiTypography-root"
                                >
                                  Operation
                                </p>
                                0
                                 (
                                call
                                )
                              </div>
                              <hr
                                class="MuiDivider-root MuiDivider-fullWidth css-1facvfi-MuiDivider-root"
                              />
                              <div
                                class="MuiStack-root css-665wph-MuiStack-root"
                              >
                                <p
                                  class="MuiTypography-root MuiTypography-body2 css-1korokw-MuiTypography-root"
                                >
                                  SafeTxGas
                                </p>
                              </div>
                              <hr
                                class="MuiDivider-root MuiDivider-fullWidth css-1facvfi-MuiDivider-root"
                              />
                              <div
                                class="MuiStack-root css-665wph-MuiStack-root"
                              >
                                <p
                                  class="MuiTypography-root MuiTypography-body2 css-1korokw-MuiTypography-root"
                                >
                                  BaseGas
                                </p>
                              </div>
                              <hr
                                class="MuiDivider-root MuiDivider-fullWidth css-1facvfi-MuiDivider-root"
                              />
                              <div
                                class="MuiStack-root css-665wph-MuiStack-root"
                              >
                                <p
                                  class="MuiTypography-root MuiTypography-body2 css-1korokw-MuiTypography-root"
                                >
                                  GasPrice
                                </p>
                              </div>
                              <hr
                                class="MuiDivider-root MuiDivider-fullWidth css-1facvfi-MuiDivider-root"
                              />
                              <div
                                class="MuiStack-root css-665wph-MuiStack-root"
                              >
                                <p
                                  class="MuiTypography-root MuiTypography-body2 css-1korokw-MuiTypography-root"
                                >
                                  GasToken
                                </p>
                                <p
                                  class="MuiTypography-root MuiTypography-body2 css-17vdyq3-MuiTypography-root"
                                >
                                  <div
                                    class="container"
                                  >
                                    <div
                                      class="avatarContainer"
                                      style="width: 20px; height: 20px;"
                                    >
                                      <span
                                        class="MuiSkeleton-root MuiSkeleton-circular MuiSkeleton-pulse css-143xw5x-MuiSkeleton-root"
                                        style="width: 20px; height: 20px;"
                                      />
                                    </div>
                                    <div
                                      class="MuiBox-root css-1lchl8k"
                                    >
                                      <div
                                        class="addressContainer"
                                      >
                                        <div
                                          class="MuiBox-root css-b5p5gz"
                                        >
                                          <span
                                            aria-label="Copy to clipboard"
                                            class=""
                                            data-mui-internal-clone-element="true"
                                            style="cursor: pointer;"
                                          >
                                            <span />
                                          </span>
                                        </div>
                                        <div
                                          class="MuiBox-root css-yjghm1"
                                        />
                                      </div>
                                    </div>
                                  </div>
                                </p>
                              </div>
                              <hr
                                class="MuiDivider-root MuiDivider-fullWidth css-1facvfi-MuiDivider-root"
                              />
                              <div
                                class="MuiStack-root css-665wph-MuiStack-root"
                              >
                                <p
                                  class="MuiTypography-root MuiTypography-body2 css-1korokw-MuiTypography-root"
                                >
                                  RefundReceiver
                                </p>
                                <p
                                  class="MuiTypography-root MuiTypography-body2 css-17vdyq3-MuiTypography-root"
                                >
                                  <div
                                    class="container"
                                  >
                                    <div
                                      class="avatarContainer"
                                      style="width: 20px; height: 20px;"
                                    >
                                      <span
                                        class="MuiSkeleton-root MuiSkeleton-circular MuiSkeleton-pulse css-143xw5x-MuiSkeleton-root"
                                        style="width: 20px; height: 20px;"
                                      />
                                    </div>
                                    <div
                                      class="MuiBox-root css-1lchl8k"
                                    >
                                      <div
                                        class="addressContainer"
                                      >
                                        <div
                                          class="MuiBox-root css-b5p5gz"
                                        >
                                          <span
                                            aria-label="Copy to clipboard"
                                            class=""
                                            data-mui-internal-clone-element="true"
                                            style="cursor: pointer;"
                                          >
                                            <span />
                                          </span>
                                        </div>
                                        <div
                                          class="MuiBox-root css-yjghm1"
                                        />
                                      </div>
                                    </div>
                                  </div>
                                </p>
                              </div>
                              <hr
                                class="MuiDivider-root MuiDivider-fullWidth css-1facvfi-MuiDivider-root"
                              />
                              <div
                                class="MuiStack-root css-665wph-MuiStack-root"
                              >
                                <p
                                  class="MuiTypography-root MuiTypography-body2 css-1korokw-MuiTypography-root"
                                >
                                  Nonce
                                </p>
                                <p
                                  class="MuiTypography-root MuiTypography-body2 css-17vdyq3-MuiTypography-root"
                                >
                                  100
                                </p>
                              </div>
                            </div>
                          </div>
                        </div>
                      </div>
                    </div>
                  </div>
                </div>
              </div>
            </div>
          </div>
        </div>
      </div>
    </div>
  </div>
  <div
    class="MuiPaper-root MuiPaper-elevation MuiPaper-rounded MuiPaper-elevation0 MuiCard-root css-1w4z6qv-MuiPaper-root-MuiCard-root"
    style="--Paper-shadow: none;"
  >
    <div
      class="MuiCardContent-root cardContent css-1lt5qva-MuiCardContent-root"
      data-testid="card-content"
    >
      <h5
        class="MuiTypography-root MuiTypography-h5 css-1whrnku-MuiTypography-root"
      >
        Transaction checks
      </h5>
    </div>
  </div>
  <div
    class="MuiPaper-root MuiPaper-elevation MuiPaper-rounded MuiPaper-elevation0 MuiCard-root css-1w4z6qv-MuiPaper-root-MuiCard-root"
    style="--Paper-shadow: none;"
  >
    <div
      class="MuiCardContent-root cardContent css-1lt5qva-MuiCardContent-root"
      data-testid="card-content"
    >
      <div
        class="wrapper"
      >
        <div
          class="icon sign"
        >
          <mock-icon
            aria-hidden=""
            class="MuiSvgIcon-root MuiSvgIcon-fontSizeSmall css-tqxw8e-MuiSvgIcon-root"
            focusable="false"
          />
        </div>
        <div>
          <h5
            class="MuiTypography-root MuiTypography-h5 css-1mp5g96-MuiTypography-root"
          >
            confirm
          </h5>
          <p
            class="MuiTypography-root MuiTypography-body2 css-17vdyq3-MuiTypography-root"
          >
            You're about to 
            create and 
            confirm
             this transaction.
          </p>
        </div>
      </div>
      <div
        class="MuiCardActions-root MuiCardActions-spacing css-1q4nm6f-MuiCardActions-root"
      >
        <div
          class="MuiStack-root css-irtfmw-MuiStack-root"
        >
          <span
            aria-label="Please connect your wallet"
            class=""
            data-mui-internal-clone-element="true"
          >
            <button
              class="MuiButtonBase-root MuiButton-root MuiButton-contained MuiButton-containedPrimary MuiButton-sizeMedium MuiButton-containedSizeMedium MuiButton-colorPrimary Mui-disabled MuiButton-root MuiButton-contained MuiButton-containedPrimary MuiButton-sizeMedium MuiButton-containedSizeMedium MuiButton-colorPrimary css-1hp2ejb-MuiButtonBase-root-MuiButton-root"
              data-testid="continue-sign-btn"
              disabled=""
              tabindex="-1"
              type="submit"
            >
              Continue
            </button>
          </span>
        </div>
      </div>
    </div>
  </div>
</div>
`;<|MERGE_RESOLUTION|>--- conflicted
+++ resolved
@@ -18,15 +18,8 @@
           color="info"
           style="--Paper-shadow: none;"
         >
-<<<<<<< HEAD
-          <div
-            class="MuiPaper-root MuiPaper-elevation MuiPaper-rounded MuiPaper-elevation0 MuiAccordion-root MuiAccordion-rounded MuiAccordion-gutters css-1ve84rd-MuiPaper-root-MuiAccordion-root"
-            color="info"
-            style="--Paper-shadow: none;"
-=======
           <h3
             class="MuiAccordion-heading css-cy7rkm-MuiAccordion-heading"
->>>>>>> c9998ba9
           >
             <button
               aria-expanded="false"
@@ -782,15 +775,8 @@
           color="info"
           style="--Paper-shadow: none;"
         >
-<<<<<<< HEAD
-          <div
-            class="MuiPaper-root MuiPaper-elevation MuiPaper-rounded MuiPaper-elevation0 MuiAccordion-root MuiAccordion-rounded MuiAccordion-gutters css-1ve84rd-MuiPaper-root-MuiAccordion-root"
-            color="info"
-            style="--Paper-shadow: none;"
-=======
           <h3
             class="MuiAccordion-heading css-cy7rkm-MuiAccordion-heading"
->>>>>>> c9998ba9
           >
             <button
               aria-expanded="false"
