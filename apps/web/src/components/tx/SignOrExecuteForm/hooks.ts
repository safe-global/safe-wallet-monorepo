--- conflicted
+++ resolved
@@ -45,11 +45,7 @@
 
   return useMemo<TxActions>(() => {
     const safeAddress = safe.address.value
-<<<<<<< HEAD
-    const { chainId, version, threshold } = safe
-=======
-    const { chainId } = safe
->>>>>>> 249f54a3
+    const { chainId, threshold } = safe
 
     const _propose = async (sender: string, safeTx: SafeTransaction, txId?: string, origin?: string) => {
       return dispatchTxProposal({
