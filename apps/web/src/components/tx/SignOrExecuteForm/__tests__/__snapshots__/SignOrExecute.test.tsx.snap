--- conflicted
+++ resolved
@@ -362,64 +362,6 @@
       >
         Transaction checks
       </h5>
-<<<<<<< HEAD
-      <div
-        class="MuiPaper-root MuiPaper-elevation MuiPaper-rounded MuiPaper-elevation0 MuiAlert-root MuiAlert-colorInfo MuiAlert-standardInfo MuiAlert-standard css-8hu1mc-MuiPaper-root-MuiAlert-root"
-        role="alert"
-        style="--Paper-shadow: none;"
-      >
-        <div
-          class="MuiAlert-icon css-vab54s-MuiAlert-icon"
-        >
-          <svg
-            aria-hidden="true"
-            class="MuiSvgIcon-root MuiSvgIcon-fontSizeInherit css-zysrwz-MuiSvgIcon-root"
-            data-testid="InfoOutlinedIcon"
-            focusable="false"
-            viewBox="0 0 24 24"
-          >
-            <path
-              d="M11,9H13V7H11M12,20C7.59,20 4,16.41 4,12C4,7.59 7.59,4 12,4C16.41,4 20,7.59 20, 12C20,16.41 16.41,20 12,20M12,2A10,10 0 0,0 2,12A10,10 0 0,0 12,22A10,10 0 0,0 22,12A10, 10 0 0,0 12,2M11,17H13V11H11V17Z"
-            />
-          </svg>
-        </div>
-        <div
-          class="MuiAlert-message css-zioonp-MuiAlert-message"
-        >
-          We recommend analyzing your transaction with a third-party tool like
-           
-          <span
-            data-track="modals: Open Safe Utils"
-          >
-            <a
-              class="MuiTypography-root MuiTypography-inherit MuiLink-root MuiLink-underlineAlways css-r9pq5a-MuiTypography-root-MuiLink-root"
-              href="https://safeutils.openzeppelin.com/"
-              rel="noreferrer noopener"
-              target="_blank"
-            >
-              <span
-                class="MuiBox-root css-1vqf8mi"
-              >
-                Safe Utils
-                <svg
-                  aria-hidden="true"
-                  class="MuiSvgIcon-root MuiSvgIcon-fontSizeSmall css-tqxw8e-MuiSvgIcon-root"
-                  data-testid="OpenInNewRoundedIcon"
-                  focusable="false"
-                  viewBox="0 0 24 24"
-                >
-                  <path
-                    d="M18 19H6c-.55 0-1-.45-1-1V6c0-.55.45-1 1-1h5c.55 0 1-.45 1-1s-.45-1-1-1H5c-1.11 0-2 .9-2 2v14c0 1.1.9 2 2 2h14c1.1 0 2-.9 2-2v-6c0-.55-.45-1-1-1s-1 .45-1 1v5c0 .55-.45 1-1 1M14 4c0 .55.45 1 1 1h2.59l-9.13 9.13c-.39.39-.39 1.02 0 1.41s1.02.39 1.41 0L19 6.41V9c0 .55.45 1 1 1s1-.45 1-1V4c0-.55-.45-1-1-1h-5c-.55 0-1 .45-1 1"
-                  />
-                </svg>
-              </span>
-            </a>
-          </span>
-          . Third-party terms & disclaimers may apply.
-        </div>
-      </div>
-=======
->>>>>>> 274fb057
     </div>
   </div>
   <div
@@ -709,64 +651,6 @@
       >
         Transaction checks
       </h5>
-<<<<<<< HEAD
-      <div
-        class="MuiPaper-root MuiPaper-elevation MuiPaper-rounded MuiPaper-elevation0 MuiAlert-root MuiAlert-colorInfo MuiAlert-standardInfo MuiAlert-standard css-8hu1mc-MuiPaper-root-MuiAlert-root"
-        role="alert"
-        style="--Paper-shadow: none;"
-      >
-        <div
-          class="MuiAlert-icon css-vab54s-MuiAlert-icon"
-        >
-          <svg
-            aria-hidden="true"
-            class="MuiSvgIcon-root MuiSvgIcon-fontSizeInherit css-zysrwz-MuiSvgIcon-root"
-            data-testid="InfoOutlinedIcon"
-            focusable="false"
-            viewBox="0 0 24 24"
-          >
-            <path
-              d="M11,9H13V7H11M12,20C7.59,20 4,16.41 4,12C4,7.59 7.59,4 12,4C16.41,4 20,7.59 20, 12C20,16.41 16.41,20 12,20M12,2A10,10 0 0,0 2,12A10,10 0 0,0 12,22A10,10 0 0,0 22,12A10, 10 0 0,0 12,2M11,17H13V11H11V17Z"
-            />
-          </svg>
-        </div>
-        <div
-          class="MuiAlert-message css-zioonp-MuiAlert-message"
-        >
-          We recommend analyzing your transaction with a third-party tool like
-           
-          <span
-            data-track="modals: Open Safe Utils"
-          >
-            <a
-              class="MuiTypography-root MuiTypography-inherit MuiLink-root MuiLink-underlineAlways css-r9pq5a-MuiTypography-root-MuiLink-root"
-              href="https://safeutils.openzeppelin.com/"
-              rel="noreferrer noopener"
-              target="_blank"
-            >
-              <span
-                class="MuiBox-root css-1vqf8mi"
-              >
-                Safe Utils
-                <svg
-                  aria-hidden="true"
-                  class="MuiSvgIcon-root MuiSvgIcon-fontSizeSmall css-tqxw8e-MuiSvgIcon-root"
-                  data-testid="OpenInNewRoundedIcon"
-                  focusable="false"
-                  viewBox="0 0 24 24"
-                >
-                  <path
-                    d="M18 19H6c-.55 0-1-.45-1-1V6c0-.55.45-1 1-1h5c.55 0 1-.45 1-1s-.45-1-1-1H5c-1.11 0-2 .9-2 2v14c0 1.1.9 2 2 2h14c1.1 0 2-.9 2-2v-6c0-.55-.45-1-1-1s-1 .45-1 1v5c0 .55-.45 1-1 1M14 4c0 .55.45 1 1 1h2.59l-9.13 9.13c-.39.39-.39 1.02 0 1.41s1.02.39 1.41 0L19 6.41V9c0 .55.45 1 1 1s1-.45 1-1V4c0-.55-.45-1-1-1h-5c-.55 0-1 .45-1 1"
-                  />
-                </svg>
-              </span>
-            </a>
-          </span>
-          . Third-party terms & disclaimers may apply.
-        </div>
-      </div>
-=======
->>>>>>> 274fb057
     </div>
   </div>
   <div
