--- conflicted
+++ resolved
@@ -41,9 +41,9 @@
                   class="avatarContainer"
                   style="width: 20px; height: 20px;"
                 >
-                  <span
-                    class="MuiSkeleton-root MuiSkeleton-circular MuiSkeleton-pulse css-143xw5x-MuiSkeleton-root"
-                    style="width: 20px; height: 20px;"
+                  <div
+                    class="icon"
+                    style="background-image: url(data:image/svg+xml;base64,PHN2ZyB4bWxucz0iaHR0cDovL3d3dy53My5vcmcvMjAwMC9zdmciIHZpZXdCb3g9IjAgMCA4IDgiIHNoYXBlLXJlbmRlcmluZz0ib3B0aW1pemVTcGVlZCIgd2lkdGg9IjY0IiBoZWlnaHQ9IjY0Ij48cGF0aCBmaWxsPSJoc2woOTIgOTYlIDQzJSkiIGQ9Ik0wLDBIOFY4SDB6Ii8+PHBhdGggZmlsbD0iaHNsKDMxMCA4NCUgMzglKSIgZD0iTTEsMGgxdjFoLTF6TTYsMGgxdjFoLTF6TTIsMGgxdjFoLTF6TTUsMGgxdjFoLTF6TTMsMGgxdjFoLTF6TTQsMGgxdjFoLTF6TTAsMWgxdjFoLTF6TTcsMWgxdjFoLTF6TTEsMWgxdjFoLTF6TTYsMWgxdjFoLTF6TTIsMWgxdjFoLTF6TTUsMWgxdjFoLTF6TTMsMWgxdjFoLTF6TTQsMWgxdjFoLTF6TTAsMmgxdjFoLTF6TTcsMmgxdjFoLTF6TTIsMmgxdjFoLTF6TTUsMmgxdjFoLTF6TTMsMmgxdjFoLTF6TTQsMmgxdjFoLTF6TTMsM2gxdjFoLTF6TTQsM2gxdjFoLTF6TTAsNGgxdjFoLTF6TTcsNGgxdjFoLTF6TTEsNGgxdjFoLTF6TTYsNGgxdjFoLTF6TTIsNGgxdjFoLTF6TTUsNGgxdjFoLTF6TTEsNWgxdjFoLTF6TTYsNWgxdjFoLTF6TTIsNWgxdjFoLTF6TTUsNWgxdjFoLTF6TTMsNWgxdjFoLTF6TTQsNWgxdjFoLTF6TTIsNmgxdjFoLTF6TTUsNmgxdjFoLTF6TTMsNmgxdjFoLTF6TTQsNmgxdjFoLTF6TTMsN2gxdjFoLTF6TTQsN2gxdjFoLTF6Ii8+PHBhdGggZmlsbD0iaHNsKDM1MSA2MSUgNjUlKSIgZD0iTTMsNGgxdjFoLTF6TTQsNGgxdjFoLTF6TTAsNWgxdjFoLTF6TTcsNWgxdjFoLTF6TTAsN2gxdjFoLTF6TTcsN2gxdjFoLTF6Ii8+PC9zdmc+); width: 20px; height: 20px;"
                   />
                 </div>
                 <div
@@ -61,7 +61,9 @@
                         data-mui-internal-clone-element="true"
                         style="cursor: pointer;"
                       >
-                        <span />
+                        <span>
+                          0xE20CcFf2c38Ef3b64109361D7b7691ff2c7D5f67
+                        </span>
                       </span>
                     </div>
                     <span
@@ -184,19 +186,11 @@
                             data-testid="tx-row-title"
                             style="word-break: break-word;"
                           >
-<<<<<<< HEAD
-                            <p
-                              class="MuiTypography-root MuiTypography-body2 css-1ew0eu5-MuiTypography-root"
-                            >
-                              Interacted with
-                            </p>
-=======
                             <span
                               class="MuiTypography-root MuiTypography-body2 css-1ew0eu5-MuiTypography-root"
                             >
                               Interacted with
                             </span>
->>>>>>> 3db88fb0
                           </div>
                           <div
                             class="MuiGrid-root MuiGrid-item MuiGrid-grid-xs-true css-1vd824g-MuiGrid-root"
@@ -212,15 +206,9 @@
                                   class="avatarContainer"
                                   style="width: 20px; height: 20px;"
                                 >
-<<<<<<< HEAD
                                   <div
                                     class="icon"
                                     style="background-image: url(data:image/svg+xml;base64,PHN2ZyB4bWxucz0iaHR0cDovL3d3dy53My5vcmcvMjAwMC9zdmciIHZpZXdCb3g9IjAgMCA4IDgiIHNoYXBlLXJlbmRlcmluZz0ib3B0aW1pemVTcGVlZCIgd2lkdGg9IjY0IiBoZWlnaHQ9IjY0Ij48cGF0aCBmaWxsPSJoc2woOTIgOTYlIDQzJSkiIGQ9Ik0wLDBIOFY4SDB6Ii8+PHBhdGggZmlsbD0iaHNsKDMxMCA4NCUgMzglKSIgZD0iTTEsMGgxdjFoLTF6TTYsMGgxdjFoLTF6TTIsMGgxdjFoLTF6TTUsMGgxdjFoLTF6TTMsMGgxdjFoLTF6TTQsMGgxdjFoLTF6TTAsMWgxdjFoLTF6TTcsMWgxdjFoLTF6TTEsMWgxdjFoLTF6TTYsMWgxdjFoLTF6TTIsMWgxdjFoLTF6TTUsMWgxdjFoLTF6TTMsMWgxdjFoLTF6TTQsMWgxdjFoLTF6TTAsMmgxdjFoLTF6TTcsMmgxdjFoLTF6TTIsMmgxdjFoLTF6TTUsMmgxdjFoLTF6TTMsMmgxdjFoLTF6TTQsMmgxdjFoLTF6TTMsM2gxdjFoLTF6TTQsM2gxdjFoLTF6TTAsNGgxdjFoLTF6TTcsNGgxdjFoLTF6TTEsNGgxdjFoLTF6TTYsNGgxdjFoLTF6TTIsNGgxdjFoLTF6TTUsNGgxdjFoLTF6TTEsNWgxdjFoLTF6TTYsNWgxdjFoLTF6TTIsNWgxdjFoLTF6TTUsNWgxdjFoLTF6TTMsNWgxdjFoLTF6TTQsNWgxdjFoLTF6TTIsNmgxdjFoLTF6TTUsNmgxdjFoLTF6TTMsNmgxdjFoLTF6TTQsNmgxdjFoLTF6TTMsN2gxdjFoLTF6TTQsN2gxdjFoLTF6Ii8+PHBhdGggZmlsbD0iaHNsKDM1MSA2MSUgNjUlKSIgZD0iTTMsNGgxdjFoLTF6TTQsNGgxdjFoLTF6TTAsNWgxdjFoLTF6TTcsNWgxdjFoLTF6TTAsN2gxdjFoLTF6TTcsN2gxdjFoLTF6Ii8+PC9zdmc+); width: 20px; height: 20px;"
-=======
-                                  <span
-                                    class="MuiSkeleton-root MuiSkeleton-circular MuiSkeleton-pulse css-143xw5x-MuiSkeleton-root"
-                                    style="width: 20px; height: 20px;"
->>>>>>> 3db88fb0
                                   />
                                 </div>
                                 <div
@@ -238,13 +226,9 @@
                                         data-mui-internal-clone-element="true"
                                         style="cursor: pointer;"
                                       >
-<<<<<<< HEAD
                                         <span>
                                           0xE20CcFf2c38Ef3b64109361D7b7691ff2c7D5f67
                                         </span>
-=======
-                                        <span />
->>>>>>> 3db88fb0
                                       </span>
                                     </div>
                                     <span
@@ -763,104 +747,6 @@
         </div>
       </div>
       <div
-<<<<<<< HEAD
-        class="MuiStack-root css-eir3lh-MuiStack-root"
-      >
-        <label
-          class="MuiFormControlLabel-root MuiFormControlLabel-labelPlacementEnd css-q4bnt8-MuiFormControlLabel-root"
-        >
-          <span
-            class="MuiButtonBase-root MuiCheckbox-root MuiCheckbox-colorPrimary MuiCheckbox-sizeMedium PrivateSwitchBase-root MuiCheckbox-root MuiCheckbox-colorPrimary MuiCheckbox-sizeMedium MuiCheckbox-root MuiCheckbox-colorPrimary MuiCheckbox-sizeMedium css-a4ywlg-MuiButtonBase-root-MuiCheckbox-root"
-          >
-            <input
-              class="PrivateSwitchBase-input css-j8yymo"
-              data-indeterminate="false"
-              type="checkbox"
-            />
-            <svg
-              aria-hidden="true"
-              class="MuiSvgIcon-root MuiSvgIcon-fontSizeMedium css-1dhtbeh-MuiSvgIcon-root"
-              data-testid="CheckBoxOutlineBlankIcon"
-              focusable="false"
-              viewBox="0 0 24 24"
-            >
-              <path
-                d="M19 5v14H5V5h14m0-2H5c-1.1 0-2 .9-2 2v14c0 1.1.9 2 2 2h14c1.1 0 2-.9 2-2V5c0-1.1-.9-2-2-2z"
-              />
-            </svg>
-          </span>
-          <span
-            class="MuiTypography-root MuiTypography-body1 MuiFormControlLabel-label css-v6lhhw-MuiTypography-root"
-          >
-            I understand what I'm signing and that this is an irreversible action.
-          </span>
-        </label>
-        <div
-          class="MuiStack-root css-msk5bl-MuiStack-root"
-        >
-          <div
-            class="container error errorMessage"
-            data-testid="error-message"
-          >
-            <div
-              class="message"
-            >
-              <mock-icon
-                aria-hidden=""
-                class="MuiSvgIcon-root MuiSvgIcon-fontSizeMedium css-1vcpomi-MuiSvgIcon-root"
-                focusable="false"
-              />
-              <div>
-                <span
-                  class="MuiTypography-root MuiTypography-body2 css-17vdyq3-MuiTypography-root"
-                >
-                  You are currently not a signer of this Safe Account and won't be able to submit this transaction.
-                </span>
-              </div>
-            </div>
-          </div>
-          <div
-            class="MuiBox-root css-0"
-          >
-            <hr
-              class="MuiDivider-root MuiDivider-fullWidth nestedDivider css-1facvfi-MuiDivider-root"
-            />
-            <div
-              class="MuiCardActions-root MuiCardActions-spacing css-1q4nm6f-MuiCardActions-root"
-            >
-              <div
-                class="MuiStack-root css-irtfmw-MuiStack-root"
-              >
-                <form>
-                  <span
-                    aria-label="Please connect your wallet"
-                    class=""
-                    data-mui-internal-clone-element="true"
-                  >
-                    <div
-                      aria-label="Button group with a nested menu"
-                      class="MuiButtonGroup-root MuiButtonGroup-contained MuiButtonGroup-horizontal MuiButtonGroup-fullWidth MuiButtonGroup-colorPrimary css-izkk6m-MuiButtonGroup-root"
-                      role="group"
-                    >
-                      <div
-                        class="MuiBox-root css-1rr4qq7"
-                        data-mui-internal-clone-element="true"
-                      >
-                        <button
-                          class="MuiButtonBase-root MuiButton-root MuiButton-contained MuiButton-containedPrimary MuiButton-sizeMedium MuiButton-containedSizeMedium MuiButton-colorPrimary MuiButton-fullWidth Mui-disabled MuiButtonGroup-grouped MuiButtonGroup-groupedHorizontal MuiButtonGroup-groupedContained MuiButtonGroup-groupedContainedHorizontal MuiButtonGroup-groupedContainedPrimary MuiButton-root MuiButton-contained MuiButton-containedPrimary MuiButton-sizeMedium MuiButton-containedSizeMedium MuiButton-colorPrimary MuiButton-fullWidth MuiButtonGroup-grouped MuiButtonGroup-groupedHorizontal MuiButtonGroup-groupedContained MuiButtonGroup-groupedContainedHorizontal MuiButtonGroup-groupedContainedPrimary css-jfe8rk-MuiButtonBase-root-MuiButton-root"
-                          data-testid="combo-submit-sign"
-                          disabled=""
-                          tabindex="-1"
-                          type="submit"
-                        >
-                          Sign
-                        </button>
-                      </div>
-                    </div>
-                  </span>
-                </form>
-              </div>
-=======
         class="MuiStack-root css-msk5bl-MuiStack-root"
       >
         <div
@@ -924,7 +810,6 @@
                   </div>
                 </span>
               </form>
->>>>>>> 3db88fb0
             </div>
           </div>
         </div>
