import { safeTxBuilder } from '@/tests/builders/safeTx'
<<<<<<< HEAD
import { render as renderTestUtils } from '@/tests/test-utils'
import { within } from '@testing-library/react'
import {
  DetailedExecutionInfoType,
  SettingsInfoType,
  TransactionInfoType,
} from '@safe-global/safe-gateway-typescript-sdk'
=======
import { render } from '@/tests/test-utils'
import type { TransactionDetails } from '@safe-global/safe-gateway-typescript-sdk'
>>>>>>> 3db88fb0
import { ReviewTransactionContent } from '../ReviewTransactionContent'
import { defaultSecurityContextValues } from '@safe-global/utils/components/tx/security/shared/utils'
import * as slots from '@/components/tx-flow/slots'
import { initialContext, TxFlowContext, type TxFlowContextType } from '@/components/tx-flow/TxFlowProvider'
import { createMockTransactionDetails } from '@/tests/transactions'

const txDetails = createMockTransactionDetails({
  txInfo: {
    type: TransactionInfoType.SETTINGS_CHANGE,
    humanDescription: 'Add new owner 0xd8dA...6045 with threshold 1',
    dataDecoded: {
      method: 'addOwnerWithThreshold',
      parameters: [
        {
          name: 'owner',
          type: 'address',
          value: '0xd8dA6BF26964aF9D7eEd9e03E53415D37aA96045',
        },
        {
          name: '_threshold',
          type: 'uint256',
          value: '1',
        },
      ],
    },
    settingsInfo: {
      type: SettingsInfoType.ADD_OWNER,
      owner: {
        value: '0xd8dA6BF26964aF9D7eEd9e03E53415D37aA96045',
        name: 'Nevinha',
        logoUri: 'http://something.com',
      },
      threshold: 1,
    },
  },
  txData: {
    hexData:
      '0x0d582f13000000000000000000000000d8da6bf26964af9d7eed9e03e53415d37aa960450000000000000000000000000000000000000000000000000000000000000001',
    dataDecoded: {
      method: 'addOwnerWithThreshold',
      parameters: [
        {
          name: 'owner',
          type: 'address',
          value: '0xd8dA6BF26964aF9D7eEd9e03E53415D37aA96045',
        },
        {
          name: '_threshold',
          type: 'uint256',
          value: '1',
        },
      ],
    },
    to: {
      value: '0xE20CcFf2c38Ef3b64109361D7b7691ff2c7D5f67',
      name: '',
    },
    value: '0',
    operation: 0,
    trustedDelegateCallTarget: false,
    addressInfoIndex: {
      '0xd8dA6BF26964aF9D7eEd9e03E53415D37aA96045': {
        value: '0xd8dA6BF26964aF9D7eEd9e03E53415D37aA96045',
        name: 'MetaMultiSigWallet',
      },
    },
  },
  detailedExecutionInfo: {
    type: DetailedExecutionInfoType.MULTISIG,
    submittedAt: 1726064794013,
    nonce: 4,
    safeTxGas: '0',
    baseGas: '0',
    gasPrice: '0',
    gasToken: '0x0000000000000000000000000000000000000000',
    refundReceiver: {
      value: '0x0000000000000000000000000000000000000000',
      name: 'MetaMultiSigWallet',
    },
    safeTxHash: '0x96a96c11b8d013ff5d7a6ce960b22e961046cfa42eff422ac71c1daf6adef2e0',
    signers: [
      {
        value: '0xDa5e9FA404881Ff36DDa97b41Da402dF6430EE6b',
        name: '',
      },
    ],
    confirmationsRequired: 1,
    confirmations: [],
    rejectors: [],
    trusted: false,
    proposer: {
      value: '0xDa5e9FA404881Ff36DDa97b41Da402dF6430EE6b',
      name: '',
    },
  },
})

const defaultProps = {
  onSubmit: jest.fn(),
  txId: '0x01231',
  isOwner: true,
  txActions: {
    proposeTx: jest.fn(),
    signTx: jest.fn(),
    addToBatch: jest.fn(),
    executeTx: jest.fn(),
    signProposerTx: jest.fn(),
  },
  txSecurity: defaultSecurityContextValues,
  safeTxError: undefined,
  safeTx: safeTxBuilder().build(),
  txDetails,
}

const render = (
  props: Partial<Parameters<typeof ReviewTransactionContent>[0]> = {},
  txFlowContext: Partial<TxFlowContextType> = {},
) => {
  return renderTestUtils(
    <slots.SlotProvider>
      <TxFlowContext.Provider value={{ ...initialContext, ...txFlowContext }}>
        <ReviewTransactionContent {...defaultProps} {...props} />
      </TxFlowContext.Provider>
    </slots.SlotProvider>,
  )
}

describe('ReviewTransactionContent', () => {
  const slotComponentSpy = jest.spyOn(slots, 'Slot')

  beforeEach(() => {
    jest.clearAllMocks()
    slotComponentSpy.mockImplementation(({ name, children }) => <div data-testid={`slot-${name}`}>{children}</div>)
  })

<<<<<<< HEAD
  it('should render Feature slot', () => {
    const { getByTestId } = render()

    expect(getByTestId(`slot-${slots.SlotName.Feature}`)).toBeInTheDocument()
  })

  it('should render Footer slot', () => {
    const { getByTestId } = render()

    expect(getByTestId(`slot-${slots.SlotName.Footer}`)).toBeInTheDocument()
  })
=======
  describe('New transaction', () => {
    describe('Batch', () => {
      const safe = extendedSafeInfoBuilder().build()
      const safeInfo = { safe, safeAddress: safe.address.value }

      beforeEach(() => {
        jest.spyOn(useSafeInfo, 'default').mockReturnValue(safeInfo as any)
      })

      it('Does not show Add to batch button if not registered', () => {
        jest.spyOn(slotProvider, 'useSlot').mockReturnValue([])

        const { queryByText } = renderReviewTransactionContent()

        const button = queryByText('Add to batch')

        expect(button).not.toBeInTheDocument()
      })

      it('Shows the Add to batch button if there registered for the "feature" slot', () => {
        jest
          .spyOn(slotProvider, 'useSlot')
          .mockImplementation((slotName) =>
            slotName === slotProvider.SlotName.Feature
              ? [{ Component: () => <button>Add to batch</button>, id: 'batching', label: 'Add to batch' }]
              : [],
          )

        const { getByText } = renderReviewTransactionContent()
>>>>>>> 3db88fb0

  it('should render Submit slot', () => {
    const { getByTestId } = render()

    expect(getByTestId(`slot-${slots.SlotName.Submit}`)).toBeInTheDocument()
  })

<<<<<<< HEAD
  it('should render Sign button as fallback for submit slot', () => {
    const { getByTestId } = render()

    const submitSlot = getByTestId(`slot-${slots.SlotName.Submit}`)
    expect(within(submitSlot).getByTestId('combo-submit-sign')).toBeInTheDocument()
  })

  describe('should display the correct title', () => {
    it('when transaction will be signed', () => {
      const { getByText } = render()

      expect(getByText("You're about to confirm this transaction.")).toBeInTheDocument()
    })

    it('when transaction will be executed', () => {
      const { getByText } = render(undefined, { willExecute: true })

      expect(getByText("You're about to execute this transaction.")).toBeInTheDocument()
    })

    it('when transaction will be proposed', () => {
      const { getByText } = render(undefined, { isProposing: true })

      expect(getByText("You're about to propose this transaction.")).toBeInTheDocument()
    })
  })

  it('should display a safeTxError', () => {
    const { getByText } = render({
      safeTxError: new Error('Safe transaction error'),
      safeTx: safeTxBuilder().build(),
    })

    expect(
      getByText('This transaction will most likely fail. To save gas costs, avoid confirming the transaction.'),
    ).toBeInTheDocument()
  })

=======
>>>>>>> 3db88fb0
  it('should not display safeTxError message for valid transactions', () => {
    const { queryByText } = render()

    expect(
      queryByText('This transaction will most likely fail. To save gas costs, avoid confirming the transaction.'),
    ).not.toBeInTheDocument()
  })
})<|MERGE_RESOLUTION|>--- conflicted
+++ resolved
@@ -1,247 +1,67 @@
-import { safeTxBuilder } from '@/tests/builders/safeTx'
-<<<<<<< HEAD
-import { render as renderTestUtils } from '@/tests/test-utils'
-import { within } from '@testing-library/react'
-import {
-  DetailedExecutionInfoType,
-  SettingsInfoType,
-  TransactionInfoType,
-} from '@safe-global/safe-gateway-typescript-sdk'
-=======
+import ReviewTransaction from '../index'
 import { render } from '@/tests/test-utils'
-import type { TransactionDetails } from '@safe-global/safe-gateway-typescript-sdk'
->>>>>>> 3db88fb0
-import { ReviewTransactionContent } from '../ReviewTransactionContent'
-import { defaultSecurityContextValues } from '@safe-global/utils/components/tx/security/shared/utils'
-import * as slots from '@/components/tx-flow/slots'
-import { initialContext, TxFlowContext, type TxFlowContextType } from '@/components/tx-flow/TxFlowProvider'
-import { createMockTransactionDetails } from '@/tests/transactions'
+import type { TransactionPreview } from '@safe-global/safe-gateway-typescript-sdk'
+import type { SafeTxContextParams } from '@/components/tx-flow/SafeTxProvider'
+import { SafeTxContext } from '@/components/tx-flow/SafeTxProvider'
+import { createSafeTx } from '@/tests/builders/safeTx'
+import * as useTxPreviewHooks from '@/components/tx/confirmation-views/useTxPreview'
+import { SlotProvider } from '@/components/tx-flow/slots'
 
-const txDetails = createMockTransactionDetails({
-  txInfo: {
-    type: TransactionInfoType.SETTINGS_CHANGE,
-    humanDescription: 'Add new owner 0xd8dA...6045 with threshold 1',
-    dataDecoded: {
-      method: 'addOwnerWithThreshold',
-      parameters: [
-        {
-          name: 'owner',
-          type: 'address',
-          value: '0xd8dA6BF26964aF9D7eEd9e03E53415D37aA96045',
-        },
-        {
-          name: '_threshold',
-          type: 'uint256',
-          value: '1',
-        },
-      ],
-    },
-    settingsInfo: {
-      type: SettingsInfoType.ADD_OWNER,
-      owner: {
-        value: '0xd8dA6BF26964aF9D7eEd9e03E53415D37aA96045',
-        name: 'Nevinha',
-        logoUri: 'http://something.com',
-      },
-      threshold: 1,
-    },
-  },
-  txData: {
-    hexData:
-      '0x0d582f13000000000000000000000000d8da6bf26964af9d7eed9e03e53415d37aa960450000000000000000000000000000000000000000000000000000000000000001',
-    dataDecoded: {
-      method: 'addOwnerWithThreshold',
-      parameters: [
-        {
-          name: 'owner',
-          type: 'address',
-          value: '0xd8dA6BF26964aF9D7eEd9e03E53415D37aA96045',
-        },
-        {
-          name: '_threshold',
-          type: 'uint256',
-          value: '1',
-        },
-      ],
-    },
-    to: {
-      value: '0xE20CcFf2c38Ef3b64109361D7b7691ff2c7D5f67',
-      name: '',
-    },
-    value: '0',
-    operation: 0,
-    trustedDelegateCallTarget: false,
-    addressInfoIndex: {
-      '0xd8dA6BF26964aF9D7eEd9e03E53415D37aA96045': {
-        value: '0xd8dA6BF26964aF9D7eEd9e03E53415D37aA96045',
-        name: 'MetaMultiSigWallet',
-      },
-    },
-  },
-  detailedExecutionInfo: {
-    type: DetailedExecutionInfoType.MULTISIG,
-    submittedAt: 1726064794013,
-    nonce: 4,
-    safeTxGas: '0',
-    baseGas: '0',
-    gasPrice: '0',
-    gasToken: '0x0000000000000000000000000000000000000000',
-    refundReceiver: {
-      value: '0x0000000000000000000000000000000000000000',
-      name: 'MetaMultiSigWallet',
-    },
-    safeTxHash: '0x96a96c11b8d013ff5d7a6ce960b22e961046cfa42eff422ac71c1daf6adef2e0',
-    signers: [
-      {
-        value: '0xDa5e9FA404881Ff36DDa97b41Da402dF6430EE6b',
-        name: '',
-      },
-    ],
-    confirmationsRequired: 1,
-    confirmations: [],
-    rejectors: [],
-    trusted: false,
-    proposer: {
-      value: '0xDa5e9FA404881Ff36DDa97b41Da402dF6430EE6b',
-      name: '',
-    },
-  },
-})
-
-const defaultProps = {
-  onSubmit: jest.fn(),
-  txId: '0x01231',
-  isOwner: true,
-  txActions: {
-    proposeTx: jest.fn(),
-    signTx: jest.fn(),
-    addToBatch: jest.fn(),
-    executeTx: jest.fn(),
-    signProposerTx: jest.fn(),
-  },
-  txSecurity: defaultSecurityContextValues,
-  safeTxError: undefined,
-  safeTx: safeTxBuilder().build(),
-  txDetails,
-}
-
-const render = (
-  props: Partial<Parameters<typeof ReviewTransactionContent>[0]> = {},
-  txFlowContext: Partial<TxFlowContextType> = {},
-) => {
-  return renderTestUtils(
-    <slots.SlotProvider>
-      <TxFlowContext.Provider value={{ ...initialContext, ...txFlowContext }}>
-        <ReviewTransactionContent {...defaultProps} {...props} />
-      </TxFlowContext.Provider>
-    </slots.SlotProvider>,
-  )
-}
-
-describe('ReviewTransactionContent', () => {
-  const slotComponentSpy = jest.spyOn(slots, 'Slot')
-
+describe('ReviewTransaction', () => {
   beforeEach(() => {
     jest.clearAllMocks()
-    slotComponentSpy.mockImplementation(({ name, children }) => <div data-testid={`slot-${name}`}>{children}</div>)
   })
 
-<<<<<<< HEAD
-  it('should render Feature slot', () => {
-    const { getByTestId } = render()
+  it('should display a loading component', () => {
+    const { container } = render(<ReviewTransaction onSubmit={jest.fn()} />)
 
-    expect(getByTestId(`slot-${slots.SlotName.Feature}`)).toBeInTheDocument()
+    expect(container).toMatchSnapshot()
   })
 
-  it('should render Footer slot', () => {
-    const { getByTestId } = render()
+  it('should display a confirmation screen', async () => {
+    jest.spyOn(useTxPreviewHooks, 'default').mockReturnValue([
+      {
+        txInfo: {},
+        txData: { to: { value: '0xE20CcFf2c38Ef3b64109361D7b7691ff2c7D5f67' } },
+      } as TransactionPreview,
+      undefined,
+      false,
+    ])
 
-    expect(getByTestId(`slot-${slots.SlotName.Footer}`)).toBeInTheDocument()
-  })
-=======
-  describe('New transaction', () => {
-    describe('Batch', () => {
-      const safe = extendedSafeInfoBuilder().build()
-      const safeInfo = { safe, safeAddress: safe.address.value }
+    const { container, getByText } = render(
+      <SlotProvider>
+        <SafeTxContext.Provider value={{ safeTx: createSafeTx() } as SafeTxContextParams}>
+          <ReviewTransaction onSubmit={jest.fn()} />
+        </SafeTxContext.Provider>
+        ,
+      </SlotProvider>,
+    )
 
-      beforeEach(() => {
-        jest.spyOn(useSafeInfo, 'default').mockReturnValue(safeInfo as any)
-      })
-
-      it('Does not show Add to batch button if not registered', () => {
-        jest.spyOn(slotProvider, 'useSlot').mockReturnValue([])
-
-        const { queryByText } = renderReviewTransactionContent()
-
-        const button = queryByText('Add to batch')
-
-        expect(button).not.toBeInTheDocument()
-      })
-
-      it('Shows the Add to batch button if there registered for the "feature" slot', () => {
-        jest
-          .spyOn(slotProvider, 'useSlot')
-          .mockImplementation((slotName) =>
-            slotName === slotProvider.SlotName.Feature
-              ? [{ Component: () => <button>Add to batch</button>, id: 'batching', label: 'Add to batch' }]
-              : [],
-          )
-
-        const { getByText } = renderReviewTransactionContent()
->>>>>>> 3db88fb0
-
-  it('should render Submit slot', () => {
-    const { getByTestId } = render()
-
-    expect(getByTestId(`slot-${slots.SlotName.Submit}`)).toBeInTheDocument()
+    expect(getByText("You're about to confirm this transaction.")).toBeInTheDocument()
+    expect(container).toMatchSnapshot()
   })
 
-<<<<<<< HEAD
-  it('should render Sign button as fallback for submit slot', () => {
-    const { getByTestId } = render()
+  it('should display an error screen', async () => {
+    jest
+      .spyOn(useTxPreviewHooks, 'default')
+      .mockReturnValue([undefined, new Error('This is a mock error message'), false])
 
-    const submitSlot = getByTestId(`slot-${slots.SlotName.Submit}`)
-    expect(within(submitSlot).getByTestId('combo-submit-sign')).toBeInTheDocument()
-  })
+    const { container } = render(
+      <SlotProvider>
+        <SafeTxContext.Provider
+          value={
+            {
+              safeTx: createSafeTx(),
+            } as SafeTxContextParams
+          }
+        >
+          <ReviewTransaction onSubmit={jest.fn()} />
+        </SafeTxContext.Provider>
+        ,
+      </SlotProvider>,
+    )
 
-  describe('should display the correct title', () => {
-    it('when transaction will be signed', () => {
-      const { getByText } = render()
-
-      expect(getByText("You're about to confirm this transaction.")).toBeInTheDocument()
-    })
-
-    it('when transaction will be executed', () => {
-      const { getByText } = render(undefined, { willExecute: true })
-
-      expect(getByText("You're about to execute this transaction.")).toBeInTheDocument()
-    })
-
-    it('when transaction will be proposed', () => {
-      const { getByText } = render(undefined, { isProposing: true })
-
-      expect(getByText("You're about to propose this transaction.")).toBeInTheDocument()
-    })
-  })
-
-  it('should display a safeTxError', () => {
-    const { getByText } = render({
-      safeTxError: new Error('Safe transaction error'),
-      safeTx: safeTxBuilder().build(),
-    })
-
-    expect(
-      getByText('This transaction will most likely fail. To save gas costs, avoid confirming the transaction.'),
-    ).toBeInTheDocument()
-  })
-
-=======
->>>>>>> 3db88fb0
-  it('should not display safeTxError message for valid transactions', () => {
-    const { queryByText } = render()
-
-    expect(
-      queryByText('This transaction will most likely fail. To save gas costs, avoid confirming the transaction.'),
-    ).not.toBeInTheDocument()
+    expect(container.querySelector('continue-sign-btn')).not.toBeInTheDocument()
+    expect(container).toMatchSnapshot()
   })
 })