import type { PropsWithChildren, ReactElement } from 'react'
import { useCallback, useContext } from 'react'
import madProps from '@/utils/mad-props'
import { SafeTxContext } from '@/components/tx-flow/SafeTxProvider'
import ErrorMessage from '../ErrorMessage'
import TxCard, { TxCardActions } from '@/components/tx-flow/common/TxCard'
import ConfirmationTitle, { ConfirmationTitleTypes } from '@/components/tx/SignOrExecuteForm/ConfirmationTitle'
import { ErrorBoundary } from '@sentry/react'
import ApprovalEditor from '../ApprovalEditor'
import { BlockaidBalanceChanges } from '../security/blockaid/BlockaidBalanceChange'
import { useApprovalInfos } from '../ApprovalEditor/hooks/useApprovalInfos'
import type { TransactionDetails, TransactionPreview } from '@safe-global/safe-gateway-typescript-sdk'
import NetworkWarning from '@/components/new-safe/create/NetworkWarning'
import ConfirmationView from '../confirmation-views'
import UnknownContractError from '../SignOrExecuteForm/UnknownContractError'
import { TxFlowContext } from '@/components/tx-flow/TxFlowProvider'
import useIsCounterfactualSafe from '@/features/counterfactual/hooks/useIsCounterfactualSafe'
import { Slot, SlotName } from '@/components/tx-flow/slots'
import type { SubmitCallback } from '@/components/tx-flow/TxFlow'
import { Button, CircularProgress } from '@mui/material'
import CheckWallet from '@/components/common/CheckWallet'
import { MODALS_EVENTS, trackEvent } from '@/services/analytics'

export type ReviewTransactionContentProps = PropsWithChildren<{
  onSubmit: SubmitCallback
  isBatch?: boolean
}>

export const ReviewTransactionContent = ({
  safeTx,
  safeTxError,
  onSubmit,
  isBatch,
  children,
  txDetails,
  txPreview,
}: ReviewTransactionContentProps & {
  safeTx: ReturnType<typeof useSafeTx>
  safeTxError: ReturnType<typeof useSafeTxError>
  isCreation?: boolean
  txDetails?: TransactionDetails
  txPreview?: TransactionPreview
}): ReactElement => {
  const { willExecute, isCreation, isProposing, isRejection, isSubmitLoading, isSubmitDisabled, onlyExecute } =
    useContext(TxFlowContext)

  const [readableApprovals] = useApprovalInfos({ safeTransaction: safeTx })
  const isApproval = readableApprovals && readableApprovals.length > 0
  const isCounterfactualSafe = useIsCounterfactualSafe()

  const onContinueClick = useCallback(() => {
    trackEvent(MODALS_EVENTS.CONTINUE_CLICKED)
    onSubmit()
  }, [onSubmit])

  return (
    <>
      <TxCard>
        {children}

        <ConfirmationView
          isCreation={isCreation}
          txDetails={txDetails}
          txPreview={txPreview}
          safeTx={safeTx}
          isBatch={isBatch}
          isApproval={isApproval}
        >
          {!isRejection && (
            <ErrorBoundary fallback={<div>Error parsing data</div>}>
              {isApproval && <ApprovalEditor safeTransaction={safeTx} />}
            </ErrorBoundary>
          )}
        </ConfirmationView>

        {!isCounterfactualSafe && !isRejection && <BlockaidBalanceChanges />}
      </TxCard>

      <Slot name={SlotName.Feature} />

      <TxCard>
        <ConfirmationTitle
          variant={
            isProposing
              ? ConfirmationTitleTypes.propose
              : willExecute
                ? ConfirmationTitleTypes.execute
                : ConfirmationTitleTypes.sign
          }
          isCreation={isCreation}
        />
        {safeTxError && (
          <ErrorMessage error={safeTxError}>
            This transaction will most likely fail. To save gas costs, avoid confirming the transaction.
          </ErrorMessage>
        )}

        <Slot name={SlotName.Footer} />
        <NetworkWarning />
        <UnknownContractError txData={txDetails?.txData ?? txPreview?.txData} />

        <TxCardActions>
          {/* Continue button */}
          <CheckWallet allowNonOwner={onlyExecute} checkNetwork={!isSubmitDisabled}>
            {(isOk) => (
              <Button
                data-testid="continue-sign-btn"
                variant="contained"
                type="submit"
<<<<<<< HEAD
                onClick={onContinueClick}
                disabled={!isOk || !isSubmittable}
=======
                onClick={() => onSubmit()}
                disabled={!isOk || isSubmitDisabled}
>>>>>>> 51c26136
                sx={{ minWidth: '82px', order: '1', width: ['100%', '100%', '100%', 'auto'] }}
              >
                {isSubmitLoading ? <CircularProgress size={20} /> : 'Continue'}
              </Button>
            )}
          </CheckWallet>
        </TxCardActions>
      </TxCard>
    </>
  )
}

const useSafeTx = () => useContext(SafeTxContext).safeTx
const useSafeTxError = () => useContext(SafeTxContext).safeTxError

export default madProps(ReviewTransactionContent, {
  safeTx: useSafeTx,
  safeTxError: useSafeTxError,
})<|MERGE_RESOLUTION|>--- conflicted
+++ resolved
@@ -107,13 +107,8 @@
                 data-testid="continue-sign-btn"
                 variant="contained"
                 type="submit"
-<<<<<<< HEAD
                 onClick={onContinueClick}
-                disabled={!isOk || !isSubmittable}
-=======
-                onClick={() => onSubmit()}
                 disabled={!isOk || isSubmitDisabled}
->>>>>>> 51c26136
                 sx={{ minWidth: '82px', order: '1', width: ['100%', '100%', '100%', 'auto'] }}
               >
                 {isSubmitLoading ? <CircularProgress size={20} /> : 'Continue'}
