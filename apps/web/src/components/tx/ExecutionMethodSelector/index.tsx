--- conflicted
+++ resolved
@@ -1,23 +1,15 @@
-<<<<<<< HEAD
 import type { RelaysRemaining } from '@safe-global/store/gateway/AUTO_GENERATED/relay'
-import { Box, FormControl, FormControlLabel, Radio, RadioGroup, Typography } from '@mui/material'
-=======
+
 import { Box, FormControl, FormControlLabel, Radio, RadioGroup, Typography, Tooltip, Chip, Link } from '@mui/material'
-import type { Dispatch, SetStateAction, ReactElement, ChangeEvent } from 'react'
->>>>>>> 29a0f60c
-
 import type { Dispatch, SetStateAction, ReactElement, ChangeEvent } from 'react'
 import useWallet from '@/hooks/wallets/useWallet'
 import WalletIcon from '@/components/common/WalletIcon'
 import SponsoredBy from '../SponsoredBy'
-<<<<<<< HEAD
-=======
+
 import RemainingRelays from '../RemainingRelays'
 import InfoIcon from '@mui/icons-material/Info'
 import GasTooHighBanner from '@/features/no-fee-november/components/GasTooHighBanner'
->>>>>>> 29a0f60c
-
-import RemainingRelays from '../RemainingRelays'
+
 import css from './styles.module.css'
 import BalanceInfo from '@/components/tx/BalanceInfo'
 import madProps from '@/utils/mad-props'
