import CheckBalance from '@/features/counterfactual/CheckBalance'
import React, { type ReactElement } from 'react'
import { Box, Card, Checkbox, CircularProgress, IconButton, Skeleton, Stack, Tooltip, Typography } from '@mui/material'
import css from './styles.module.css'
import TokenAmount from '@/components/common/TokenAmount'
import TokenIcon from '@/components/common/TokenIcon'
import EnhancedTable, { type EnhancedTableProps } from '@/components/common/EnhancedTable'
import TokenExplorerLink from '@/components/common/TokenExplorerLink'
import Track from '@/components/common/Track'
import { ASSETS_EVENTS } from '@/services/analytics/events/assets'
import { VisibilityOutlined } from '@mui/icons-material'
import TokenMenu from '../TokenMenu'
import useBalances from '@/hooks/useBalances'
import { useHideAssets, useVisibleAssets } from './useHideAssets'
import AddFundsCTA from '@/components/common/AddFunds'
import SwapButton from '@/features/swap/components/SwapButton'
import { SWAP_LABELS } from '@/services/analytics/events/swaps'
import SendButton from './SendButton'
import useIsSwapFeatureEnabled from '@/features/swap/hooks/useIsSwapFeatureEnabled'
import useIsStakingFeatureEnabled from '@/features/stake/hooks/useIsStakingFeatureEnabled'
import { STAKE_LABELS } from '@/services/analytics/events/stake'
import StakeButton from '@/features/stake/components/StakeButton'
import { TokenType } from '@safe-global/safe-gateway-typescript-sdk'
import { type Balance } from '@safe-global/store/gateway/AUTO_GENERATED/balances'
import { FiatChange } from './FiatChange'
import useIsEarnFeatureEnabled from '@/features/earn/hooks/useIsEarnFeatureEnabled'
import EarnButton from '@/features/earn/components/EarnButton'
import { EARN_LABELS } from '@/services/analytics/events/earn'
import { isEligibleEarnToken } from '@/features/earn/utils'
import useChainId from '@/hooks/useChainId'
import FiatValue from '@/components/common/FiatValue'
import { formatPercentage } from '@safe-global/utils/utils/formatters'
import useFiatTotal from '@/hooks/useFiatTotal'

const skeletonCells: EnhancedTableProps['rows'][0]['cells'] = {
  asset: {
    rawValue: '0x0',
    content: (
      <div className={css.token}>
        <Skeleton variant="rounded" width="26px" height="26px" />
        <Typography>
          <Skeleton width="80px" />
        </Typography>
      </div>
    ),
  },
  price: {
    rawValue: '0',
    content: (
      <Typography>
        <Skeleton width="32px" />
      </Typography>
    ),
  },
  balance: {
    rawValue: '0',
    content: (
      <Typography>
        <Skeleton width="32px" />
      </Typography>
    ),
  },
  value: {
    rawValue: '0',
    content: (
      <Typography>
        <Skeleton width="32px" />
      </Typography>
    ),
  },
  weight: {
    rawValue: '0',
    content: (
      <Typography>
        <Skeleton width="32px" />
      </Typography>
    ),
  },
  actions: {
    rawValue: '',
    sticky: true,
    content: <div></div>,
  },
}

const skeletonRows: EnhancedTableProps['rows'] = Array(3).fill({ cells: skeletonCells })

const isNativeToken = (tokenInfo: Balance['tokenInfo']) => {
  return tokenInfo.type === TokenType.NATIVE_TOKEN
}

const headCells = [
  {
    id: 'asset',
    label: 'Asset',
    width: '30%',
  },
  {
    id: 'price',
    label: 'Price',
    width: '20%',
    align: 'right',
  },
  {
    id: 'balance',
    label: 'Balance',
    width: '20%',
    align: 'right',
  },
  {
    id: 'value',
    label: 'Value',
    width: '20%',
    align: 'right',
  },
  {
    id: 'weight',
<<<<<<< HEAD
    label: (
      <Tooltip title="Based on total portfolio value">
        <Typography variant="caption" letterSpacing="normal" color="primary.light">
          Weight
        </Typography>
      </Tooltip>
    ),
    width: '15%',
    align: 'left',
=======
    label: 'Weight',
    width: '20%',
    align: 'right',
>>>>>>> 5542f2d2
  },
  {
    id: 'actions',
    label: '',
    width: '15%',
    sticky: true,
  },
]

const AssetsTable = ({
  showHiddenAssets,
  setShowHiddenAssets,
}: {
  showHiddenAssets: boolean
  setShowHiddenAssets: (hidden: boolean) => void
}): ReactElement => {
  const { balances, loading } = useBalances()
  const fiatTotal = useFiatTotal()
  const chainId = useChainId()
  const isSwapFeatureEnabled = useIsSwapFeatureEnabled()
  const isStakingFeatureEnabled = useIsStakingFeatureEnabled()
  const isEarnFeatureEnabled = useIsEarnFeatureEnabled()

  const { isAssetSelected, toggleAsset, hidingAsset, hideAsset, cancel, deselectAll, saveChanges } = useHideAssets(() =>
    setShowHiddenAssets(false),
  )

  const visible = useVisibleAssets()
  const visibleAssets = showHiddenAssets ? balances.items : visible
  const hasNoAssets = !loading && balances.items.length === 1 && balances.items[0].balance === '0'
  const selectedAssetCount = visibleAssets?.filter((item) => isAssetSelected(item.tokenInfo.address)).length || 0

  const rows = loading
    ? skeletonRows
    : (visibleAssets || []).map((item) => {
        const rawFiatValue = parseFloat(item.fiatBalance)
        const rawPriceValue = parseFloat(item.fiatConversion)
        const isNative = isNativeToken(item.tokenInfo)
        const isSelected = isAssetSelected(item.tokenInfo.address)
        const itemShareOfFiatTotal = fiatTotal ? Number(item.fiatBalance) / fiatTotal : null

        return {
          key: item.tokenInfo.address,
          selected: isSelected,
          collapsed: item.tokenInfo.address === hidingAsset,
          cells: {
            asset: {
              rawValue: item.tokenInfo.name,
              collapsed: item.tokenInfo.address === hidingAsset,
              content: (
                <div className={css.token}>
                  <TokenIcon logoUri={item.tokenInfo.logoUri} tokenSymbol={item.tokenInfo.symbol} />

                  <Stack>
                    <Typography fontWeight="bold">
                      {item.tokenInfo.name}
                      {!isNative && <TokenExplorerLink address={item.tokenInfo.address} />}
                    </Typography>
                    <Typography variant="body2" color="primary.light">
                      {item.tokenInfo.symbol}
                    </Typography>
                  </Stack>

                  {isStakingFeatureEnabled && item.tokenInfo.type === TokenType.NATIVE_TOKEN && (
                    <StakeButton tokenInfo={item.tokenInfo} trackingLabel={STAKE_LABELS.asset} />
                  )}

                  {isEarnFeatureEnabled && isEligibleEarnToken(chainId, item.tokenInfo.address) && (
                    <EarnButton tokenInfo={item.tokenInfo} trackingLabel={EARN_LABELS.asset} />
                  )}
                </div>
              ),
            },
            price: {
              rawValue: rawPriceValue,
              content: (
                <Typography textAlign="right">
                  <FiatValue value={item.fiatConversion} />
                </Typography>
              ),
            },
            balance: {
              rawValue: Number(item.balance) / 10 ** (item.tokenInfo.decimals ?? 0),
              collapsed: item.tokenInfo.address === hidingAsset,
              content: (
                <Typography sx={{ '& b': { fontWeight: '400' } }} textAlign="right">
                  <TokenAmount
                    value={item.balance}
                    decimals={item.tokenInfo.decimals}
                    tokenSymbol={item.tokenInfo.symbol}
                  />
                </Typography>
              ),
            },
            value: {
              rawValue: rawFiatValue,
              collapsed: item.tokenInfo.address === hidingAsset,
              content: (
                <Box textAlign="right">
                  <Typography>
                    <FiatValue value={item.fiatBalance} precise uniformColor />
                  </Typography>
                  {item.fiatBalance24hChange && (
                    <Typography variant="caption">
                      <FiatChange balanceItem={item} inline />
                    </Typography>
                  )}
                </Box>
              ),
            },
            weight: {
              rawValue: itemShareOfFiatTotal,
              content: itemShareOfFiatTotal ? (
                <Box textAlign="right">
                  <Stack direction="row" alignItems="center" gap={0.5} position="relative" display="inline-flex">
                    <svg className={css.gradient}>
                      <defs>
                        <linearGradient
                          id="progress_gradient"
                          x1="21.1648"
                          y1="8.21591"
                          x2="-9.95028"
                          y2="22.621"
                          gradientUnits="userSpaceOnUse"
                        >
                          <stop stopColor="#5FDDFF" />
                          <stop offset="1" stopColor="#12FF80" />
                        </linearGradient>
                      </defs>
                    </svg>
                    <CircularProgress
                      variant="determinate"
                      value={100}
                      className={css.circleBg}
                      size={16}
                      thickness={6}
                    />
                    <CircularProgress
                      variant="determinate"
                      value={itemShareOfFiatTotal * 100}
                      className={css.circleProgress}
                      size={16}
                      thickness={6}
                      sx={{ 'svg circle': { stroke: 'url(#progress_gradient)', strokeLinecap: 'round' } }}
                    />
                    <Typography variant="body2" sx={{ minWidth: '52px', textAlign: 'right' }}>
                      {formatPercentage(itemShareOfFiatTotal)}
                    </Typography>
                  </Stack>
                </Box>
              ) : (
                <></>
              ),
            },
            actions: {
              rawValue: Number(item.fiatBalance24hChange),
              sticky: true,
              collapsed: item.tokenInfo.address === hidingAsset,
              content: (
                <Stack direction="row" gap={1} alignItems="center" justifyContent="flex-end">
                  <Stack direction="row" gap={1} alignItems="center" bgcolor="background.paper" p={1}>
                    <SendButton tokenInfo={item.tokenInfo} />

                    {isSwapFeatureEnabled && (
                      <SwapButton tokenInfo={item.tokenInfo} amount="0" trackingLabel={SWAP_LABELS.asset} />
                    )}

                    {showHiddenAssets ? (
                      <Checkbox size="small" checked={isSelected} onClick={() => toggleAsset(item.tokenInfo.address)} />
                    ) : (
                      <Track {...ASSETS_EVENTS.HIDE_TOKEN}>
                        <Tooltip title="Hide asset" arrow disableInteractive>
                          <IconButton
                            disabled={hidingAsset !== undefined}
                            size="medium"
                            onClick={() => hideAsset(item.tokenInfo.address)}
                          >
                            <VisibilityOutlined fontSize="small" />
                          </IconButton>
                        </Tooltip>
                      </Track>
                    )}
                  </Stack>
                </Stack>
              ),
            },
          },
        }
      })

  return (
    <>
      <TokenMenu
        saveChanges={saveChanges}
        cancel={cancel}
        deselectAll={deselectAll}
        selectedAssetCount={selectedAssetCount}
        showHiddenAssets={showHiddenAssets}
      />

      {hasNoAssets ? (
        <AddFundsCTA />
      ) : (
        <Card sx={{ px: 2, mb: 2 }}>
          <div className={css.container}>
            <EnhancedTable rows={rows} headCells={headCells} compact />
          </div>
        </Card>
      )}

      <CheckBalance />
    </>
  )
}

export default AssetsTable<|MERGE_RESOLUTION|>--- conflicted
+++ resolved
@@ -115,7 +115,6 @@
   },
   {
     id: 'weight',
-<<<<<<< HEAD
     label: (
       <Tooltip title="Based on total portfolio value">
         <Typography variant="caption" letterSpacing="normal" color="primary.light">
@@ -123,13 +122,8 @@
         </Typography>
       </Tooltip>
     ),
-    width: '15%',
-    align: 'left',
-=======
-    label: 'Weight',
     width: '20%',
     align: 'right',
->>>>>>> 5542f2d2
   },
   {
     id: 'actions',
