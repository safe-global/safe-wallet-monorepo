<<<<<<< HEAD
.container td:last-of-type,
.container th:last-of-type {
  width: 0 !important;
  display: block;
  padding: 0 !important;
}

.container td:last-of-type > * {
  position: absolute;
  right: 0;
  width: 15%;
=======
.container .sticky {
>>>>>>> 161c0424
  opacity: 0;
  position: absolute;
  top: 0;
  right: 0;
  width: 15%;
  transition: opacity 0.2s;
  height: 100% !important;
  display: flex;
  align-items: center;
}

.container tr:hover .sticky {
  opacity: 1;
}

.container td {
  position: relative;
}

.container tr:last-of-type {
  border-bottom-color: transparent;
}

.token {
  display: flex;
  align-items: center;
  gap: var(--space-1);
  position: relative;
  z-index: 1;
}

.walletImage {
  width: 32px;
  height: 32px;
  border-radius: 50%;
  background: var(--color-background-main);
  color: var(--color-border-main);
  display: flex;
  align-items: center;
  justify-content: center;
}

.customProgress {
  position: relative;
  width: 16px;
  height: 16px;
}

.progressRing {
  width: 16px;
  height: 16px;
  border-radius: 50%;
  background: conic-gradient(
    from 0deg,
    var(--color-info-main) 0%,
    var(--color-secondary-main) var(--progress, 0%),
    var(--color-border-light) var(--progress, 0%),
    var(--color-border-light) 100%
  );
  position: relative;
}

.progressRing::after {
  content: '';
  position: absolute;
  top: 3px;
  left: 3px;
  width: 10px;
  height: 10px;
  border-radius: 50%;
  background: var(--color-background-paper);
}

@media (max-width: 599.95px) {
  .container td:last-of-type,
  .container th:last-of-type {
    display: none;
  }
}<|MERGE_RESOLUTION|>--- conflicted
+++ resolved
@@ -1,18 +1,4 @@
-<<<<<<< HEAD
-.container td:last-of-type,
-.container th:last-of-type {
-  width: 0 !important;
-  display: block;
-  padding: 0 !important;
-}
-
-.container td:last-of-type > * {
-  position: absolute;
-  right: 0;
-  width: 15%;
-=======
 .container .sticky {
->>>>>>> 161c0424
   opacity: 0;
   position: absolute;
   top: 0;
