--- conflicted
+++ resolved
@@ -10,12 +10,10 @@
 import { useIsSidebarRoute } from '@/hooks/useIsSidebarRoute'
 import { TxModalContext } from '@/components/tx-flow'
 import BatchSidebar from '@/components/batch/BatchSidebar'
-<<<<<<< HEAD
-import { NestedSafeBreadcrumbs } from '../NestedSafeBreadcrumbs'
-=======
 import { TemporaryDialog } from '@/components/common/TemporaryDialog'
 import ExternalLink from '../ExternalLink'
 import { IS_PRODUCTION } from '@/config/constants'
+import { NestedSafeBreadcrumbs } from '../NestedSafeBreadcrumbs'
 
 const StickyBanner = () => (
   <Alert severity="warning">
@@ -26,7 +24,6 @@
     that you are approving on your signer wallet. If you can’t verify it, don’t sign it.
   </Alert>
 )
->>>>>>> 86f30319
 
 const PageLayout = ({ pathname, children }: { pathname: string; children: ReactElement }): ReactElement => {
   const [isSidebarRoute, isAnimated] = useIsSidebarRoute(pathname)
@@ -53,20 +50,16 @@
         })}
       >
         <div className={css.content}>
-<<<<<<< HEAD
-          <SafeLoadingError>
-            <NestedSafeBreadcrumbs />
-            {children}
-          </SafeLoadingError>
-=======
           {IS_PRODUCTION && (
             <div className={css.sticky}>
               <StickyBanner />
             </div>
           )}
 
-          <SafeLoadingError>{children}</SafeLoadingError>
->>>>>>> 86f30319
+          <SafeLoadingError>
+            <NestedSafeBreadcrumbs />
+            {children}
+          </SafeLoadingError>
         </div>
 
         <BatchSidebar isOpen={isBatchOpen} onToggle={setBatchOpen} />
