import { render, waitFor, renderHook } from '@/tests/test-utils'
import NamedAddressInfo, { useAddressName } from '.'
import { faker } from '@faker-js/faker'
import { getContract, type ChainInfo } from '@safe-global/safe-gateway-typescript-sdk'
<<<<<<< HEAD
import { shortenAddress } from '@safe-global/utils/utils/formatters'
=======
import { useWeb3ReadOnly } from '@/hooks/wallets/web3'
import useSafeAddress from '@/hooks/useSafeAddress'
>>>>>>> 04ab02c9

const mockChainInfo = {
  chainId: '4',
  shortName: 'tst',
  blockExplorerUriTemplate: {
    address: 'https://test.scan.eth/{address}',
    api: 'https://test.scan.eth/',
    txHash: 'https://test.scan.eth/{txHash}',
  },
} as ChainInfo

jest.mock('@safe-global/safe-gateway-typescript-sdk', () => ({
  ...jest.requireActual('@safe-global/safe-gateway-typescript-sdk'),
  getContract: jest.fn(),
  __esModule: true,
}))

jest.mock('@/hooks/wallets/web3', () => ({
  useWeb3ReadOnly: jest.fn(),
}))

jest.mock('@/hooks/useSafeAddress', () => ({
  __esModule: true,
  default: jest.fn(),
}))

const mockWeb3ReadOnly = useWeb3ReadOnly as jest.Mock
const getContractMock = getContract as jest.Mock
const useSafeAddressMock = useSafeAddress as jest.Mock

const safeAddress = faker.finance.ethereumAddress()

describe('NamedAddressInfo', () => {
  beforeEach(() => {
    jest.clearAllMocks()
    useSafeAddressMock.mockReturnValue(safeAddress)
  })

  it('should not fetch contract info if name / logo is given', async () => {
    const result = render(
      <NamedAddressInfo
        address={faker.finance.ethereumAddress()}
        name="TestAddressName"
        customAvatar="https://img.test.safe.global"
      />,
      {
        initialReduxState: {
          chains: {
            loading: false,
            data: [mockChainInfo],
          },
        },
      },
    )

    expect(result.getByText('TestAddressName')).toBeVisible()
    expect(getContractMock).not.toHaveBeenCalled()
  })

  it('should not fetch contract info if the address is not a valid address', async () => {
    const address = faker.string.hexadecimal({ length: 64 })
    const result = render(<NamedAddressInfo address={address} />)
    expect(result.getByText(shortenAddress(address))).toBeVisible()
    expect(getContractMock).not.toHaveBeenCalled()
  })

  it('should fetch contract info if name / logo is not given', async () => {
    const address = faker.finance.ethereumAddress()
    getContractMock.mockResolvedValue({
      displayName: 'Resolved Test Name',
      name: 'ResolvedTestName',
      logoUri: 'https://img-resolved.test.safe.global',
    })
    const result = render(<NamedAddressInfo address={address} />, {
      initialReduxState: {
        chains: {
          loading: false,
          data: [mockChainInfo],
        },
      },
    })

    await waitFor(() => {
      expect(result.getByText('Resolved Test Name')).toBeVisible()
    })

    expect(getContractMock).toHaveBeenCalledWith('4', address)
  })

  it('should show "This Safe Account" when address matches Safe address', async () => {
    useSafeAddressMock.mockReturnValue(safeAddress)

    const result = render(<NamedAddressInfo address={safeAddress} />, {
      initialReduxState: {
        chains: {
          loading: false,
          data: [mockChainInfo],
        },
      },
    })

    expect(result.getByText('This Safe Account')).toBeVisible()
    expect(getContractMock).not.toHaveBeenCalled()
  })

  it('should not show "This Safe Account" for different addresses', async () => {
    const differentAddress = faker.finance.ethereumAddress()
    useSafeAddressMock.mockReturnValue(safeAddress)

    const result = render(<NamedAddressInfo address={differentAddress} />, {
      initialReduxState: {
        chains: {
          loading: false,
          data: [mockChainInfo],
        },
      },
    })

    expect(result.queryByText('This Safe Account')).not.toBeInTheDocument()
  })
})

describe('useAddressName', () => {
  const address = faker.finance.ethereumAddress()

  beforeEach(() => {
    jest.clearAllMocks()
    mockWeb3ReadOnly.mockReturnValue({
      getCode: jest.fn().mockResolvedValue('0x'),
    })
    useSafeAddressMock.mockReturnValue(safeAddress)
  })

  it('should return name and logo from props if provided', async () => {
    const { result } = renderHook(() => useAddressName(address, 'Custom Name', 'custom-avatar.png'))

    expect(result.current).toEqual({
      name: 'Custom Name',
      logoUri: 'custom-avatar.png',
      isUnverifiedContract: false,
    })
    expect(getContractMock).not.toHaveBeenCalled()
  })

  it('should fetch and return contract info if no name provided', async () => {
    getContractMock.mockResolvedValue({
      displayName: 'Contract Display Name',
      name: 'ContractName',
      logoUri: 'contract-logo.png',
    })

    const { result } = renderHook(() => useAddressName(address))

    await waitFor(() => {
      expect(result.current).toEqual({
        name: 'Contract Display Name',
        logoUri: 'contract-logo.png',
        isUnverifiedContract: false,
      })
    })

    expect(getContractMock).toHaveBeenCalledWith('4', address)
  })

  it('should handle unverified contracts', async () => {
    getContractMock.mockRejectedValue(new Error('Contract not found'))
    mockWeb3ReadOnly.mockReturnValue({
      getCode: jest.fn().mockResolvedValue('0x123'), // Non-empty bytecode indicates a contract
    })

    const { result } = renderHook(() => useAddressName(address))

    await waitFor(() => {
      expect(result.current).toEqual({
        name: 'Unverified contract',
        logoUri: undefined,
        isUnverifiedContract: true,
      })
    })
  })

  it('should handle EOA addresses (not contracts)', async () => {
    getContractMock.mockRejectedValue(new Error('Contract not found'))
    mockWeb3ReadOnly.mockReturnValue({
      getCode: jest.fn().mockResolvedValue('0x'), // Empty bytecode indicates EOA
    })

    const { result } = renderHook(() => useAddressName(address))

    await waitFor(() => {
      expect(result.current).toEqual({
        name: undefined,
        logoUri: undefined,
        isUnverifiedContract: false,
      })
    })
  })

  it('should handle undefined address', () => {
    const { result } = renderHook(() => useAddressName(undefined))

    expect(result.current).toEqual({
      name: undefined,
      logoUri: undefined,
      isUnverifiedContract: false,
    })
    expect(getContractMock).not.toHaveBeenCalled()
  })

  it('should prioritize display name over contract name', async () => {
    getContractMock.mockResolvedValue({
      displayName: 'Display Name',
      name: 'Contract Name',
      logoUri: 'logo.png',
    })

    const { result } = renderHook(() => useAddressName(address))

    await waitFor(() => {
      expect(result.current.name).toBe('Display Name')
    })
  })

  it('should fallback to contract name if display name is not available', async () => {
    getContractMock.mockResolvedValue({
      name: 'Contract Name',
      logoUri: 'logo.png',
    })

    const { result } = renderHook(() => useAddressName(address))

    await waitFor(() => {
      expect(result.current.name).toBe('Contract Name')
    })
  })

  it('should return "This Safe Account" when address matches Safe address', async () => {
    const { result } = renderHook(() => useAddressName(safeAddress))

    expect(result.current).toEqual({
      name: 'This Safe Account',
      logoUri: undefined,
      isUnverifiedContract: false,
    })
  })
})<|MERGE_RESOLUTION|>--- conflicted
+++ resolved
@@ -2,12 +2,9 @@
 import NamedAddressInfo, { useAddressName } from '.'
 import { faker } from '@faker-js/faker'
 import { getContract, type ChainInfo } from '@safe-global/safe-gateway-typescript-sdk'
-<<<<<<< HEAD
 import { shortenAddress } from '@safe-global/utils/utils/formatters'
-=======
 import { useWeb3ReadOnly } from '@/hooks/wallets/web3'
 import useSafeAddress from '@/hooks/useSafeAddress'
->>>>>>> 04ab02c9
 
 const mockChainInfo = {
   chainId: '4',
