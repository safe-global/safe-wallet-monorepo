import useAsync from '@safe-global/utils/hooks/useAsync'
import useChainId from '@/hooks/useChainId'
import { getContract } from '@safe-global/safe-gateway-typescript-sdk'
import EthHashInfo from '../EthHashInfo'
import type { EthHashInfoProps } from '../EthHashInfo/SrcEthHashInfo'
import useSafeAddress from '@/hooks/useSafeAddress'
import { sameAddress } from '@safe-global/utils/utils/addresses'
import { memo, useMemo } from 'react'
import { isAddress } from 'ethers'
import { lookupAddress } from '@/services/ens'

const useIsUnverifiedContract = (contract?: { contractAbi?: object | null } | null): boolean => {
  return !!contract && !contract.contractAbi
}

export function useAddressName(address?: string, name?: string | null, customAvatar?: string) {
  const chainId = useChainId()
  const safeAddress = useSafeAddress()
  const web3 = useWeb3ReadOnly()
  const displayName = sameAddress(address, safeAddress) ? 'This Safe Account' : name

  const [contract] = useAsync(
    () => (!displayName && address && isAddress(address) ? getContract(chainId, address) : undefined),
    [address, chainId, displayName],
    false,
  )
<<<<<<< HEAD

  const [ensName] = useAsync(async () => {
    if (!error || !address || !isAddress(address) || !web3) return undefined
    return lookupAddress(web3, address)
  }, [address, web3, error])

  const isUnverifiedContract = useIsUnverifiedContract(address, error)
=======
  const isUnverifiedContract = useIsUnverifiedContract(contract)
>>>>>>> c542d30a

  return useMemo(
    () => ({
      name:
        displayName ||
        contract?.displayName ||
        contract?.name ||
        ensName ||
        (isUnverifiedContract ? 'Unverified contract' : undefined),
      logoUri: customAvatar || contract?.logoUri,
      isUnverifiedContract,
    }),
    [displayName, contract, customAvatar, isUnverifiedContract, ensName],
  )
}

const NamedAddressInfo = ({ address, name, customAvatar, ...props }: EthHashInfoProps) => {
  const { name: finalName, logoUri: finalAvatar } = useAddressName(address, name, customAvatar)

  return <EthHashInfo address={address} name={finalName} customAvatar={finalAvatar} {...props} />
}

export default memo(NamedAddressInfo)<|MERGE_RESOLUTION|>--- conflicted
+++ resolved
@@ -24,17 +24,13 @@
     [address, chainId, displayName],
     false,
   )
-<<<<<<< HEAD
 
   const [ensName] = useAsync(async () => {
-    if (!error || !address || !isAddress(address) || !web3) return undefined
+    if (contract.displayName || !address || !isAddress(address) || !web3) return undefined
     return lookupAddress(web3, address)
-  }, [address, web3, error])
+  }, [address, web3, contract])
 
-  const isUnverifiedContract = useIsUnverifiedContract(address, error)
-=======
   const isUnverifiedContract = useIsUnverifiedContract(contract)
->>>>>>> c542d30a
 
   return useMemo(
     () => ({
