import useAsync from '@safe-global/utils/hooks/useAsync'
import useChainId from '@/hooks/useChainId'
import { getContract } from '@safe-global/safe-gateway-typescript-sdk'
import EthHashInfo from '../EthHashInfo'
import type { EthHashInfoProps } from '../EthHashInfo/SrcEthHashInfo'
import { useWeb3ReadOnly } from '@/hooks/wallets/web3'
import useSafeAddress from '@/hooks/useSafeAddress'
import { sameAddress } from '@safe-global/utils/utils/addresses'
import { memo, useMemo } from 'react'
import { isAddress } from 'ethers'

const useIsUnverifiedContract = (address?: string, error?: Error): boolean => {
  const web3 = useWeb3ReadOnly()

  const [isUnverifiedContract] = useAsync<boolean>(async () => {
    if (!error || !address) return false // Only check via RPC if getContract returned an error
    const code = await web3?.getCode(address)
    return code !== '0x'
  }, [address, web3, error])

  return isUnverifiedContract ?? false
}

export function useAddressName(address?: string, name?: string | null, customAvatar?: string) {
  const chainId = useChainId()
  const safeAddress = useSafeAddress()
  const displayName = sameAddress(address, safeAddress) ? 'This Safe Account' : name

  const [contract, error] = useAsync(
<<<<<<< HEAD
    () => (!name && address && isAddress(address) ? getContract(chainId, address) : undefined),
    [address, chainId, name],
=======
    () => (!displayName && address ? getContract(chainId, address) : undefined),
    [address, chainId, displayName],
>>>>>>> 04ab02c9
    false,
  )

  const isUnverifiedContract = useIsUnverifiedContract(address, error)

  return useMemo(
    () => ({
      name:
        displayName ||
        contract?.displayName ||
        contract?.name ||
        (isUnverifiedContract ? 'Unverified contract' : undefined),
      logoUri: customAvatar || contract?.logoUri,
      isUnverifiedContract,
    }),
    [displayName, contract, customAvatar, isUnverifiedContract],
  )
}

const NamedAddressInfo = ({ address, name, customAvatar, ...props }: EthHashInfoProps) => {
  const { name: finalName, logoUri: finalAvatar } = useAddressName(address, name, customAvatar)

  return <EthHashInfo address={address} name={finalName} customAvatar={finalAvatar} {...props} />
}

export default memo(NamedAddressInfo)<|MERGE_RESOLUTION|>--- conflicted
+++ resolved
@@ -27,13 +27,8 @@
   const displayName = sameAddress(address, safeAddress) ? 'This Safe Account' : name
 
   const [contract, error] = useAsync(
-<<<<<<< HEAD
-    () => (!name && address && isAddress(address) ? getContract(chainId, address) : undefined),
-    [address, chainId, name],
-=======
-    () => (!displayName && address ? getContract(chainId, address) : undefined),
+    () => (!displayName && address && isAddress(address) ? getContract(chainId, address) : undefined),
     [address, chainId, displayName],
->>>>>>> 04ab02c9
     false,
   )
 
