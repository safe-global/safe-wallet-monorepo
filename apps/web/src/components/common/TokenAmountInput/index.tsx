--- conflicted
+++ resolved
@@ -57,11 +57,7 @@
   const onMaxAmountClick = useCallback(() => {
     if (!selectedToken || maxAmount === undefined) return
 
-<<<<<<< HEAD
-    setValue(fields.amount, safeFormatUnits(maxAmount.toString(), selectedToken.tokenInfo.decimals), {
-=======
-    setValue(TokenAmountFields.amount, safeFormatUnits(maxAmount.toString(), selectedToken.tokenInfo.decimals ?? 0), {
->>>>>>> eaf003d2
+    setValue(fields.amount, safeFormatUnits(maxAmount.toString(), selectedToken.tokenInfo.decimals ?? 0), {
       shouldValidate: true,
     })
   }, [maxAmount, selectedToken, setValue, fields])
