--- conflicted
+++ resolved
@@ -7,12 +7,7 @@
 import packageJson from '../../../../package.json'
 import { logError } from '@/services/exceptions'
 import ErrorCodes from '@/services/exceptions/ErrorCodes'
-<<<<<<< HEAD
-import { checksumAddress } from '@/utils/addresses'
-=======
 import { checksumAddress } from '@safe-global/utils/utils/addresses'
-import { isLedger } from '@/utils/wallets'
->>>>>>> 38e99b36
 import { createWeb3 } from '@/hooks/wallets/web3'
 import type { ConnectedWallet } from '@/hooks/wallets/useOnboard'
 
