import FirstSteps from '@/components/dashboard/FirstSteps'
import useSafeInfo from '@/hooks/useSafeInfo'
import { type ReactElement } from 'react'
import dynamic from 'next/dynamic'
import { Grid } from '@mui/material'
import PendingTxsList from '@/components/dashboard/PendingTxs/PendingTxsList'
import AssetsWidget from '@/components/dashboard/Assets'
import Overview from '@/components/dashboard/Overview/Overview'
import SafeAppsDashboardSection from '@/components/dashboard/SafeAppsDashboardSection/SafeAppsDashboardSection'
import { useIsRecoverySupported } from '@/features/recovery/hooks/useIsRecoverySupported'
import { useHasFeature } from '@/hooks/useChains'
import css from './styles.module.css'
import { InconsistentSignerSetupWarning } from '@/features/multichain/components/SignerSetupWarning/InconsistentSignerSetupWarning'
import { UnsupportedMastercopyWarning } from '@/features/multichain/components/UnsupportedMastercopyWarning/UnsupportedMasterCopyWarning'
import { FEATURES } from '@safe-global/utils/utils/chains'
<<<<<<< HEAD
import classnames from 'classnames'
=======
import NewsDisclaimers from '@/components/dashboard/NewsCarousel/NewsDisclaimers'
>>>>>>> 6bdf2474

const RecoveryHeader = dynamic(() => import('@/features/recovery/components/RecoveryHeader'))

const Dashboard = (): ReactElement => {
  const { safe } = useSafeInfo()
  const showSafeApps = useHasFeature(FEATURES.SAFE_APPS)
  const supportsRecovery = useIsRecoverySupported()

  return (
    <>
      {isSpacesFeatureEnabled && (
        <Grid item xs={12} className={classnames(css.hideIfEmpty, css.topBanner)}>
          <SpacesDashboardWidget />
        </Grid>
      )}

      <Grid container spacing={3}>
        {supportsRecovery && <RecoveryHeader />}

        <Grid item xs={12} className={css.hideIfEmpty} sx={{ '& > div': { m: 0 } }}>
          <InconsistentSignerSetupWarning />
        </Grid>

        <Grid item xs={12} className={css.hideIfEmpty}>
          <UnsupportedMastercopyWarning />
        </Grid>

        <Grid item xs={12}>
          <Overview />
        </Grid>

        <Grid item xs={12} className={css.hideIfEmpty}>
          <FirstSteps />
        </Grid>

        {safe.deployed && (
          <>
            <Grid item xs={12} lg={6}>
              <AssetsWidget />
            </Grid>

            <Grid item xs={12} lg={6}>
              <PendingTxsList />
            </Grid>

            {showSafeApps && (
              <Grid item xs={12}>
                <SafeAppsDashboardSection />
              </Grid>
            )}

            <Grid item xs={12}>
              <NewsDisclaimers />
            </Grid>
          </>
        )}
      </Grid>
    </>
  )
}

export default Dashboard<|MERGE_RESOLUTION|>--- conflicted
+++ resolved
@@ -13,11 +13,7 @@
 import { InconsistentSignerSetupWarning } from '@/features/multichain/components/SignerSetupWarning/InconsistentSignerSetupWarning'
 import { UnsupportedMastercopyWarning } from '@/features/multichain/components/UnsupportedMastercopyWarning/UnsupportedMasterCopyWarning'
 import { FEATURES } from '@safe-global/utils/utils/chains'
-<<<<<<< HEAD
-import classnames from 'classnames'
-=======
 import NewsDisclaimers from '@/components/dashboard/NewsCarousel/NewsDisclaimers'
->>>>>>> 6bdf2474
 
 const RecoveryHeader = dynamic(() => import('@/features/recovery/components/RecoveryHeader'))
 
@@ -28,12 +24,6 @@
 
   return (
     <>
-      {isSpacesFeatureEnabled && (
-        <Grid item xs={12} className={classnames(css.hideIfEmpty, css.topBanner)}>
-          <SpacesDashboardWidget />
-        </Grid>
-      )}
-
       <Grid container spacing={3}>
         {supportsRecovery && <RecoveryHeader />}
 
