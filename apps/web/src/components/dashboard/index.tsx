import FirstSteps from '@/components/dashboard/FirstSteps'
import useSafeInfo from '@/hooks/useSafeInfo'
import { type ReactElement } from 'react'
import dynamic from 'next/dynamic'
import { Grid } from '@mui/material'
import PendingTxsList from '@/components/dashboard/PendingTxs/PendingTxsList'
import AssetsWidget from '@/components/dashboard/Assets'
import Overview from '@/components/dashboard/Overview/Overview'
import SafeAppsDashboardSection from '@/components/dashboard/SafeAppsDashboardSection/SafeAppsDashboardSection'
import GovernanceSection from '@/components/dashboard/GovernanceSection/GovernanceSection'
import { useIsRecoverySupported } from '@/features/recovery/hooks/useIsRecoverySupported'
import StakingBanner from '@/components/dashboard/StakingBanner'
import { useHasFeature } from '@/hooks/useChains'
import { FEATURES } from '@/utils/chains'
import css from './styles.module.css'
import { InconsistentSignerSetupWarning } from '@/features/multichain/components/SignerSetupWarning/InconsistentSignerSetupWarning'
import useIsStakingBannerEnabled from '@/features/stake/hooks/useIsStakingBannerEnabled'
<<<<<<< HEAD
import SpacesDashboardWidget from 'src/features/spaces/components/SpacesDashboardWidget'
=======
import { UnsupportedMastercopyWarning } from '@/features/multichain/components/UnsupportedMastercopyWarning/UnsupportedMasterCopyWarning'
>>>>>>> 8de191de

const RecoveryHeader = dynamic(() => import('@/features/recovery/components/RecoveryHeader'))

const Dashboard = (): ReactElement => {
  const { safe } = useSafeInfo()
  const showSafeApps = useHasFeature(FEATURES.SAFE_APPS)
  const isSpacesFeatureEnabled = useHasFeature(FEATURES.SPACES)
  const isStakingBannerEnabled = useIsStakingBannerEnabled()
  const supportsRecovery = useIsRecoverySupported()

  return (
    <>
      <Grid container spacing={3}>
        {supportsRecovery && <RecoveryHeader />}

        <Grid item xs={12} className={css.hideIfEmpty}>
          <InconsistentSignerSetupWarning />
        </Grid>

<<<<<<< HEAD
        {isSpacesFeatureEnabled && (
          <Grid item xs={12}>
            <SpacesDashboardWidget />
          </Grid>
        )}
=======
        <Grid item xs={12} className={css.hideIfEmpty}>
          <UnsupportedMastercopyWarning />
        </Grid>
>>>>>>> 8de191de

        <Grid item xs={12}>
          <Overview />
        </Grid>

        <Grid item xs={12} className={css.hideIfEmpty}>
          <FirstSteps />
        </Grid>

        {safe.deployed && (
          <>
            {isStakingBannerEnabled && (
              <Grid item xs={12} className={css.hideIfEmpty}>
                <StakingBanner hideLocalStorageKey="hideStakingBannerDashboard" large />
              </Grid>
            )}

            <Grid item xs={12} />

            <Grid item xs={12} lg={6}>
              <AssetsWidget />
            </Grid>

            <Grid item xs={12} lg={6}>
              <PendingTxsList />
            </Grid>

            {showSafeApps && (
              <Grid item xs={12}>
                <SafeAppsDashboardSection />
              </Grid>
            )}

            <Grid item xs={12} className={css.hideIfEmpty}>
              <GovernanceSection />
            </Grid>
          </>
        )}
      </Grid>
    </>
  )
}

export default Dashboard<|MERGE_RESOLUTION|>--- conflicted
+++ resolved
@@ -15,11 +15,8 @@
 import css from './styles.module.css'
 import { InconsistentSignerSetupWarning } from '@/features/multichain/components/SignerSetupWarning/InconsistentSignerSetupWarning'
 import useIsStakingBannerEnabled from '@/features/stake/hooks/useIsStakingBannerEnabled'
-<<<<<<< HEAD
+import { UnsupportedMastercopyWarning } from '@/features/multichain/components/UnsupportedMastercopyWarning/UnsupportedMasterCopyWarning'
 import SpacesDashboardWidget from 'src/features/spaces/components/SpacesDashboardWidget'
-=======
-import { UnsupportedMastercopyWarning } from '@/features/multichain/components/UnsupportedMastercopyWarning/UnsupportedMasterCopyWarning'
->>>>>>> 8de191de
 
 const RecoveryHeader = dynamic(() => import('@/features/recovery/components/RecoveryHeader'))
 
@@ -39,17 +36,15 @@
           <InconsistentSignerSetupWarning />
         </Grid>
 
-<<<<<<< HEAD
         {isSpacesFeatureEnabled && (
           <Grid item xs={12}>
             <SpacesDashboardWidget />
           </Grid>
         )}
-=======
+
         <Grid item xs={12} className={css.hideIfEmpty}>
           <UnsupportedMastercopyWarning />
         </Grid>
->>>>>>> 8de191de
 
         <Grid item xs={12}>
           <Overview />
