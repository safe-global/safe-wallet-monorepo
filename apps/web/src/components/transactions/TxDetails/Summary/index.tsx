--- conflicted
+++ resolved
@@ -1,38 +1,19 @@
-<<<<<<< HEAD
-import { TxDataRow, generateDataRowValue } from '@/components/transactions/TxDetails/Summary/TxDataRow'
-import useSafeInfo from '@/hooks/useSafeInfo'
-import { Errors, logError } from '@/services/exceptions'
-import { dateString } from '@/utils/formatters'
-=======
 import type { ReactElement } from 'react'
 import React, { useState } from 'react'
 import { Link, Box, Stack, Typography } from '@mui/material'
 import { generateDataRowValue, TxDataRow } from '@/components/transactions/TxDetails/Summary/TxDataRow'
->>>>>>> eaf003d2
 import { isCustomTxInfo, isMultisigDetailedExecutionInfo } from '@/utils/transaction-guards'
-import { Box, Link } from '@mui/material'
-import { calculateSafeTransactionHash } from '@safe-global/protocol-kit/dist/src/utils'
-import type { SafeTransaction, SafeTransactionData, SafeVersion } from '@safe-global/safe-core-sdk-types'
+import type { SafeTransactionData } from '@safe-global/safe-core-sdk-types'
 import type { TransactionDetails } from '@safe-global/safe-gateway-typescript-sdk'
 import { Operation } from '@safe-global/safe-gateway-typescript-sdk'
-<<<<<<< HEAD
-import type { ReactElement } from 'react'
-import { useMemo, useState } from 'react'
-import SafeTxGasForm from '../SafeTxGasForm'
-import DecodedData from '../TxData/DecodedData'
-import { SafeTxHashDataRow } from './SafeTxHashDataRow'
-import css from './styles.module.css'
-import SafenetTransactionDetails from '@/features/safenet/components/SafenetTransactionDetails'
-import useHasSafenetFeature from '@/features/safenet/hooks/useHasSafenetFeature'
-=======
-import type { SafeTransactionData } from '@safe-global/safe-core-sdk-types'
 import { dateString } from '@/utils/formatters'
 import css from './styles.module.css'
 import DecodedData from '../TxData/DecodedData'
 import { SafeTxHashDataRow } from './SafeTxHashDataRow'
 import { Divider } from '@/components/tx/DecodedTx'
 import { ZERO_ADDRESS } from '@safe-global/protocol-kit/dist/src/utils/constants'
->>>>>>> eaf003d2
+import useHasSafenetFeature from '@/features/safenet/hooks/useHasSafenetFeature'
+import SafenetTransactionDetails from '@/features/safenet/components/SafenetTransactionDetails'
 
 interface Props {
   safeTxData?: SafeTransactionData
@@ -43,12 +24,6 @@
   hideDecodedData?: boolean
 }
 
-<<<<<<< HEAD
-const Summary = ({ txDetails, defaultExpanded = false, hideDecodedData = false }: Props): ReactElement => {
-  const { safe } = useSafeInfo()
-  const isSafenetEnabled = useHasSafenetFeature()
-  const [expanded, setExpanded] = useState<boolean>(defaultExpanded)
-=======
 const Summary = ({
   safeTxData,
   txData,
@@ -61,7 +36,7 @@
   const toggleExpanded = () => setExpanded((val) => !val)
   const { txHash, executedAt } = txDetails ?? {}
   const isCustom = txInfo && isCustomTxInfo(txInfo)
->>>>>>> eaf003d2
+  const isSafenetEnabled = useHasSafenetFeature()
 
   let confirmations, baseGas, gasPrice, gasToken, safeTxGas, refundReceiver, submittedAt, nonce
   if (txDetails && isMultisigDetailedExecutionInfo(txDetails.detailedExecutionInfo)) {
@@ -84,7 +59,9 @@
 
   return (
     <>
-      {isSafenetEnabled && safeTxHash && <SafenetTransactionDetails safeTxHash={safeTxHash} />}
+      {isSafenetEnabled && isMultisigDetailedExecutionInfo(txDetails?.detailedExecutionInfo) && (
+        <SafenetTransactionDetails safeTxHash={txDetails.detailedExecutionInfo.safeTxHash} />
+      )}
 
       {txHash && (
         <TxDataRow datatestid="tx-hash" title="Transaction hash:">
