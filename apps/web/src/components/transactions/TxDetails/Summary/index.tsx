--- conflicted
+++ resolved
@@ -15,6 +15,7 @@
 import { SafeTxHashDataRow } from './SafeTxHashDataRow'
 import css from './styles.module.css'
 import SafenetTransactionDetails from '@/features/safenet/components/SafenetTransactionDetails'
+import useIsSafenetEnabled from '@/features/safenet/hooks/useIsSafenetEnabled'
 
 interface Props {
   txDetails: TransactionDetails
@@ -24,6 +25,7 @@
 
 const Summary = ({ txDetails, defaultExpanded = false, hideDecodedData = false }: Props): ReactElement => {
   const { safe } = useSafeInfo()
+  const isSafenetEnabled = useIsSafenetEnabled()
   const [expanded, setExpanded] = useState<boolean>(defaultExpanded)
 
   const toggleExpanded = () => {
@@ -74,32 +76,8 @@
           {dateString(executedAt)}
         </TxDataRow>
       )}
+      {isSafenetEnabled && safeTxHash && <SafenetTransactionDetails safeTxHash={safeTxHash} />}
 
-<<<<<<< HEAD
-      {safeTxHash && <SafenetTransactionDetails safeTxHash={safeTxHash} />}
-
-      {isSafenetEnabled && (
-        <Box mt={1}>
-          <TxDataRow title="Safenet checks:">
-            <GradientBoxSafenet className={css.safenetGradientRow}>
-              <SafenetTxSimulation
-                safe={safe.address.value}
-                chainId={safe.chainId}
-                safeTx={{
-                  data: safeTxData!,
-                  signatures: new Map(),
-                  getSignature: () => undefined,
-                  addSignature: () => {},
-                  encodedSignatures: () => '',
-                }}
-              />
-            </GradientBoxSafenet>
-          </TxDataRow>
-        </Box>
-      )}
-
-=======
->>>>>>> 1c2b257c
       {/* Advanced TxData */}
       {txData && (
         <>
