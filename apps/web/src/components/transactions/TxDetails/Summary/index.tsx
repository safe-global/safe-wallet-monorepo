import type { ReactElement } from 'react'
<<<<<<< HEAD
import React, { useMemo } from 'react'
import { Box, Stack } from '@mui/material'
=======
import React, { useState } from 'react'
import { Link, Box, Typography } from '@mui/material'
>>>>>>> 232cff7f
import { generateDataRowValue, TxDataRow } from '@/components/transactions/TxDetails/Summary/TxDataRow'
import { isMultisigDetailedExecutionInfo } from '@/utils/transaction-guards'
import type { TransactionDetails } from '@safe-global/safe-gateway-typescript-sdk'
<<<<<<< HEAD
import { dateString } from '@/utils/formatters'
import type { SafeTransaction, SafeTransactionData, SafeVersion } from '@safe-global/safe-core-sdk-types'
import SafeTxGasForm from '../SafeTxGasForm'
import { calculateSafeTransactionHash } from '@safe-global/protocol-kit/dist/src/utils'
import useSafeInfo from '@/hooks/useSafeInfo'
import { SafeTxHashDataRow } from './SafeTxHashDataRow'
import { logError, Errors } from '@/services/exceptions'
import { AdvancedTxDetails } from './AdvancedTxDetails'
=======
import { Operation } from '@safe-global/safe-gateway-typescript-sdk'
import type { SafeTransactionData } from '@safe-global/safe-core-sdk-types'
import { dateString } from '@/utils/formatters'
import css from './styles.module.css'
import DecodedData from '../TxData/DecodedData'
import { SafeTxHashDataRow } from './SafeTxHashDataRow'
import { Divider } from '@/components/tx/DecodedTx'
import { ZERO_ADDRESS } from '@safe-global/protocol-kit/dist/src/utils/constants'
>>>>>>> 232cff7f

interface Props {
  safeTxData?: SafeTransactionData
  txData: TransactionDetails['txData']
  txInfo?: TransactionDetails['txInfo']
  txDetails?: TransactionDetails
  isTxDetailsPreview?: boolean
  hideDecodedData?: boolean
}

<<<<<<< HEAD
const Summary = ({ txDetails, defaultExpanded = false, hideDecodedData = false }: Props): ReactElement => {
  const { safe } = useSafeInfo()

  const { txHash, detailedExecutionInfo, executedAt, txData } = txDetails

  let safeTxData: SafeTransactionData | undefined = undefined
  let submittedAt, safeTxHash, baseGas, gasPrice, gasToken, refundReceiver, safeTxGas, nonce
  if (isMultisigDetailedExecutionInfo(detailedExecutionInfo)) {
    ;({ submittedAt, safeTxHash, baseGas, gasPrice, gasToken, safeTxGas, nonce } = detailedExecutionInfo)
    refundReceiver = detailedExecutionInfo.refundReceiver?.value
    if (txData) {
      safeTxData = {
        to: txData.to.value,
        data: txData.hexData ?? '0x',
        value: txData.value ?? '0',
        operation: txData.operation as number,
        baseGas,
        gasPrice,
        gasToken,
        nonce,
        refundReceiver,
        safeTxGas,
      }
    }
  }

  return (
    <Stack gap={2}>
      <Box>
        {txHash && (
          <TxDataRow datatestid="tx-hash" title="Transaction hash:">
            {generateDataRowValue(txHash, 'hash', true)}
          </TxDataRow>
        )}
        {safeTxHash && (
          <SafeTxHashDataRow
            safeTxHash={safeTxHash}
            safeTxData={safeTxData}
            safeVersion={safe.version as SafeVersion}
          />
        )}
        <TxDataRow datatestid="tx-created-at" title="Created:">
          {submittedAt ? dateString(submittedAt) : null}
        </TxDataRow>

        {executedAt && (
          <TxDataRow datatestid="tx-executed-at" title="Executed:">
            {dateString(executedAt)}
          </TxDataRow>
        )}
      </Box>

      <AdvancedTxDetails txDetails={txDetails} defaultExpanded={defaultExpanded} hideDecodedData={hideDecodedData} />
    </Stack>
=======
const Summary = ({
  safeTxData,
  txData,
  txInfo,
  txDetails,
  isTxDetailsPreview = false,
  hideDecodedData = false,
}: Props): ReactElement => {
  const [expanded, setExpanded] = useState<boolean>(!isTxDetailsPreview)
  const toggleExpanded = () => setExpanded((val) => !val)
  const { txHash, executedAt } = txDetails ?? {}
  const isCustom = txInfo && isCustomTxInfo(txInfo)

  let confirmations, baseGas, gasPrice, gasToken, safeTxGas, refundReceiver, submittedAt, nonce
  if (txDetails && isMultisigDetailedExecutionInfo(txDetails.detailedExecutionInfo)) {
    ;({ confirmations, baseGas, gasPrice, gasToken, safeTxGas, nonce } = txDetails.detailedExecutionInfo)
    refundReceiver = txDetails.detailedExecutionInfo.refundReceiver?.value
  }

  safeTxData = safeTxData ?? {
    to: txData?.to.value ?? ZERO_ADDRESS,
    data: txData?.hexData ?? '0x',
    value: txData?.value ?? BigInt(0).toString(),
    operation: txData?.operation as number,
    baseGas: baseGas ?? BigInt(0).toString(),
    gasPrice: gasPrice ?? BigInt(0).toString(),
    gasToken: gasToken ?? ZERO_ADDRESS,
    nonce: nonce ?? 0,
    refundReceiver: refundReceiver ?? ZERO_ADDRESS,
    safeTxGas: safeTxGas ?? BigInt(0).toString(),
  }

  return (
    <>
      {txHash && (
        <TxDataRow datatestid="tx-hash" title="Transaction hash:">
          {generateDataRowValue(txHash, 'hash', true)}{' '}
        </TxDataRow>
      )}

      <TxDataRow datatestid="tx-created-at" title="Created:">
        {submittedAt ? dateString(submittedAt) : null}
      </TxDataRow>

      {executedAt && (
        <TxDataRow datatestid="tx-executed-at" title="Executed:">
          {dateString(executedAt)}
        </TxDataRow>
      )}

      {/* Advanced TxData */}
      {isTxDetailsPreview && (
        <Link
          data-testid="tx-advanced-details"
          className={css.buttonExpand}
          onClick={toggleExpanded}
          component="button"
          variant="body1"
        >
          Advanced details
        </Link>
      )}

      {expanded && (
        <Box mt={isTxDetailsPreview ? 2 : 0}>
          {!isCustom && !hideDecodedData && (
            <>
              <DecodedData txData={txData} toInfo={txData?.to} />
              <Divider />
            </>
          )}

          <Typography fontWeight="bold" pb={1}>
            Transaction data
          </Typography>

          <TxDataRow datatestid="tx-to" title="to:">
            {generateDataRowValue(safeTxData.to, 'address', true)}
          </TxDataRow>

          <TxDataRow datatestid="tx-value" title="value:">
            {generateDataRowValue(safeTxData.value)}
          </TxDataRow>

          <TxDataRow datatestid="tx-raw-data" title="data:">
            {generateDataRowValue(safeTxData.data, 'rawData')}
          </TxDataRow>

          <Box pt={2} />

          <TxDataRow datatestid="tx-operation" title="operation:">
            {`${safeTxData.operation} (${Operation[safeTxData.operation].toLowerCase()})`}
          </TxDataRow>

          <TxDataRow datatestid="tx-safe-gas" title="safeTxGas:">
            {safeTxData.safeTxGas}
          </TxDataRow>

          <TxDataRow datatestid="tx-base-gas" title="baseGas:">
            {safeTxData.baseGas}
          </TxDataRow>

          <TxDataRow datatestid="tx-gas-price" title="gasPrice:">
            {safeTxData.gasPrice}
          </TxDataRow>

          <TxDataRow datatestid="tx-gas-token" title="gasToken:">
            {generateDataRowValue(safeTxData.gasToken, 'hash', true)}
          </TxDataRow>

          <TxDataRow datatestid="tx-refund-receiver" title="refundReceiver:">
            {generateDataRowValue(safeTxData.refundReceiver, 'hash', true)}
          </TxDataRow>

          <TxDataRow datatestid="tx-nonce" title="nonce:">
            {safeTxData.nonce}
          </TxDataRow>

          {!!confirmations && <Box pt={2} />}

          {confirmations?.map(({ signature }, index) => (
            <TxDataRow datatestid="tx-signature" title={`Signature ${index + 1}:`} key={`signature-${index}:`}>
              {generateDataRowValue(signature, 'rawData')}
            </TxDataRow>
          ))}

          <Divider />

          <Typography fontWeight="bold" pb={1}>
            Transaction hashes
          </Typography>
          <SafeTxHashDataRow safeTxData={safeTxData} />
        </Box>
      )}
    </>
>>>>>>> 232cff7f
  )
}

export default Summary<|MERGE_RESOLUTION|>--- conflicted
+++ resolved
@@ -1,24 +1,8 @@
-import type { ReactElement } from 'react'
-<<<<<<< HEAD
-import React, { useMemo } from 'react'
-import { Box, Stack } from '@mui/material'
-=======
-import React, { useState } from 'react'
-import { Link, Box, Typography } from '@mui/material'
->>>>>>> 232cff7f
+import { type ReactElement, useState } from 'react'
+import { Link, Stack, Box, Typography } from '@mui/material'
 import { generateDataRowValue, TxDataRow } from '@/components/transactions/TxDetails/Summary/TxDataRow'
-import { isMultisigDetailedExecutionInfo } from '@/utils/transaction-guards'
+import { isCustomTxInfo, isMultisigDetailedExecutionInfo } from '@/utils/transaction-guards'
 import type { TransactionDetails } from '@safe-global/safe-gateway-typescript-sdk'
-<<<<<<< HEAD
-import { dateString } from '@/utils/formatters'
-import type { SafeTransaction, SafeTransactionData, SafeVersion } from '@safe-global/safe-core-sdk-types'
-import SafeTxGasForm from '../SafeTxGasForm'
-import { calculateSafeTransactionHash } from '@safe-global/protocol-kit/dist/src/utils'
-import useSafeInfo from '@/hooks/useSafeInfo'
-import { SafeTxHashDataRow } from './SafeTxHashDataRow'
-import { logError, Errors } from '@/services/exceptions'
-import { AdvancedTxDetails } from './AdvancedTxDetails'
-=======
 import { Operation } from '@safe-global/safe-gateway-typescript-sdk'
 import type { SafeTransactionData } from '@safe-global/safe-core-sdk-types'
 import { dateString } from '@/utils/formatters'
@@ -27,7 +11,6 @@
 import { SafeTxHashDataRow } from './SafeTxHashDataRow'
 import { Divider } from '@/components/tx/DecodedTx'
 import { ZERO_ADDRESS } from '@safe-global/protocol-kit/dist/src/utils/constants'
->>>>>>> 232cff7f
 
 interface Props {
   safeTxData?: SafeTransactionData
@@ -38,62 +21,6 @@
   hideDecodedData?: boolean
 }
 
-<<<<<<< HEAD
-const Summary = ({ txDetails, defaultExpanded = false, hideDecodedData = false }: Props): ReactElement => {
-  const { safe } = useSafeInfo()
-
-  const { txHash, detailedExecutionInfo, executedAt, txData } = txDetails
-
-  let safeTxData: SafeTransactionData | undefined = undefined
-  let submittedAt, safeTxHash, baseGas, gasPrice, gasToken, refundReceiver, safeTxGas, nonce
-  if (isMultisigDetailedExecutionInfo(detailedExecutionInfo)) {
-    ;({ submittedAt, safeTxHash, baseGas, gasPrice, gasToken, safeTxGas, nonce } = detailedExecutionInfo)
-    refundReceiver = detailedExecutionInfo.refundReceiver?.value
-    if (txData) {
-      safeTxData = {
-        to: txData.to.value,
-        data: txData.hexData ?? '0x',
-        value: txData.value ?? '0',
-        operation: txData.operation as number,
-        baseGas,
-        gasPrice,
-        gasToken,
-        nonce,
-        refundReceiver,
-        safeTxGas,
-      }
-    }
-  }
-
-  return (
-    <Stack gap={2}>
-      <Box>
-        {txHash && (
-          <TxDataRow datatestid="tx-hash" title="Transaction hash:">
-            {generateDataRowValue(txHash, 'hash', true)}
-          </TxDataRow>
-        )}
-        {safeTxHash && (
-          <SafeTxHashDataRow
-            safeTxHash={safeTxHash}
-            safeTxData={safeTxData}
-            safeVersion={safe.version as SafeVersion}
-          />
-        )}
-        <TxDataRow datatestid="tx-created-at" title="Created:">
-          {submittedAt ? dateString(submittedAt) : null}
-        </TxDataRow>
-
-        {executedAt && (
-          <TxDataRow datatestid="tx-executed-at" title="Executed:">
-            {dateString(executedAt)}
-          </TxDataRow>
-        )}
-      </Box>
-
-      <AdvancedTxDetails txDetails={txDetails} defaultExpanded={defaultExpanded} hideDecodedData={hideDecodedData} />
-    </Stack>
-=======
 const Summary = ({
   safeTxData,
   txData,
@@ -127,22 +54,24 @@
   }
 
   return (
-    <>
-      {txHash && (
-        <TxDataRow datatestid="tx-hash" title="Transaction hash:">
-          {generateDataRowValue(txHash, 'hash', true)}{' '}
+    <Stack gap={2}>
+      <Box>
+        {txHash && (
+          <TxDataRow datatestid="tx-hash" title="Transaction hash:">
+            {generateDataRowValue(txHash, 'hash', true)}
+          </TxDataRow>
+        )}
+
+        <TxDataRow datatestid="tx-created-at" title="Created:">
+          {submittedAt ? dateString(submittedAt) : null}
         </TxDataRow>
-      )}
 
-      <TxDataRow datatestid="tx-created-at" title="Created:">
-        {submittedAt ? dateString(submittedAt) : null}
-      </TxDataRow>
-
-      {executedAt && (
-        <TxDataRow datatestid="tx-executed-at" title="Executed:">
-          {dateString(executedAt)}
-        </TxDataRow>
-      )}
+        {executedAt && (
+          <TxDataRow datatestid="tx-executed-at" title="Executed:">
+            {dateString(executedAt)}
+          </TxDataRow>
+        )}
+      </Box>
 
       {/* Advanced TxData */}
       {isTxDetailsPreview && (
@@ -228,8 +157,7 @@
           <SafeTxHashDataRow safeTxData={safeTxData} />
         </Box>
       )}
-    </>
->>>>>>> 232cff7f
+    </Stack>
   )
 }
 
