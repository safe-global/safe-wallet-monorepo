import SettingsChangeTxInfo from '@/components/transactions/TxDetails/TxData/SettingsChange'
import type { SpendingLimitMethods } from '@/utils/transaction-guards'
import {
  isExecTxData,
  isOnChainConfirmationTxData,
  isSafeUpdateTxData,
  isStakingTxWithdrawInfo,
  isVaultDepositTxInfo,
  isVaultRedeemTxInfo,
} from '@/utils/transaction-guards'
import { isStakingTxExitInfo } from '@/utils/transaction-guards'
import {
  isCancellationTxInfo,
  isCustomTxInfo,
  isMigrateToL2TxData,
  isMultisigDetailedExecutionInfo,
  isOrderTxInfo,
  isSettingsChangeTxInfo,
  isSpendingLimitMethod,
  isStakingTxDepositInfo,
  isSupportedSpendingLimitAddress,
  isTransferTxInfo,
} from '@/utils/transaction-guards'
import { SpendingLimits } from '@/components/transactions/TxDetails/TxData/SpendingLimits'
import { TransactionStatus, type TransactionDetails } from '@safe-global/safe-gateway-typescript-sdk'
import type { PropsWithChildren, ReactElement } from 'react'
import RejectionTxInfo from '@/components/transactions/TxDetails/TxData/Rejection'
import TransferTxInfo from '@/components/transactions/TxDetails/TxData/Transfer'
import useChainId from '@/hooks/useChainId'
import { MigrationToL2TxData } from './MigrationToL2TxData'
import SwapOrder from '@/features/swap/components/SwapOrder'
import StakingTxDepositDetails from '@/features/stake/components/StakingTxDepositDetails'
import StakingTxExitDetails from '@/features/stake/components/StakingTxExitDetails'
import StakingTxWithdrawDetails from '@/features/stake/components/StakingTxWithdrawDetails'
import { OnChainConfirmation } from './NestedTransaction/OnChainConfirmation'
import { ExecTransaction } from './NestedTransaction/ExecTransaction'
import SafeUpdate from './SafeUpdate'
import DecodedData from './DecodedData'
import VaultDepositTxDetails from '@/features/earn/components/VaultDepositTxDetails'
import VaultRedeemTxDetails from '@/features/earn/components/VaultRedeemTxDetails'

const TxData = ({
  txInfo,
  txData,
  txDetails,
  trusted,
  imitation,
  children,
}: PropsWithChildren<{
  txInfo: TransactionDetails['txInfo']
  txData: TransactionDetails['txData']
  txDetails?: TransactionDetails
  trusted: boolean
  imitation: boolean
}>): ReactElement => {
  const chainId = useChainId()

  if (isOrderTxInfo(txInfo)) {
    return <SwapOrder txData={txData} txInfo={txInfo} />
  }

  if (isStakingTxDepositInfo(txInfo)) {
    return <StakingTxDepositDetails txData={txData} info={txInfo} />
  }

  if (isStakingTxExitInfo(txInfo)) {
    return <StakingTxExitDetails info={txInfo} />
  }

  if (isStakingTxWithdrawInfo(txInfo)) {
    return <StakingTxWithdrawDetails info={txInfo} />
  }

  // @ts-ignore: TODO: Fix this type
  if (isVaultDepositTxInfo(txInfo)) {
    return <VaultDepositTxDetails info={txInfo} />
  }

  // @ts-ignore: TODO: Fix this type
  if (isVaultRedeemTxInfo(txInfo)) {
    return <VaultRedeemTxDetails info={txInfo} />
  }

  if (isTransferTxInfo(txInfo)) {
    return (
      <TransferTxInfo
        txInfo={txInfo}
        txStatus={txDetails?.txStatus ?? TransactionStatus.AWAITING_CONFIRMATIONS}
        trusted={trusted}
        imitation={imitation}
      />
    )
  }

  if (isSettingsChangeTxInfo(txInfo)) {
    return <SettingsChangeTxInfo settingsInfo={txInfo.settingsInfo} isTxExecuted={!!txDetails?.executedAt} />
  }

  if (txDetails && isCancellationTxInfo(txInfo) && isMultisigDetailedExecutionInfo(txDetails.detailedExecutionInfo)) {
    return <RejectionTxInfo nonce={txDetails.detailedExecutionInfo?.nonce} isTxExecuted={!!txDetails.executedAt} />
  }

  if (
    isCustomTxInfo(txInfo) &&
    isSupportedSpendingLimitAddress(txInfo, chainId) &&
    isSpendingLimitMethod(txData?.dataDecoded?.method)
  ) {
    return <SpendingLimits txData={txData} txInfo={txInfo} type={txData?.dataDecoded?.method as SpendingLimitMethods} />
  }

  if (txDetails && isMigrateToL2TxData(txData, chainId)) {
    return <MigrationToL2TxData txDetails={txDetails} />
  }

  if (isOnChainConfirmationTxData(txData)) {
    return <OnChainConfirmation data={txData} />
  }

  if (isExecTxData(txData)) {
    return <ExecTransaction data={txData} />
  }

  if (isSafeUpdateTxData(txData)) {
    return <SafeUpdate txData={txData} />
  }

<<<<<<< HEAD
  return (
    <DecodedData
      txData={txData}
      toInfo={isCustomTxInfo(txInfo) ? txInfo.to : txData?.to}
      isTxExecuted={!!txDetails?.executedAt}
    />
=======
  return !!children ? (
    <>{children}</>
  ) : (
    <DecodedData txData={txData} toInfo={isCustomTxInfo(txInfo) ? txInfo.to : txData?.to} />
>>>>>>> 4a38f8f3
  )
}

export default TxData<|MERGE_RESOLUTION|>--- conflicted
+++ resolved
@@ -124,19 +124,10 @@
     return <SafeUpdate txData={txData} />
   }
 
-<<<<<<< HEAD
-  return (
-    <DecodedData
-      txData={txData}
-      toInfo={isCustomTxInfo(txInfo) ? txInfo.to : txData?.to}
-      isTxExecuted={!!txDetails?.executedAt}
-    />
-=======
   return !!children ? (
     <>{children}</>
   ) : (
     <DecodedData txData={txData} toInfo={isCustomTxInfo(txInfo) ? txInfo.to : txData?.to} />
->>>>>>> 4a38f8f3
   )
 }
 
