--- conflicted
+++ resolved
@@ -117,11 +117,7 @@
                   <DecodedData
                     txData={txDetails.txData}
                     toInfo={isCustomTxInfo(txDetails.txInfo) ? txDetails.txInfo.to : txDetails.txData?.to}
-<<<<<<< HEAD
-                    isQueue={isQueue}
-=======
                     isWarningEnabled
->>>>>>> 70e6bb08
                   />
                 </Box>
               </TxData>
