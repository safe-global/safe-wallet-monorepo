/**
 * The analytics service.
 *
 * Exports `trackEvent` and event types.
 * `trackEvent` is supposed to be called by UI components.
 *
 * The event definitions are in the `events` folder.
 *
 * Usage example:
 *
 * `import { trackEvent, ADDRESS_BOOK_EVENTS } from '@/services/analytics'`
 * `trackEvent(ADDRESS_BOOK_EVENTS.EXPORT)`
 */
import type { AnalyticsEvent } from './types'
import { gtmTrack, gtmTrackSafeApp } from './gtm'
import { mixpanelTrack, safeAppToMixPanelEventProperties } from './mixpanel'
<<<<<<< HEAD
import { MixPanelEventParams } from './mixpanel-events'
import { GA_TO_MIXPANEL_MAPPING, ENABLED_MIXPANEL_EVENTS } from './ga-mixpanel-mapping'
=======
>>>>>>> f58a8a52

const convertGAToMixpanelProperties = (
  eventData: AnalyticsEvent,
  additionalParameters?: Record<string, any>,
): Record<string, any> => {
  const baseProperties: Record<string, any> = {
    category: eventData.category,
    action: eventData.action,
  }

  if (eventData.label !== undefined) {
    baseProperties.label = eventData.label
  }

  if (eventData.chainId) {
    baseProperties[MixPanelEventParams.BLOCKCHAIN_NETWORK] = eventData.chainId
  }

  return {
    ...baseProperties,
    ...additionalParameters,
  }
}

export const trackEvent = (eventData: AnalyticsEvent, additionalParameters?: Record<string, any>): void => {
  gtmTrack(eventData)

  const mixpanelEventName =
    GA_TO_MIXPANEL_MAPPING[eventData.action] || (eventData.event ? GA_TO_MIXPANEL_MAPPING[eventData.event] : undefined)

  if (mixpanelEventName && ENABLED_MIXPANEL_EVENTS.includes(mixpanelEventName as any)) {
    const mixpanelProperties = convertGAToMixpanelProperties(eventData, additionalParameters)
    mixpanelTrack(mixpanelEventName, mixpanelProperties)
  }
}

export const trackSafeAppEvent = (
  eventData: AnalyticsEvent,
  safeApp?: any,
  options?: { launchLocation?: string; sdkEventData?: any },
): void => {
  const appName = safeApp?.name
  gtmTrackSafeApp(eventData, appName, options?.sdkEventData)

  const mixpanelEventName =
    GA_TO_MIXPANEL_MAPPING[eventData.action] || (eventData.event ? GA_TO_MIXPANEL_MAPPING[eventData.event] : undefined)

  if (mixpanelEventName && ENABLED_MIXPANEL_EVENTS.includes(mixpanelEventName as any) && safeApp) {
    const mixpanelProperties = safeAppToMixPanelEventProperties(safeApp, options)
    mixpanelTrack(mixpanelEventName, mixpanelProperties)
  }
}

export const trackMixPanelEvent = mixpanelTrack
export { safeAppToMixPanelEventProperties }

export const trackMixPanelEvent = mixpanelTrack
export { safeAppToMixPanelEventProperties }

export * from './types'
export * from './events'
export * from './mixpanel-events'<|MERGE_RESOLUTION|>--- conflicted
+++ resolved
@@ -14,11 +14,8 @@
 import type { AnalyticsEvent } from './types'
 import { gtmTrack, gtmTrackSafeApp } from './gtm'
 import { mixpanelTrack, safeAppToMixPanelEventProperties } from './mixpanel'
-<<<<<<< HEAD
 import { MixPanelEventParams } from './mixpanel-events'
 import { GA_TO_MIXPANEL_MAPPING, ENABLED_MIXPANEL_EVENTS } from './ga-mixpanel-mapping'
-=======
->>>>>>> f58a8a52
 
 const convertGAToMixpanelProperties = (
   eventData: AnalyticsEvent,
