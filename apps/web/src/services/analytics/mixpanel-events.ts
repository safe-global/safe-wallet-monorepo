export enum MixpanelEvent {
  SAFE_APP_LAUNCHED = 'Safe App Launched',
  SAFE_CREATED = 'Safe Created',
  SAFE_ACTIVATED = 'Safe Activated',
  WALLET_CONNECTED = 'Wallet Connected',
  POSITION_EXPANDED = 'Position Expanded',
  POSITIONS_VIEW_ALL_CLICKED = 'Positions View All Clicked',
  EMPTY_POSITIONS_EXPLORE_CLICKED = 'Empty Positions Explore Clicked',
  STAKE_VIEWED = 'Stake Viewed',
  EARN_VIEWED = 'Earn Viewed',
  WC_CONNECTED = 'WC Connected',
  CSV_TX_EXPORT_CLICKED = 'Export CSV Clicked',
  CSV_TX_EXPORT_SUBMITTED = 'CSV Exported',
  NATIVE_SWAP_VIEWED = 'Native Swap Viewed',
  SAFE_LABS_TERMS_ACCEPTED = 'Safe Labs Terms Accepted',
  SIDEBAR_CLICKED = 'Sidebar Clicked',
<<<<<<< HEAD
  GUARD_LEARN_MORE = 'Guard Learn More',
  GUARD_START = 'Guard Start',
  GUARD_FORM_SUBMITTED = 'Guard Form Submitted',
  REVIEW_REPORT_CLICKED = 'Review Report Clicked',
  GUARD_BANNER_DISMISSED = 'Guard Banner Dismissed',
=======
  EXPLORE_POSSIBLE_CLICKED = 'Explore Possible Clicked',
>>>>>>> 8b15bb6f
}

export enum MixpanelUserProperty {
  WALLET_LABEL = 'Wallet Label',
  WALLET_ADDRESS = 'Wallet Address',
  SAFE_ADDRESS = 'Safe Address',
  SAFE_VERSION = 'Safe Version',
  NUM_SIGNERS = 'Number of Signers',
  THRESHOLD = 'Threshold',
  NETWORKS = 'Networks',
  TOTAL_TX_COUNT = 'Total Transaction Count',
  LAST_TX_AT = 'Last Transaction at',
  IS_OWNER = 'Is Owner',
}

export enum MixpanelEventParams {
  APP_VERSION = 'App Version',
  BLOCKCHAIN_NETWORK = 'Blockchain Network',
  DEVICE_TYPE = 'Device Type',
  SAFE_ADDRESS = 'Safe Address',
  EOA_WALLET_LABEL = 'EOA Wallet Label',
  EOA_WALLET_ADDRESS = 'EOA Wallet Address',
  EOA_WALLET_NETWORK = 'EOA Wallet Network',
  ENTRY_POINT = 'Entry Point',
  NUMBER_OF_OWNERS = 'Number of Owners',
  THRESHOLD = 'Threshold',
  DEPLOYMENT_TYPE = 'Deployment Type',
  PAYMENT_METHOD = 'Payment Method',
  SAFE_APP_NAME = 'Safe App Name',
  SAFE_APP_TAGS = 'Safe App Tags',
  LAUNCH_LOCATION = 'Launch Location',
  PROTOCOL_NAME = 'Protocol Name',
  LOCATION = 'Location',
  AMOUNT_USD = 'Amount USD',
  TOTAL_VALUE_OF_PORTFOLIO = 'Total Value of Portfolio',
  APP_URL = 'App URL',
  DATE_RANGE = 'Date Range',
  SIDEBAR_ELEMENT = 'Sidebar Element',
  SOURCE = 'Source',
}

export enum SafeAppLaunchLocation {
  PREVIEW_DRAWER = 'Preview Drawer',
  SAFE_APPS_LIST = 'Safe Apps List',
}

export const ADDRESS_PROPERTIES = new Set([
  MixpanelEventParams.SAFE_ADDRESS,
  MixpanelEventParams.EOA_WALLET_ADDRESS,
  MixpanelUserProperty.SAFE_ADDRESS,
])<|MERGE_RESOLUTION|>--- conflicted
+++ resolved
@@ -14,15 +14,12 @@
   NATIVE_SWAP_VIEWED = 'Native Swap Viewed',
   SAFE_LABS_TERMS_ACCEPTED = 'Safe Labs Terms Accepted',
   SIDEBAR_CLICKED = 'Sidebar Clicked',
-<<<<<<< HEAD
   GUARD_LEARN_MORE = 'Guard Learn More',
   GUARD_START = 'Guard Start',
   GUARD_FORM_SUBMITTED = 'Guard Form Submitted',
   REVIEW_REPORT_CLICKED = 'Review Report Clicked',
   GUARD_BANNER_DISMISSED = 'Guard Banner Dismissed',
-=======
   EXPLORE_POSSIBLE_CLICKED = 'Explore Possible Clicked',
->>>>>>> 8b15bb6f
 }
 
 export enum MixpanelUserProperty {
