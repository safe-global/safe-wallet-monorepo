--- conflicted
+++ resolved
@@ -63,11 +63,8 @@
   APP_URL = 'App URL',
   DATE_RANGE = 'Date Range',
   SIDEBAR_ELEMENT = 'Sidebar Element',
-<<<<<<< HEAD
   RESULT = 'Result',
-=======
   SOURCE = 'Source',
->>>>>>> 63051b79
 }
 
 export enum SafeAppLaunchLocation {
