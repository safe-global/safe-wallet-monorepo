--- conflicted
+++ resolved
@@ -61,11 +61,7 @@
     } else {
       try {
         mixpanel.opt_out_tracking()
-<<<<<<< HEAD
-      } catch (e) {
-=======
       } catch {
->>>>>>> bee4d273
         // do nothing, opt_out_tracking throws an error if tracking was never enabled
       }
       if (!IS_PRODUCTION) {
