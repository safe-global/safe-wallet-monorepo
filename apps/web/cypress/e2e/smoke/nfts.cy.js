import * as constants from '../../support/constants'
import * as nfts from '../pages/nfts.pages'
import { getSafes, CATEGORIES } from '../../support/safes/safesHandler.js'

let staticSafes = []

const nftsName = 'CatFactory'
const nftsAddress = '0x373B...866c'
const nftsTokenID = 'CF'

describe('[SMOKE] NFTs tests', () => {
  before(async () => {
    staticSafes = await getSafes(CATEGORIES.static)
  })

  beforeEach(() => {
    cy.fixture('nfts/nfts.json').then((mockData) => {
      cy.intercept('GET', constants.collectiblesEndpoint, mockData).as('getNfts')
    })
    cy.visit(constants.balanceNftsUrl + staticSafes.SEP_STATIC_SAFE_23)
    cy.wait('@getNfts')
    nfts.waitForNftItems(2)
  })

  // mock
  it('[SMOKE] Verify that NFTs exist in the table', () => {
    nfts.verifyNFTNumber(10)
  })

  // mock
  it('[SMOKE] Verify NFT row contains data', () => {
    nfts.verifyDataInTable(nftsName, nftsAddress, nftsTokenID)
  })
<<<<<<< HEAD
// the test is skipped because the NFT metadata fetching was disabled on the tx_service
  it.skip('[SMOKE] Verify NFT preview window can be opened', () => {
    nfts.openActiveNFT(0)
    nfts.verifyNameInNFTModal(nftsTokenID)
    nfts.verifySelectedNetwrokSepolia()
    nfts.closeNFTModal()
  })

=======

  // mock
>>>>>>> c33dc89b
  it('[SMOKE] Verify NFT open does not open if no NFT exits', () => {
    nfts.clickOnInactiveNFT()
    nfts.verifyNFTModalDoesNotExist()
  })
})<|MERGE_RESOLUTION|>--- conflicted
+++ resolved
@@ -31,19 +31,8 @@
   it('[SMOKE] Verify NFT row contains data', () => {
     nfts.verifyDataInTable(nftsName, nftsAddress, nftsTokenID)
   })
-<<<<<<< HEAD
-// the test is skipped because the NFT metadata fetching was disabled on the tx_service
-  it.skip('[SMOKE] Verify NFT preview window can be opened', () => {
-    nfts.openActiveNFT(0)
-    nfts.verifyNameInNFTModal(nftsTokenID)
-    nfts.verifySelectedNetwrokSepolia()
-    nfts.closeNFTModal()
-  })
-
-=======
 
   // mock
->>>>>>> c33dc89b
   it('[SMOKE] Verify NFT open does not open if no NFT exits', () => {
     nfts.clickOnInactiveNFT()
     nfts.verifyNFTModalDoesNotExist()
