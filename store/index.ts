--- conflicted
+++ resolved
@@ -17,11 +17,8 @@
 import { notificationsSlice } from './notificationsSlice'
 import { getPreloadedState, persistState } from './persistStore'
 import { pendingTxsSlice } from './pendingTxsSlice'
-<<<<<<< HEAD
 import { notificationsMiddleware } from './notificationsMiddleware'
-=======
 import { addedSafesSlice } from './addedSafesSlice'
->>>>>>> 144e1e79
 
 const rootReducer = combineReducers({
   [chainsSlice.name]: chainsSlice.reducer,
