import {
  configureStore,
  combineReducers,
  type ThunkAction,
  type PreloadedState,
  type AnyAction,
} from '@reduxjs/toolkit'
import { useDispatch, useSelector, type TypedUseSelectorHook } from 'react-redux'
import { chainsSlice } from './chainsSlice'
import { safeInfoSlice } from './safeInfoSlice'
import { balancesSlice } from './balancesSlice'
import { collectiblesSlice } from './collectiblesSlice'
import { sessionSlice } from './sessionSlice'
import { txHistorySlice, txHistoryMiddleware } from './txHistorySlice'
import { txQueueSlice } from './txQueueSlice'
import { addressBookSlice } from './addressBookSlice'
import { notificationsSlice } from './notificationsSlice'
import { getPreloadedState, persistState } from './persistStore'
import { pendingTxsSlice } from './pendingTxsSlice'
import { addedSafesMiddleware, addedSafesSlice } from './addedSafesSlice'
<<<<<<< HEAD
import { settingsSlice } from './settingsSlice'
=======
import { cookiesSlice, cookiesMiddleware } from './cookiesSlice'
>>>>>>> de1fd22b

const rootReducer = combineReducers({
  [chainsSlice.name]: chainsSlice.reducer,
  [safeInfoSlice.name]: safeInfoSlice.reducer,
  [balancesSlice.name]: balancesSlice.reducer,
  [collectiblesSlice.name]: collectiblesSlice.reducer,
  [sessionSlice.name]: sessionSlice.reducer,
  [txHistorySlice.name]: txHistorySlice.reducer,
  [txQueueSlice.name]: txQueueSlice.reducer,
  [addressBookSlice.name]: addressBookSlice.reducer,
  [notificationsSlice.name]: notificationsSlice.reducer,
  [pendingTxsSlice.name]: pendingTxsSlice.reducer,
  [addedSafesSlice.name]: addedSafesSlice.reducer,
<<<<<<< HEAD
  [settingsSlice.name]: settingsSlice.reducer,
=======
  [cookiesSlice.name]: cookiesSlice.reducer,
>>>>>>> de1fd22b
})

const persistedSlices: (keyof PreloadedState<RootState>)[] = [
  sessionSlice.name,
  addressBookSlice.name,
  pendingTxsSlice.name,
  addedSafesSlice.name,
<<<<<<< HEAD
  settingsSlice.name,
=======
  cookiesSlice.name,
>>>>>>> de1fd22b
]

const middleware = [persistState(persistedSlices), txHistoryMiddleware, addedSafesMiddleware, cookiesMiddleware]

export const store = configureStore({
  reducer: rootReducer,
  middleware: (getDefaultMiddleware) => getDefaultMiddleware().concat(middleware),
  preloadedState: getPreloadedState(persistedSlices),
})

export type AppDispatch = typeof store.dispatch
export type RootState = ReturnType<typeof rootReducer>

export type AppThunk<ReturnType = void> = ThunkAction<ReturnType, RootState, unknown, AnyAction>

export const useAppDispatch = () => useDispatch<AppDispatch>()
export const useAppSelector: TypedUseSelectorHook<RootState> = useSelector<|MERGE_RESOLUTION|>--- conflicted
+++ resolved
@@ -18,11 +18,8 @@
 import { getPreloadedState, persistState } from './persistStore'
 import { pendingTxsSlice } from './pendingTxsSlice'
 import { addedSafesMiddleware, addedSafesSlice } from './addedSafesSlice'
-<<<<<<< HEAD
 import { settingsSlice } from './settingsSlice'
-=======
 import { cookiesSlice, cookiesMiddleware } from './cookiesSlice'
->>>>>>> de1fd22b
 
 const rootReducer = combineReducers({
   [chainsSlice.name]: chainsSlice.reducer,
@@ -36,11 +33,8 @@
   [notificationsSlice.name]: notificationsSlice.reducer,
   [pendingTxsSlice.name]: pendingTxsSlice.reducer,
   [addedSafesSlice.name]: addedSafesSlice.reducer,
-<<<<<<< HEAD
   [settingsSlice.name]: settingsSlice.reducer,
-=======
   [cookiesSlice.name]: cookiesSlice.reducer,
->>>>>>> de1fd22b
 })
 
 const persistedSlices: (keyof PreloadedState<RootState>)[] = [
@@ -48,11 +42,8 @@
   addressBookSlice.name,
   pendingTxsSlice.name,
   addedSafesSlice.name,
-<<<<<<< HEAD
   settingsSlice.name,
-=======
   cookiesSlice.name,
->>>>>>> de1fd22b
 ]
 
 const middleware = [persistState(persistedSlices), txHistoryMiddleware, addedSafesMiddleware, cookiesMiddleware]
