--- conflicted
+++ resolved
@@ -30,14 +30,11 @@
         run: yarn build && yarn export
         env:
           NEXT_PUBLIC_BEAMER_ID: ${{secrets.NEXT_PUBLIC_BEAMER_ID}}
-<<<<<<< HEAD
           NEXT_PUBLIC_INFURA_TOKEN: ${{secrets.NEXT_PUBLIC_INFURA_TOKEN}}
           NEXT_PUBLIC_SAFE_APPS_INFURA_TOKEN: ${{secrets.NEXT_PUBLIC_SAFE_APPS_INFURA_TOKEN}}
           NEXT_PUBLIC_TENDERLY_ORG_NAME: ${{secrets.NEXT_PUBLIC_TENDERLY_ORG_NAME}}
           NEXT_PUBLIC_TENDERLY_PROJECT_NAME: ${{secrets.NEXT_PUBLIC_TENDERLY_PROJECT_NAME}}
           NEXT_PUBLIC_TENDERLY_SIMULATE_ENDPOINT_URL: ${{secrets.NEXT_PUBLIC_TENDERLY_SIMULATE_ENDPOINT_URL}}
-=======
->>>>>>> 38df586a
 
       - name: Serve
         run: yarn serve &
