name: 'Lint'
on: [pull_request]

jobs:
  eslint:
    runs-on: ubuntu-latest
    steps:
      - name: Cancel Previous Runs
        uses: styfle/cancel-workflow-action@0.8.0
        with:
          access_token: ${{ github.token }}

      - uses: actions/checkout@v2

      - name: Yarn cache
        uses: actions/cache@v2
        with:
          path: '**/node_modules'
          key: web-core-modules-${{ hashFiles('**/yarn.lock') }}

      - name: Yarn install
<<<<<<< HEAD
        run: |
          mkdir -p .yarncache
          yarn install --cache-folder ./.yarncache --immutable
=======
        run: yarn install --immutable
>>>>>>> 2bb88f38

      - uses: Maggi64/eslint-plus-action@master
        with:
          npmInstall: false

      - name: Ensure build works
        run: yarn build<|MERGE_RESOLUTION|>--- conflicted
+++ resolved
@@ -19,13 +19,7 @@
           key: web-core-modules-${{ hashFiles('**/yarn.lock') }}
 
       - name: Yarn install
-<<<<<<< HEAD
-        run: |
-          mkdir -p .yarncache
-          yarn install --cache-folder ./.yarncache --immutable
-=======
         run: yarn install --immutable
->>>>>>> 2bb88f38
 
       - uses: Maggi64/eslint-plus-action@master
         with:
