--- conflicted
+++ resolved
@@ -16,16 +16,7 @@
 
       - uses: actions/checkout@v3
 
-<<<<<<< HEAD
-      - name: Prepare install
-        run: yarn install --update-checksums
-        continue-on-error: true
-
-      - name: Install Node modules
-        run: yarn install --immutable
-=======
       - uses: ./.github/workflows/yarn
->>>>>>> f407877d
 
       - uses: ./.github/workflows/build
         with:
