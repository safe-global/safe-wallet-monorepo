name: Safe Apps e2e

on:
  pull_request:
  workflow_dispatch:

jobs:
  e2e:
    runs-on: ubuntu-latest
    name: E2E on Chrome
    steps:
      - name: Cancel previous runs
        uses: styfle/cancel-workflow-action@0.8.0
        with:
          access_token: ${{ github.token }}

      - uses: actions/checkout@v3

      - uses: ./.github/workflows/yarn

<<<<<<< HEAD
      - name: Prepare install
        run: yarn install --update-checksums
        continue-on-error: true

      - name: Yarn install
=======
      - name: Install Cypress
>>>>>>> f407877d
        run: |
          ./node_modules/.bin/cypress install

      - uses: ./.github/workflows/build
        with:
          secrets: ${{ toJSON(secrets) }}

      - name: Serve
        run: yarn serve &

      - uses: cypress-io/github-action@v4
        with:
          spec: cypress/e2e/safe-apps/*.cy.js
          browser: chrome
          record: true
          config: baseUrl=http://localhost:8080
        env:
          CYPRESS_PROJECT_ID: okn21k
          CYPRESS_RECORD_KEY: ${{ secrets.CYPRESS_SAFE_APPS_RECORD_KEY }}
          CYPRESS_MNEMONIC: ${{ secrets.NEXT_PUBLIC_CYPRESS_MNEMONIC }}<|MERGE_RESOLUTION|>--- conflicted
+++ resolved
@@ -18,15 +18,7 @@
 
       - uses: ./.github/workflows/yarn
 
-<<<<<<< HEAD
-      - name: Prepare install
-        run: yarn install --update-checksums
-        continue-on-error: true
-
-      - name: Yarn install
-=======
       - name: Install Cypress
->>>>>>> f407877d
         run: |
           ./node_modules/.bin/cypress install
 
